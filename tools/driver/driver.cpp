//===-- driver.cpp - Clang GCC-Compatible Driver --------------------------===//
//
//                     The LLVM Compiler Infrastructure
//
// This file is distributed under the University of Illinois Open Source
// License. See LICENSE.TXT for details.
//
//===----------------------------------------------------------------------===//
//
// This is the entry point to the clang driver; it is a thin wrapper
// for functionality in the Driver clang library.
//
//===----------------------------------------------------------------------===//

#include "clang/Basic/CharInfo.h"
#include "clang/Basic/DiagnosticOptions.h"
#include "clang/Driver/Compilation.h"
#include "clang/Driver/Driver.h"
#include "clang/Driver/DriverDiagnostic.h"
#include "clang/Driver/Options.h"
#include "clang/Frontend/CompilerInvocation.h"
#include "clang/Frontend/TextDiagnosticPrinter.h"
#include "clang/Frontend/Utils.h"
#include "llvm/ADT/ArrayRef.h"
#include "llvm/ADT/OwningPtr.h"
#include "llvm/ADT/SmallString.h"
#include "llvm/ADT/SmallVector.h"
#include "llvm/ADT/STLExtras.h"
#include "llvm/Option/ArgList.h"
#include "llvm/Option/OptTable.h"
#include "llvm/Option/Option.h"
#include "llvm/Support/CommandLine.h"
#include "llvm/Support/ErrorHandling.h"
#include "llvm/Support/FileSystem.h"
#include "llvm/Support/Host.h"
#include "llvm/Support/ManagedStatic.h"
#include "llvm/Support/MemoryBuffer.h"
#include "llvm/Support/Path.h"
#include "llvm/Support/PrettyStackTrace.h"
#include "llvm/Support/Program.h"
#include "llvm/Support/Regex.h"
#include "llvm/Support/Signals.h"
#include "llvm/Support/TargetRegistry.h"
#include "llvm/Support/TargetSelect.h"
#include "llvm/Support/Timer.h"
#include "llvm/Support/raw_ostream.h"
#include "llvm/Support/system_error.h"
using namespace clang;
using namespace clang::driver;
using namespace llvm::opt;

std::string GetExecutablePath(const char *Argv0, bool CanonicalPrefixes) {
  if (!CanonicalPrefixes)
    return Argv0;

  // This just needs to be some symbol in the binary; C++ doesn't
  // allow taking the address of ::main however.
  void *P = (void*) (intptr_t) GetExecutablePath;
  return llvm::sys::fs::getMainExecutable(Argv0, P);
}

static const char *SaveStringInSet(std::set<std::string> &SavedStrings,
                                   StringRef S) {
  return SavedStrings.insert(S).first->c_str();
}

/// ApplyQAOverride - Apply a list of edits to the input argument lists.
///
/// The input string is a space separate list of edits to perform,
/// they are applied in order to the input argument lists. Edits
/// should be one of the following forms:
///
///  '#': Silence information about the changes to the command line arguments.
///
///  '^': Add FOO as a new argument at the beginning of the command line.
///
///  '+': Add FOO as a new argument at the end of the command line.
///
///  's/XXX/YYY/': Substitute the regular expression XXX with YYY in the command
///  line.
///
///  'xOPTION': Removes all instances of the literal argument OPTION.
///
///  'XOPTION': Removes all instances of the literal argument OPTION,
///  and the following argument.
///
///  'Ox': Removes all flags matching 'O' or 'O[sz0-9]' and adds 'Ox'
///  at the end of the command line.
///
/// \param OS - The stream to write edit information to.
/// \param Args - The vector of command line arguments.
/// \param Edit - The override command to perform.
/// \param SavedStrings - Set to use for storing string representations.
static void ApplyOneQAOverride(raw_ostream &OS,
                               SmallVectorImpl<const char*> &Args,
                               StringRef Edit,
                               std::set<std::string> &SavedStrings) {
  // This does not need to be efficient.

  if (Edit[0] == '^') {
    const char *Str =
      SaveStringInSet(SavedStrings, Edit.substr(1));
    OS << "### Adding argument " << Str << " at beginning\n";
    Args.insert(Args.begin() + 1, Str);
  } else if (Edit[0] == '+') {
    const char *Str =
      SaveStringInSet(SavedStrings, Edit.substr(1));
    OS << "### Adding argument " << Str << " at end\n";
    Args.push_back(Str);
  } else if (Edit[0] == 's' && Edit[1] == '/' && Edit.endswith("/") &&
             Edit.slice(2, Edit.size()-1).find('/') != StringRef::npos) {
    StringRef MatchPattern = Edit.substr(2).split('/').first;
    StringRef ReplPattern = Edit.substr(2).split('/').second;
    ReplPattern = ReplPattern.slice(0, ReplPattern.size()-1);

    for (unsigned i = 1, e = Args.size(); i != e; ++i) {
      std::string Repl = llvm::Regex(MatchPattern).sub(ReplPattern, Args[i]);

      if (Repl != Args[i]) {
        OS << "### Replacing '" << Args[i] << "' with '" << Repl << "'\n";
        Args[i] = SaveStringInSet(SavedStrings, Repl);
      }
    }
  } else if (Edit[0] == 'x' || Edit[0] == 'X') {
    std::string Option = Edit.substr(1, std::string::npos);
    for (unsigned i = 1; i < Args.size();) {
      if (Option == Args[i]) {
        OS << "### Deleting argument " << Args[i] << '\n';
        Args.erase(Args.begin() + i);
        if (Edit[0] == 'X') {
          if (i < Args.size()) {
            OS << "### Deleting argument " << Args[i] << '\n';
            Args.erase(Args.begin() + i);
          } else
            OS << "### Invalid X edit, end of command line!\n";
        }
      } else
        ++i;
    }
  } else if (Edit[0] == 'O') {
    for (unsigned i = 1; i < Args.size();) {
      const char *A = Args[i];
      if (A[0] == '-' && A[1] == 'O' &&
          (A[2] == '\0' ||
           (A[3] == '\0' && (A[2] == 's' || A[2] == 'z' ||
                             ('0' <= A[2] && A[2] <= '9'))))) {
        OS << "### Deleting argument " << Args[i] << '\n';
        Args.erase(Args.begin() + i);
      } else
        ++i;
    }
    OS << "### Adding argument " << Edit << " at end\n";
    Args.push_back(SaveStringInSet(SavedStrings, '-' + Edit.str()));
  } else {
    OS << "### Unrecognized edit: " << Edit << "\n";
  }
}

/// ApplyQAOverride - Apply a comma separate list of edits to the
/// input argument lists. See ApplyOneQAOverride.
static void ApplyQAOverride(SmallVectorImpl<const char*> &Args,
                            const char *OverrideStr,
                            std::set<std::string> &SavedStrings) {
  raw_ostream *OS = &llvm::errs();

  if (OverrideStr[0] == '#') {
    ++OverrideStr;
    OS = &llvm::nulls();
  }

  *OS << "### QA_OVERRIDE_GCC3_OPTIONS: " << OverrideStr << "\n";

  // This does not need to be efficient.

  const char *S = OverrideStr;
  while (*S) {
    const char *End = ::strchr(S, ' ');
    if (!End)
      End = S + strlen(S);
    if (End != S)
      ApplyOneQAOverride(*OS, Args, std::string(S, End), SavedStrings);
    S = End;
    if (*S != '\0')
      ++S;
  }
}

extern int cc1_main(const char **ArgBegin, const char **ArgEnd,
                    const char *Argv0, void *MainAddr);
extern int cc1as_main(const char **ArgBegin, const char **ArgEnd,
                      const char *Argv0, void *MainAddr);

static void ParseProgName(SmallVectorImpl<const char *> &ArgVector,
                          std::set<std::string> &SavedStrings,
                          Driver &TheDriver)
{
  // Try to infer frontend type and default target from the program name.

  // suffixes[] contains the list of known driver suffixes.
  // Suffixes are compared against the program name in order.
  // If there is a match, the frontend type is updated as necessary (CPP/C++).
  // If there is no match, a second round is done after stripping the last
  // hyphen and everything following it. This allows using something like
  // "clang++-2.9".

  // If there is a match in either the first or second round,
  // the function tries to identify a target as prefix. E.g.
  // "x86_64-linux-clang" as interpreted as suffix "clang" with
  // target prefix "x86_64-linux". If such a target prefix is found,
  // is gets added via -target as implicit first argument.
  static const struct {
    const char *Suffix;
<<<<<<< HEAD
    bool IsCXX;
    bool IsCPP;
    bool IsUPC;
  } suffixes [] = {
    { "clang", false, false, false },
    { "clang++", true, false, false },
    { "clangupc", false, false, true },
    { "clang-c++", true, false, false },
    { "clang-cc", false, false, false },
    { "clang-cpp", false, true, false },
    { "clang-g++", true, false, false },
    { "clang-gcc", false, false, false },
    { "cc", false, false, false },
    { "cpp", false, true, false },
    { "++", true, false, false },
    { "upc", false, false, true }
=======
    const char *ModeFlag;
  } suffixes [] = {
    { "clang",     0 },
    { "clang++",   "--driver-mode=g++" },
    { "clang-c++", "--driver-mode=g++" },
    { "clang-cc",  0 },
    { "clang-cpp", "--driver-mode=cpp" },
    { "clang-g++", "--driver-mode=g++" },
    { "clang-gcc", 0 },
    { "clang-cl",  "--driver-mode=cl"  },
    { "cc",        0 },
    { "cpp",       "--driver-mode=cpp" },
    { "cl" ,       "--driver-mode=cl"  },
    { "++",        "--driver-mode=g++" },
>>>>>>> 48b80c78
  };
  std::string ProgName(llvm::sys::path::stem(ArgVector[0]));
  std::transform(ProgName.begin(), ProgName.end(), ProgName.begin(),
                 toLowercase);
  StringRef ProgNameRef(ProgName);
  StringRef Prefix;

  for (int Components = 2; Components; --Components) {
    bool FoundMatch = false;
    size_t i;

    for (i = 0; i < sizeof(suffixes) / sizeof(suffixes[0]); ++i) {
      if (ProgNameRef.endswith(suffixes[i].Suffix)) {
        FoundMatch = true;
<<<<<<< HEAD
        if (suffixes[i].IsCXX)
          TheDriver.CCCIsCXX = true;
        if (suffixes[i].IsCPP)
          TheDriver.CCCIsCPP = true;
        if (suffixes[i].IsUPC)
          TheDriver.CCCIsUPC = true;
=======
        SmallVectorImpl<const char *>::iterator it = ArgVector.begin();
        if (it != ArgVector.end())
          ++it;
        if (suffixes[i].ModeFlag)
          ArgVector.insert(it, suffixes[i].ModeFlag);
>>>>>>> 48b80c78
        break;
      }
    }

    if (FoundMatch) {
      StringRef::size_type LastComponent = ProgNameRef.rfind('-',
        ProgNameRef.size() - strlen(suffixes[i].Suffix));
      if (LastComponent != StringRef::npos)
        Prefix = ProgNameRef.slice(0, LastComponent);
      break;
    }

    StringRef::size_type LastComponent = ProgNameRef.rfind('-');
    if (LastComponent == StringRef::npos)
      break;
    ProgNameRef = ProgNameRef.slice(0, LastComponent);
  }

  if (Prefix.empty())
    return;

  std::string IgnoredError;
  if (llvm::TargetRegistry::lookupTarget(Prefix, IgnoredError)) {
    SmallVectorImpl<const char *>::iterator it = ArgVector.begin();
    if (it != ArgVector.end())
      ++it;
    const char* Strings[] =
      { SaveStringInSet(SavedStrings, std::string("-target")),
        SaveStringInSet(SavedStrings, Prefix) };
    ArgVector.insert(it, Strings, Strings + llvm::array_lengthof(Strings));
  }
}

namespace {
  class StringSetSaver : public llvm::cl::StringSaver {
  public:
    StringSetSaver(std::set<std::string> &Storage) : Storage(Storage) {}
    const char *SaveString(const char *Str) LLVM_OVERRIDE {
      return SaveStringInSet(Storage, Str);
    }
  private:
    std::set<std::string> &Storage;
  };
}

int main(int argc_, const char **argv_) {
  llvm::sys::PrintStackTraceOnErrorSignal();
  llvm::PrettyStackTraceProgram X(argc_, argv_);

  std::set<std::string> SavedStrings;
  SmallVector<const char*, 256> argv(argv_, argv_ + argc_);
  StringSetSaver Saver(SavedStrings);
  llvm::cl::ExpandResponseFiles(Saver, llvm::cl::TokenizeGNUCommandLine, argv);

  // Handle -cc1 integrated tools.
  if (argv.size() > 1 && StringRef(argv[1]).startswith("-cc1")) {
    StringRef Tool = argv[1] + 4;

    if (Tool == "")
      return cc1_main(argv.data()+2, argv.data()+argv.size(), argv[0],
                      (void*) (intptr_t) GetExecutablePath);
    if (Tool == "as")
      return cc1as_main(argv.data()+2, argv.data()+argv.size(), argv[0],
                      (void*) (intptr_t) GetExecutablePath);

    // Reject unknown tools.
    llvm::errs() << "error: unknown integrated tool '" << Tool << "'\n";
    return 1;
  }

  bool CanonicalPrefixes = true;
  for (int i = 1, size = argv.size(); i < size; ++i) {
    if (StringRef(argv[i]) == "-no-canonical-prefixes") {
      CanonicalPrefixes = false;
      break;
    }
  }

  // Handle QA_OVERRIDE_GCC3_OPTIONS and CCC_ADD_ARGS, used for editing a
  // command line behind the scenes.
  if (const char *OverrideStr = ::getenv("QA_OVERRIDE_GCC3_OPTIONS")) {
    // FIXME: Driver shouldn't take extra initial argument.
    ApplyQAOverride(argv, OverrideStr, SavedStrings);
  }

  std::string Path = GetExecutablePath(argv[0], CanonicalPrefixes);

  IntrusiveRefCntPtr<DiagnosticOptions> DiagOpts = new DiagnosticOptions;
  {
    OwningPtr<OptTable> Opts(createDriverOptTable());
    unsigned MissingArgIndex, MissingArgCount;
    OwningPtr<InputArgList> Args(Opts->ParseArgs(argv.begin()+1, argv.end(),
                                                 MissingArgIndex,
                                                 MissingArgCount));
    // We ignore MissingArgCount and the return value of ParseDiagnosticArgs.
    // Any errors that would be diagnosed here will also be diagnosed later,
    // when the DiagnosticsEngine actually exists.
    (void) ParseDiagnosticArgs(*DiagOpts, *Args);
  }
  // Now we can create the DiagnosticsEngine with a properly-filled-out
  // DiagnosticOptions instance.
  TextDiagnosticPrinter *DiagClient
    = new TextDiagnosticPrinter(llvm::errs(), &*DiagOpts);

  // If the clang binary happens to be named cl.exe for compatibility reasons,
  // use clang-cl.exe as the prefix to avoid confusion between clang and MSVC.
  StringRef ExeBasename(llvm::sys::path::filename(Path));
  if (ExeBasename.equals_lower("cl.exe"))
    ExeBasename = "clang cl.exe";
  DiagClient->setPrefix(ExeBasename);

  IntrusiveRefCntPtr<DiagnosticIDs> DiagID(new DiagnosticIDs());

  DiagnosticsEngine Diags(DiagID, &*DiagOpts, DiagClient);
  ProcessWarningOptions(Diags, *DiagOpts, /*ReportDiags=*/false);

  Driver TheDriver(Path, llvm::sys::getDefaultTargetTriple(), "a.out", Diags);

  // Attempt to find the original path used to invoke the driver, to determine
  // the installed path. We do this manually, because we want to support that
  // path being a symlink.
  {
    SmallString<128> InstalledPath(argv[0]);

    // Do a PATH lookup, if there are no directory components.
    if (llvm::sys::path::filename(InstalledPath) == InstalledPath) {
      std::string Tmp = llvm::sys::FindProgramByName(
        llvm::sys::path::filename(InstalledPath.str()));
      if (!Tmp.empty())
        InstalledPath = Tmp;
    }
    llvm::sys::fs::make_absolute(InstalledPath);
    InstalledPath = llvm::sys::path::parent_path(InstalledPath);
    bool exists;
    if (!llvm::sys::fs::exists(InstalledPath.str(), exists) && exists)
      TheDriver.setInstalledDir(InstalledPath);
  }

  llvm::InitializeAllTargets();
  ParseProgName(argv, SavedStrings, TheDriver);

  // Handle CC_PRINT_OPTIONS and CC_PRINT_OPTIONS_FILE.
  TheDriver.CCPrintOptions = !!::getenv("CC_PRINT_OPTIONS");
  if (TheDriver.CCPrintOptions)
    TheDriver.CCPrintOptionsFilename = ::getenv("CC_PRINT_OPTIONS_FILE");

  // Handle CC_PRINT_HEADERS and CC_PRINT_HEADERS_FILE.
  TheDriver.CCPrintHeaders = !!::getenv("CC_PRINT_HEADERS");
  if (TheDriver.CCPrintHeaders)
    TheDriver.CCPrintHeadersFilename = ::getenv("CC_PRINT_HEADERS_FILE");

  // Handle CC_LOG_DIAGNOSTICS and CC_LOG_DIAGNOSTICS_FILE.
  TheDriver.CCLogDiagnostics = !!::getenv("CC_LOG_DIAGNOSTICS");
  if (TheDriver.CCLogDiagnostics)
    TheDriver.CCLogDiagnosticsFilename = ::getenv("CC_LOG_DIAGNOSTICS_FILE");

  OwningPtr<Compilation> C(TheDriver.BuildCompilation(argv));
  int Res = 0;
  SmallVector<std::pair<int, const Command *>, 4> FailingCommands;
  if (C.get())
    Res = TheDriver.ExecuteCompilation(*C, FailingCommands);

  // Force a crash to test the diagnostics.
  if (::getenv("FORCE_CLANG_DIAGNOSTICS_CRASH")) {
    Diags.Report(diag::err_drv_force_crash) << "FORCE_CLANG_DIAGNOSTICS_CRASH";
    const Command *FailingCommand = 0;
    FailingCommands.push_back(std::make_pair(-1, FailingCommand));
  }

  for (SmallVectorImpl< std::pair<int, const Command *> >::iterator it =
         FailingCommands.begin(), ie = FailingCommands.end(); it != ie; ++it) {
    int CommandRes = it->first;
    const Command *FailingCommand = it->second;
    if (!Res)
      Res = CommandRes;

    // If result status is < 0, then the driver command signalled an error.
    // If result status is 70, then the driver command reported a fatal error.
    // In these cases, generate additional diagnostic information if possible.
    if (CommandRes < 0 || CommandRes == 70) {
      TheDriver.generateCompilationDiagnostics(*C, FailingCommand);
      break;
    }
  }

  // If any timers were active but haven't been destroyed yet, print their
  // results now.  This happens in -disable-free mode.
  llvm::TimerGroup::printAll(llvm::errs());
  
  llvm::llvm_shutdown();

#ifdef _WIN32
  // Exit status should not be negative on Win32, unless abnormal termination.
  // Once abnormal termiation was caught, negative status should not be
  // propagated.
  if (Res < 0)
    Res = 1;
#endif

  // If we have multiple failing commands, we return the result of the first
  // failing command.
  return Res;
}<|MERGE_RESOLUTION|>--- conflicted
+++ resolved
@@ -210,28 +210,11 @@
   // is gets added via -target as implicit first argument.
   static const struct {
     const char *Suffix;
-<<<<<<< HEAD
-    bool IsCXX;
-    bool IsCPP;
-    bool IsUPC;
-  } suffixes [] = {
-    { "clang", false, false, false },
-    { "clang++", true, false, false },
-    { "clangupc", false, false, true },
-    { "clang-c++", true, false, false },
-    { "clang-cc", false, false, false },
-    { "clang-cpp", false, true, false },
-    { "clang-g++", true, false, false },
-    { "clang-gcc", false, false, false },
-    { "cc", false, false, false },
-    { "cpp", false, true, false },
-    { "++", true, false, false },
-    { "upc", false, false, true }
-=======
     const char *ModeFlag;
   } suffixes [] = {
     { "clang",     0 },
     { "clang++",   "--driver-mode=g++" },
+    { "clangupc",  "--driver-mode=upc" },
     { "clang-c++", "--driver-mode=g++" },
     { "clang-cc",  0 },
     { "clang-cpp", "--driver-mode=cpp" },
@@ -242,7 +225,7 @@
     { "cpp",       "--driver-mode=cpp" },
     { "cl" ,       "--driver-mode=cl"  },
     { "++",        "--driver-mode=g++" },
->>>>>>> 48b80c78
+    { "upc",       "--driver-mode=upc" },
   };
   std::string ProgName(llvm::sys::path::stem(ArgVector[0]));
   std::transform(ProgName.begin(), ProgName.end(), ProgName.begin(),
@@ -257,20 +240,11 @@
     for (i = 0; i < sizeof(suffixes) / sizeof(suffixes[0]); ++i) {
       if (ProgNameRef.endswith(suffixes[i].Suffix)) {
         FoundMatch = true;
-<<<<<<< HEAD
-        if (suffixes[i].IsCXX)
-          TheDriver.CCCIsCXX = true;
-        if (suffixes[i].IsCPP)
-          TheDriver.CCCIsCPP = true;
-        if (suffixes[i].IsUPC)
-          TheDriver.CCCIsUPC = true;
-=======
         SmallVectorImpl<const char *>::iterator it = ArgVector.begin();
         if (it != ArgVector.end())
           ++it;
         if (suffixes[i].ModeFlag)
           ArgVector.insert(it, suffixes[i].ModeFlag);
->>>>>>> 48b80c78
         break;
       }
     }
