--- conflicted
+++ resolved
@@ -11,13 +11,8 @@
 
 include $(CLANG_LEVEL)/../../Makefile.config
 
-<<<<<<< HEAD
 DIRS := driver libclang c-index-test arcmt-test ast-test c-arcmt-test diagtool \
-        clang-check
-=======
-DIRS := driver libclang c-index-test arcmt-test c-arcmt-test diagtool \
         clang-check clang-format
->>>>>>> 6267fb10
 
 # Recurse into the extra repository of tools if present.
 OPTIONAL_DIRS := extra
