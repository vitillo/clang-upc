--- conflicted
+++ resolved
@@ -11,10 +11,6 @@
 
 include $(CLANG_LEVEL)/../../Makefile.config
 
-<<<<<<< HEAD
-DIRS := driver libclang c-index-test arcmt-test ast-test c-arcmt-test diagtool \
-        clang-check clang-format
-=======
 DIRS := 
 PARALLEL_DIRS := driver diagtool
 
@@ -27,10 +23,9 @@
 endif
 
 ifeq ($(ENABLE_CLANG_ARCMT), 1)
-  DIRS += libclang c-index-test c-arcmt-test
+  DIRS += libclang c-index-test c-arcmt-test ast-test
   PARALLEL_DIRS += arcmt-test
 endif
->>>>>>> 48b80c78
 
 # Recurse into the extra repository of tools if present.
 OPTIONAL_PARALLEL_DIRS := extra
