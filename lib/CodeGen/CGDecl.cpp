--- conflicted
+++ resolved
@@ -214,18 +214,13 @@
                              llvm::GlobalVariable::NotThreadLocal,
                              AddrSpace);
   GV->setAlignment(getContext().getDeclAlign(&D).getQuantity());
-<<<<<<< HEAD
-  if (Linkage != llvm::GlobalValue::InternalLinkage)
-    GV->setVisibility(CurFn->getVisibility());
+  CGM.setGlobalVisibility(GV, &D);
   if(SharedInit) {
     if(CGM.isTargetDarwin())
       GV->setSection("__DATA,upc_shared");
     else
       GV->setSection("upc_shared");
   }
-=======
-  CGM.setGlobalVisibility(GV, &D);
->>>>>>> 48b80c78
 
   if (D.getTLSKind())
     CGM.setTLSMode(GV, D);
