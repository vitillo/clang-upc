//===--- CGExprComplex.cpp - Emit LLVM Code for Complex Exprs -------------===//
//
//                     The LLVM Compiler Infrastructure
//
// This file is distributed under the University of Illinois Open Source
// License. See LICENSE.TXT for details.
//
//===----------------------------------------------------------------------===//
//
// This contains code to emit Expr nodes with complex types as LLVM code.
//
//===----------------------------------------------------------------------===//

#include "CodeGenFunction.h"
#include "CodeGenModule.h"
#include "clang/AST/ASTContext.h"
#include "clang/AST/StmtVisitor.h"
#include "llvm/Constants.h"
#include "llvm/Function.h"
#include "llvm/ADT/SmallString.h"
using namespace clang;
using namespace CodeGen;

//===----------------------------------------------------------------------===//
//                        Complex Expression Emitter
//===----------------------------------------------------------------------===//

typedef CodeGenFunction::ComplexPairTy ComplexPairTy;

namespace  {
class ComplexExprEmitter
  : public StmtVisitor<ComplexExprEmitter, ComplexPairTy> {
  CodeGenFunction &CGF;
  CGBuilderTy &Builder;
  // True is we should ignore the value of a
  bool IgnoreReal;
  bool IgnoreImag;
public:
  ComplexExprEmitter(CodeGenFunction &cgf, bool ir=false, bool ii=false)
    : CGF(cgf), Builder(CGF.Builder), IgnoreReal(ir), IgnoreImag(ii) {
  }


  //===--------------------------------------------------------------------===//
  //                               Utilities
  //===--------------------------------------------------------------------===//

  bool TestAndClearIgnoreReal() {
    bool I = IgnoreReal;
    IgnoreReal = false;
    return I;
  }
  bool TestAndClearIgnoreImag() {
    bool I = IgnoreImag;
    IgnoreImag = false;
    return I;
  }

  /// EmitLoadOfLValue - Given an expression with complex type that represents a
  /// value l-value, this method emits the address of the l-value, then loads
  /// and returns the result.
  ComplexPairTy EmitLoadOfLValue(const Expr *E) {
    return EmitLoadOfLValue(CGF.EmitLValue(E));
  }

  ComplexPairTy EmitLoadOfLValue(LValue LV) {
    assert(LV.isSimple() && "complex l-value must be simple");
    if (LV.isShared()) {
      llvm::Type *CTy = CGF.ConvertTypeForMem(LV.getType());
      llvm::Value *Value = CGF.EmitUPCLoad(LV.getAddress(), LV.isStrict(),
                                      CTy, LV.getAlignment(), LV.getLoc());
      llvm::Value *Real = Builder.CreateExtractValue(Value, 0);
      llvm::Value *Imag = Builder.CreateExtractValue(Value, 1);
      return ComplexPairTy(Real, Imag);
    }
    return EmitLoadOfComplex(LV.getAddress(), LV.isVolatileQualified());
  }

  /// EmitLoadOfComplex - Given a pointer to a complex value, emit code to load
  /// the real and imaginary pieces.
  ComplexPairTy EmitLoadOfComplex(llvm::Value *SrcPtr, bool isVolatile);

  /// EmitStoreThroughLValue - Given an l-value of complex type, store
  /// a complex number into it.
  void EmitStoreThroughLValue(ComplexPairTy Val, LValue LV) {
    assert(LV.isSimple() && "complex l-value must be simple");
    if (LV.isShared()) {
      llvm::Type *CTy = CGF.ConvertTypeForMem(LV.getType());
      llvm::Value *Value = llvm::UndefValue::get(CTy);
      Value = Builder.CreateInsertValue(Value, Val.first, 0);
      Value = Builder.CreateInsertValue(Value, Val.second, 1);
      CGF.EmitUPCStore(Value, LV.getAddress(), LV.isStrict(),
                       LV.getAlignment(), LV.getLoc());
      return;
    }
    return EmitStoreOfComplex(Val, LV.getAddress(), LV.isVolatileQualified());
  }

  /// EmitStoreOfComplex - Store the specified real/imag parts into the
  /// specified value pointer.
  void EmitStoreOfComplex(ComplexPairTy Val, llvm::Value *ResPtr, bool isVol);

  /// EmitComplexToComplexCast - Emit a cast from complex value Val to DestType.
  ComplexPairTy EmitComplexToComplexCast(ComplexPairTy Val, QualType SrcType,
                                         QualType DestType);

  //===--------------------------------------------------------------------===//
  //                            Visitor Methods
  //===--------------------------------------------------------------------===//

  ComplexPairTy Visit(Expr *E) {
    return StmtVisitor<ComplexExprEmitter, ComplexPairTy>::Visit(E);
  }
    
  ComplexPairTy VisitStmt(Stmt *S) {
    S->dump(CGF.getContext().getSourceManager());
    llvm_unreachable("Stmt can't have complex result type!");
  }
  ComplexPairTy VisitExpr(Expr *S);
  ComplexPairTy VisitParenExpr(ParenExpr *PE) { return Visit(PE->getSubExpr());}
  ComplexPairTy VisitGenericSelectionExpr(GenericSelectionExpr *GE) {
    return Visit(GE->getResultExpr());
  }
  ComplexPairTy VisitImaginaryLiteral(const ImaginaryLiteral *IL);
  ComplexPairTy
  VisitSubstNonTypeTemplateParmExpr(SubstNonTypeTemplateParmExpr *PE) {
    return Visit(PE->getReplacement());
  }

  // l-values.
  ComplexPairTy VisitDeclRefExpr(DeclRefExpr *E) {
    if (CodeGenFunction::ConstantEmission result = CGF.tryEmitAsConstant(E)) {
      if (result.isReference())
        return EmitLoadOfLValue(result.getReferenceLValue(CGF, E));

      llvm::ConstantStruct *pair =
        cast<llvm::ConstantStruct>(result.getValue());
      return ComplexPairTy(pair->getOperand(0), pair->getOperand(1));
    }
    return EmitLoadOfLValue(E);
  }
  ComplexPairTy VisitObjCIvarRefExpr(ObjCIvarRefExpr *E) {
    return EmitLoadOfLValue(E);
  }
  ComplexPairTy VisitObjCMessageExpr(ObjCMessageExpr *E) {
    return CGF.EmitObjCMessageExpr(E).getComplexVal();
  }
  ComplexPairTy VisitArraySubscriptExpr(Expr *E) { return EmitLoadOfLValue(E); }
  ComplexPairTy VisitMemberExpr(const Expr *E) { return EmitLoadOfLValue(E); }
  ComplexPairTy VisitOpaqueValueExpr(OpaqueValueExpr *E) {
    if (E->isGLValue())
      return EmitLoadOfLValue(CGF.getOpaqueLValueMapping(E));
    return CGF.getOpaqueRValueMapping(E).getComplexVal();
  }

  ComplexPairTy VisitPseudoObjectExpr(PseudoObjectExpr *E) {
    return CGF.EmitPseudoObjectRValue(E).getComplexVal();
  }

  // FIXME: CompoundLiteralExpr

  ComplexPairTy EmitCast(CastExpr::CastKind CK, Expr *Op, QualType DestTy);
  ComplexPairTy VisitImplicitCastExpr(ImplicitCastExpr *E) {
    // Unlike for scalars, we don't have to worry about function->ptr demotion
    // here.
    return EmitCast(E->getCastKind(), E->getSubExpr(), E->getType());
  }
  ComplexPairTy VisitCastExpr(CastExpr *E) {
    return EmitCast(E->getCastKind(), E->getSubExpr(), E->getType());
  }
  ComplexPairTy VisitCallExpr(const CallExpr *E);
  ComplexPairTy VisitStmtExpr(const StmtExpr *E);

  // Operators.
  ComplexPairTy VisitPrePostIncDec(const UnaryOperator *E,
                                   bool isInc, bool isPre) {
    LValue LV = CGF.EmitLValue(E->getSubExpr());
    return CGF.EmitComplexPrePostIncDec(E, LV, isInc, isPre);
  }
  ComplexPairTy VisitUnaryPostDec(const UnaryOperator *E) {
    return VisitPrePostIncDec(E, false, false);
  }
  ComplexPairTy VisitUnaryPostInc(const UnaryOperator *E) {
    return VisitPrePostIncDec(E, true, false);
  }
  ComplexPairTy VisitUnaryPreDec(const UnaryOperator *E) {
    return VisitPrePostIncDec(E, false, true);
  }
  ComplexPairTy VisitUnaryPreInc(const UnaryOperator *E) {
    return VisitPrePostIncDec(E, true, true);
  }
  ComplexPairTy VisitUnaryDeref(const Expr *E) { return EmitLoadOfLValue(E); }
  ComplexPairTy VisitUnaryPlus     (const UnaryOperator *E) {
    TestAndClearIgnoreReal();
    TestAndClearIgnoreImag();
    return Visit(E->getSubExpr());
  }
  ComplexPairTy VisitUnaryMinus    (const UnaryOperator *E);
  ComplexPairTy VisitUnaryNot      (const UnaryOperator *E);
  // LNot,Real,Imag never return complex.
  ComplexPairTy VisitUnaryExtension(const UnaryOperator *E) {
    return Visit(E->getSubExpr());
  }
  ComplexPairTy VisitCXXDefaultArgExpr(CXXDefaultArgExpr *DAE) {
    return Visit(DAE->getExpr());
  }
  ComplexPairTy VisitExprWithCleanups(ExprWithCleanups *E) {
    CGF.enterFullExpression(E);
    CodeGenFunction::RunCleanupsScope Scope(CGF);
    return Visit(E->getSubExpr());
  }
  ComplexPairTy VisitCXXScalarValueInitExpr(CXXScalarValueInitExpr *E) {
    assert(E->getType()->isAnyComplexType() && "Expected complex type!");
    QualType Elem = E->getType()->getAs<ComplexType>()->getElementType();
    llvm::Constant *Null = llvm::Constant::getNullValue(CGF.ConvertType(Elem));
    return ComplexPairTy(Null, Null);
  }
  ComplexPairTy VisitImplicitValueInitExpr(ImplicitValueInitExpr *E) {
    assert(E->getType()->isAnyComplexType() && "Expected complex type!");
    QualType Elem = E->getType()->getAs<ComplexType>()->getElementType();
    llvm::Constant *Null =
                       llvm::Constant::getNullValue(CGF.ConvertType(Elem));
    return ComplexPairTy(Null, Null);
  }

  struct BinOpInfo {
    ComplexPairTy LHS;
    ComplexPairTy RHS;
    QualType Ty;  // Computation Type.
  };

  BinOpInfo EmitBinOps(const BinaryOperator *E);
  LValue EmitCompoundAssignLValue(const CompoundAssignOperator *E,
                                  ComplexPairTy (ComplexExprEmitter::*Func)
                                  (const BinOpInfo &),
                                  ComplexPairTy &Val);
  ComplexPairTy EmitCompoundAssign(const CompoundAssignOperator *E,
                                   ComplexPairTy (ComplexExprEmitter::*Func)
                                   (const BinOpInfo &));

  ComplexPairTy EmitBinAdd(const BinOpInfo &Op);
  ComplexPairTy EmitBinSub(const BinOpInfo &Op);
  ComplexPairTy EmitBinMul(const BinOpInfo &Op);
  ComplexPairTy EmitBinDiv(const BinOpInfo &Op);

  ComplexPairTy VisitBinAdd(const BinaryOperator *E) {
    return EmitBinAdd(EmitBinOps(E));
  }
  ComplexPairTy VisitBinSub(const BinaryOperator *E) {
    return EmitBinSub(EmitBinOps(E));
  }
  ComplexPairTy VisitBinMul(const BinaryOperator *E) {
    return EmitBinMul(EmitBinOps(E));
  }
  ComplexPairTy VisitBinDiv(const BinaryOperator *E) {
    return EmitBinDiv(EmitBinOps(E));
  }

  // Compound assignments.
  ComplexPairTy VisitBinAddAssign(const CompoundAssignOperator *E) {
    return EmitCompoundAssign(E, &ComplexExprEmitter::EmitBinAdd);
  }
  ComplexPairTy VisitBinSubAssign(const CompoundAssignOperator *E) {
    return EmitCompoundAssign(E, &ComplexExprEmitter::EmitBinSub);
  }
  ComplexPairTy VisitBinMulAssign(const CompoundAssignOperator *E) {
    return EmitCompoundAssign(E, &ComplexExprEmitter::EmitBinMul);
  }
  ComplexPairTy VisitBinDivAssign(const CompoundAssignOperator *E) {
    return EmitCompoundAssign(E, &ComplexExprEmitter::EmitBinDiv);
  }

  // GCC rejects rem/and/or/xor for integer complex.
  // Logical and/or always return int, never complex.

  // No comparisons produce a complex result.

  LValue EmitBinAssignLValue(const BinaryOperator *E,
                             ComplexPairTy &Val);
  ComplexPairTy VisitBinAssign     (const BinaryOperator *E);
  ComplexPairTy VisitBinComma      (const BinaryOperator *E);


  ComplexPairTy
  VisitAbstractConditionalOperator(const AbstractConditionalOperator *CO);
  ComplexPairTy VisitChooseExpr(ChooseExpr *CE);

  ComplexPairTy VisitInitListExpr(InitListExpr *E);

  ComplexPairTy VisitCompoundLiteralExpr(CompoundLiteralExpr *E) {
    return EmitLoadOfLValue(E);
  }

  ComplexPairTy VisitVAArgExpr(VAArgExpr *E);

  ComplexPairTy VisitAtomicExpr(AtomicExpr *E) {
    return CGF.EmitAtomicExpr(E).getComplexVal();
  }
};
}  // end anonymous namespace.

//===----------------------------------------------------------------------===//
//                                Utilities
//===----------------------------------------------------------------------===//

/// EmitLoadOfComplex - Given an RValue reference for a complex, emit code to
/// load the real and imaginary pieces, returning them as Real/Imag.
ComplexPairTy ComplexExprEmitter::EmitLoadOfComplex(llvm::Value *SrcPtr,
                                                    bool isVolatile) {
  llvm::Value *Real=0, *Imag=0;

  if (!IgnoreReal || isVolatile) {
    llvm::Value *RealP = Builder.CreateStructGEP(SrcPtr, 0,
                                                 SrcPtr->getName() + ".realp");
    Real = Builder.CreateLoad(RealP, isVolatile, SrcPtr->getName() + ".real");
  }

  if (!IgnoreImag || isVolatile) {
    llvm::Value *ImagP = Builder.CreateStructGEP(SrcPtr, 1,
                                                 SrcPtr->getName() + ".imagp");
    Imag = Builder.CreateLoad(ImagP, isVolatile, SrcPtr->getName() + ".imag");
  }
  return ComplexPairTy(Real, Imag);
}

/// EmitStoreOfComplex - Store the specified real/imag parts into the
/// specified value pointer.
void ComplexExprEmitter::EmitStoreOfComplex(ComplexPairTy Val, llvm::Value *Ptr,
                                            bool isVolatile) {
  llvm::Value *RealPtr = Builder.CreateStructGEP(Ptr, 0, "real");
  llvm::Value *ImagPtr = Builder.CreateStructGEP(Ptr, 1, "imag");

  Builder.CreateStore(Val.first, RealPtr, isVolatile);
  Builder.CreateStore(Val.second, ImagPtr, isVolatile);
}



//===----------------------------------------------------------------------===//
//                            Visitor Methods
//===----------------------------------------------------------------------===//

ComplexPairTy ComplexExprEmitter::VisitExpr(Expr *E) {
  CGF.ErrorUnsupported(E, "complex expression");
  llvm::Type *EltTy =
  CGF.ConvertType(E->getType()->getAs<ComplexType>()->getElementType());
  llvm::Value *U = llvm::UndefValue::get(EltTy);
  return ComplexPairTy(U, U);
}

ComplexPairTy ComplexExprEmitter::
VisitImaginaryLiteral(const ImaginaryLiteral *IL) {
  llvm::Value *Imag = CGF.EmitScalarExpr(IL->getSubExpr());
  return ComplexPairTy(llvm::Constant::getNullValue(Imag->getType()), Imag);
}


ComplexPairTy ComplexExprEmitter::VisitCallExpr(const CallExpr *E) {
  if (E->getCallReturnType()->isReferenceType())
    return EmitLoadOfLValue(E);

  return CGF.EmitCallExpr(E).getComplexVal();
}

ComplexPairTy ComplexExprEmitter::VisitStmtExpr(const StmtExpr *E) {
  CodeGenFunction::StmtExprEvaluation eval(CGF);
  return CGF.EmitCompoundStmt(*E->getSubStmt(), true).getComplexVal();
}

/// EmitComplexToComplexCast - Emit a cast from complex value Val to DestType.
ComplexPairTy ComplexExprEmitter::EmitComplexToComplexCast(ComplexPairTy Val,
                                                           QualType SrcType,
                                                           QualType DestType) {
  // Get the src/dest element type.
  SrcType = SrcType->getAs<ComplexType>()->getElementType();
  DestType = DestType->getAs<ComplexType>()->getElementType();

  // C99 6.3.1.6: When a value of complex type is converted to another
  // complex type, both the real and imaginary parts follow the conversion
  // rules for the corresponding real types.
  Val.first = CGF.EmitScalarConversion(Val.first, SrcType, DestType);
  Val.second = CGF.EmitScalarConversion(Val.second, SrcType, DestType);
  return Val;
}

ComplexPairTy ComplexExprEmitter::EmitCast(CastExpr::CastKind CK, Expr *Op, 
                                           QualType DestTy) {
  switch (CK) {
  case CK_Dependent: llvm_unreachable("dependent cast kind in IR gen!");

  // Atomic to non-atomic casts may be more than a no-op for some platforms and
  // for some types.
  case CK_AtomicToNonAtomic:
  case CK_NonAtomicToAtomic:
  case CK_NoOp:
  case CK_LValueToRValue:
  case CK_UserDefinedConversion:
    return Visit(Op);

  case CK_LValueBitCast: {
    LValue LV = CGF.EmitLValue(Op);
    llvm::Value *V = LV.getAddress();
    QualType PtrTy = CGF.getContext().getPointerType(DestTy);
    V = Builder.CreateBitCast(V, CGF.ConvertType(PtrTy));
    // FIXME: Are the qualifiers correct here?
    return EmitLoadOfLValue(CGF.MakeAddrLValue(V, DestTy, LV.getAlignment(),
                                               LV.getLoc()));
  }

  case CK_BitCast:
  case CK_BaseToDerived:
  case CK_DerivedToBase:
  case CK_UncheckedDerivedToBase:
  case CK_Dynamic:
  case CK_ToUnion:
  case CK_ArrayToPointerDecay:
  case CK_FunctionToPointerDecay:
  case CK_NullToPointer:
  case CK_NullToMemberPointer:
  case CK_BaseToDerivedMemberPointer:
  case CK_DerivedToBaseMemberPointer:
  case CK_MemberPointerToBoolean:
  case CK_ReinterpretMemberPointer:
  case CK_ConstructorConversion:
  case CK_IntegralToPointer:
  case CK_PointerToIntegral:
  case CK_PointerToBoolean:
  case CK_ToVoid:
  case CK_VectorSplat:
  case CK_IntegralCast:
  case CK_IntegralToBoolean:
  case CK_IntegralToFloating:
  case CK_FloatingToIntegral:
  case CK_FloatingToBoolean:
  case CK_FloatingCast:
  case CK_CPointerToObjCPointerCast:
  case CK_BlockPointerToObjCPointerCast:
  case CK_AnyPointerToBlockPointerCast:
  case CK_ObjCObjectLValueCast:
  case CK_FloatingComplexToReal:
  case CK_FloatingComplexToBoolean:
  case CK_IntegralComplexToReal:
  case CK_IntegralComplexToBoolean:
  case CK_ARCProduceObject:
  case CK_ARCConsumeObject:
  case CK_ARCReclaimReturnedObject:
  case CK_ARCExtendBlockObject:
  case CK_CopyAndAutoreleaseBlockObject:
<<<<<<< HEAD
  case CK_UPCSharedToLocal:
  case CK_UPCBitCastZeroPhase:
=======
  case CK_BuiltinFnToFnPtr:
>>>>>>> b03b278e
    llvm_unreachable("invalid cast kind for complex value");

  case CK_FloatingRealToComplex:
  case CK_IntegralRealToComplex: {
    llvm::Value *Elt = CGF.EmitScalarExpr(Op);

    // Convert the input element to the element type of the complex.
    DestTy = DestTy->getAs<ComplexType>()->getElementType();
    Elt = CGF.EmitScalarConversion(Elt, Op->getType(), DestTy);

    // Return (realval, 0).
    return ComplexPairTy(Elt, llvm::Constant::getNullValue(Elt->getType()));
  }

  case CK_FloatingComplexCast:
  case CK_FloatingComplexToIntegralComplex:
  case CK_IntegralComplexCast:
  case CK_IntegralComplexToFloatingComplex:
    return EmitComplexToComplexCast(Visit(Op), Op->getType(), DestTy);
  }

  llvm_unreachable("unknown cast resulting in complex value");
}

ComplexPairTy ComplexExprEmitter::VisitUnaryMinus(const UnaryOperator *E) {
  TestAndClearIgnoreReal();
  TestAndClearIgnoreImag();
  ComplexPairTy Op = Visit(E->getSubExpr());

  llvm::Value *ResR, *ResI;
  if (Op.first->getType()->isFloatingPointTy()) {
    ResR = Builder.CreateFNeg(Op.first,  "neg.r");
    ResI = Builder.CreateFNeg(Op.second, "neg.i");
  } else {
    ResR = Builder.CreateNeg(Op.first,  "neg.r");
    ResI = Builder.CreateNeg(Op.second, "neg.i");
  }
  return ComplexPairTy(ResR, ResI);
}

ComplexPairTy ComplexExprEmitter::VisitUnaryNot(const UnaryOperator *E) {
  TestAndClearIgnoreReal();
  TestAndClearIgnoreImag();
  // ~(a+ib) = a + i*-b
  ComplexPairTy Op = Visit(E->getSubExpr());
  llvm::Value *ResI;
  if (Op.second->getType()->isFloatingPointTy())
    ResI = Builder.CreateFNeg(Op.second, "conj.i");
  else
    ResI = Builder.CreateNeg(Op.second, "conj.i");

  return ComplexPairTy(Op.first, ResI);
}

ComplexPairTy ComplexExprEmitter::EmitBinAdd(const BinOpInfo &Op) {
  llvm::Value *ResR, *ResI;

  if (Op.LHS.first->getType()->isFloatingPointTy()) {
    ResR = Builder.CreateFAdd(Op.LHS.first,  Op.RHS.first,  "add.r");
    ResI = Builder.CreateFAdd(Op.LHS.second, Op.RHS.second, "add.i");
  } else {
    ResR = Builder.CreateAdd(Op.LHS.first,  Op.RHS.first,  "add.r");
    ResI = Builder.CreateAdd(Op.LHS.second, Op.RHS.second, "add.i");
  }
  return ComplexPairTy(ResR, ResI);
}

ComplexPairTy ComplexExprEmitter::EmitBinSub(const BinOpInfo &Op) {
  llvm::Value *ResR, *ResI;
  if (Op.LHS.first->getType()->isFloatingPointTy()) {
    ResR = Builder.CreateFSub(Op.LHS.first,  Op.RHS.first,  "sub.r");
    ResI = Builder.CreateFSub(Op.LHS.second, Op.RHS.second, "sub.i");
  } else {
    ResR = Builder.CreateSub(Op.LHS.first,  Op.RHS.first,  "sub.r");
    ResI = Builder.CreateSub(Op.LHS.second, Op.RHS.second, "sub.i");
  }
  return ComplexPairTy(ResR, ResI);
}


ComplexPairTy ComplexExprEmitter::EmitBinMul(const BinOpInfo &Op) {
  using llvm::Value;
  Value *ResR, *ResI;

  if (Op.LHS.first->getType()->isFloatingPointTy()) {
    Value *ResRl = Builder.CreateFMul(Op.LHS.first, Op.RHS.first, "mul.rl");
    Value *ResRr = Builder.CreateFMul(Op.LHS.second, Op.RHS.second,"mul.rr");
    ResR  = Builder.CreateFSub(ResRl, ResRr, "mul.r");

    Value *ResIl = Builder.CreateFMul(Op.LHS.second, Op.RHS.first, "mul.il");
    Value *ResIr = Builder.CreateFMul(Op.LHS.first, Op.RHS.second, "mul.ir");
    ResI  = Builder.CreateFAdd(ResIl, ResIr, "mul.i");
  } else {
    Value *ResRl = Builder.CreateMul(Op.LHS.first, Op.RHS.first, "mul.rl");
    Value *ResRr = Builder.CreateMul(Op.LHS.second, Op.RHS.second,"mul.rr");
    ResR  = Builder.CreateSub(ResRl, ResRr, "mul.r");

    Value *ResIl = Builder.CreateMul(Op.LHS.second, Op.RHS.first, "mul.il");
    Value *ResIr = Builder.CreateMul(Op.LHS.first, Op.RHS.second, "mul.ir");
    ResI  = Builder.CreateAdd(ResIl, ResIr, "mul.i");
  }
  return ComplexPairTy(ResR, ResI);
}

ComplexPairTy ComplexExprEmitter::EmitBinDiv(const BinOpInfo &Op) {
  llvm::Value *LHSr = Op.LHS.first, *LHSi = Op.LHS.second;
  llvm::Value *RHSr = Op.RHS.first, *RHSi = Op.RHS.second;


  llvm::Value *DSTr, *DSTi;
  if (Op.LHS.first->getType()->isFloatingPointTy()) {
    // (a+ib) / (c+id) = ((ac+bd)/(cc+dd)) + i((bc-ad)/(cc+dd))
    llvm::Value *Tmp1 = Builder.CreateFMul(LHSr, RHSr); // a*c
    llvm::Value *Tmp2 = Builder.CreateFMul(LHSi, RHSi); // b*d
    llvm::Value *Tmp3 = Builder.CreateFAdd(Tmp1, Tmp2); // ac+bd

    llvm::Value *Tmp4 = Builder.CreateFMul(RHSr, RHSr); // c*c
    llvm::Value *Tmp5 = Builder.CreateFMul(RHSi, RHSi); // d*d
    llvm::Value *Tmp6 = Builder.CreateFAdd(Tmp4, Tmp5); // cc+dd

    llvm::Value *Tmp7 = Builder.CreateFMul(LHSi, RHSr); // b*c
    llvm::Value *Tmp8 = Builder.CreateFMul(LHSr, RHSi); // a*d
    llvm::Value *Tmp9 = Builder.CreateFSub(Tmp7, Tmp8); // bc-ad

    DSTr = Builder.CreateFDiv(Tmp3, Tmp6);
    DSTi = Builder.CreateFDiv(Tmp9, Tmp6);
  } else {
    // (a+ib) / (c+id) = ((ac+bd)/(cc+dd)) + i((bc-ad)/(cc+dd))
    llvm::Value *Tmp1 = Builder.CreateMul(LHSr, RHSr); // a*c
    llvm::Value *Tmp2 = Builder.CreateMul(LHSi, RHSi); // b*d
    llvm::Value *Tmp3 = Builder.CreateAdd(Tmp1, Tmp2); // ac+bd

    llvm::Value *Tmp4 = Builder.CreateMul(RHSr, RHSr); // c*c
    llvm::Value *Tmp5 = Builder.CreateMul(RHSi, RHSi); // d*d
    llvm::Value *Tmp6 = Builder.CreateAdd(Tmp4, Tmp5); // cc+dd

    llvm::Value *Tmp7 = Builder.CreateMul(LHSi, RHSr); // b*c
    llvm::Value *Tmp8 = Builder.CreateMul(LHSr, RHSi); // a*d
    llvm::Value *Tmp9 = Builder.CreateSub(Tmp7, Tmp8); // bc-ad

    if (Op.Ty->getAs<ComplexType>()->getElementType()->isUnsignedIntegerType()) {
      DSTr = Builder.CreateUDiv(Tmp3, Tmp6);
      DSTi = Builder.CreateUDiv(Tmp9, Tmp6);
    } else {
      DSTr = Builder.CreateSDiv(Tmp3, Tmp6);
      DSTi = Builder.CreateSDiv(Tmp9, Tmp6);
    }
  }

  return ComplexPairTy(DSTr, DSTi);
}

ComplexExprEmitter::BinOpInfo
ComplexExprEmitter::EmitBinOps(const BinaryOperator *E) {
  TestAndClearIgnoreReal();
  TestAndClearIgnoreImag();
  BinOpInfo Ops;
  Ops.LHS = Visit(E->getLHS());
  Ops.RHS = Visit(E->getRHS());
  Ops.Ty = E->getType();
  return Ops;
}


LValue ComplexExprEmitter::
EmitCompoundAssignLValue(const CompoundAssignOperator *E,
          ComplexPairTy (ComplexExprEmitter::*Func)(const BinOpInfo&),
                         ComplexPairTy &Val) {
  TestAndClearIgnoreReal();
  TestAndClearIgnoreImag();
  QualType LHSTy = E->getLHS()->getType();

  BinOpInfo OpInfo;

  // Load the RHS and LHS operands.
  // __block variables need to have the rhs evaluated first, plus this should
  // improve codegen a little.
  OpInfo.Ty = E->getComputationResultType();

  // The RHS should have been converted to the computation type.
  assert(OpInfo.Ty->isAnyComplexType());
  assert(CGF.getContext().hasSameUnqualifiedType(OpInfo.Ty,
                                                 E->getRHS()->getType()));
  OpInfo.RHS = Visit(E->getRHS());
  
  LValue LHS = CGF.EmitLValue(E->getLHS());

  // Load from the l-value.
  ComplexPairTy LHSComplexPair = EmitLoadOfLValue(LHS);
  
  OpInfo.LHS = EmitComplexToComplexCast(LHSComplexPair, LHSTy, OpInfo.Ty);

  // Expand the binary operator.
  ComplexPairTy Result = (this->*Func)(OpInfo);

  // Truncate the result back to the LHS type.
  Result = EmitComplexToComplexCast(Result, OpInfo.Ty, LHSTy);
  Val = Result;

  // Store the result value into the LHS lvalue.
  EmitStoreThroughLValue(Result, LHS);

  return LHS;
}

// Compound assignments.
ComplexPairTy ComplexExprEmitter::
EmitCompoundAssign(const CompoundAssignOperator *E,
                   ComplexPairTy (ComplexExprEmitter::*Func)(const BinOpInfo&)){
  ComplexPairTy Val;
  LValue LV = EmitCompoundAssignLValue(E, Func, Val);

  // The result of an assignment in C is the assigned r-value.
  if (!CGF.getLangOpts().CPlusPlus)
    return Val;

  // If the lvalue is non-volatile, return the computed value of the assignment.
  if (!LV.isVolatileQualified())
    return Val;

  return EmitLoadOfLValue(LV);
}

LValue ComplexExprEmitter::EmitBinAssignLValue(const BinaryOperator *E,
                                               ComplexPairTy &Val) {
  assert(CGF.getContext().hasSameUnqualifiedType(E->getLHS()->getType(), 
                                                 E->getRHS()->getType()) &&
         "Invalid assignment");
  TestAndClearIgnoreReal();
  TestAndClearIgnoreImag();

  // Emit the RHS.  __block variables need the RHS evaluated first.
  Val = Visit(E->getRHS());

  // Compute the address to store into.
  LValue LHS = CGF.EmitLValue(E->getLHS());

  // Store the result value into the LHS lvalue.
  EmitStoreThroughLValue(Val, LHS);

  return LHS;
}

ComplexPairTy ComplexExprEmitter::VisitBinAssign(const BinaryOperator *E) {
  ComplexPairTy Val;
  LValue LV = EmitBinAssignLValue(E, Val);

  // The result of an assignment in C is the assigned r-value.
  if (!CGF.getLangOpts().CPlusPlus)
    return Val;

  // If the lvalue is non-volatile, return the computed value of the assignment.
  if (!LV.isVolatileQualified())
    return Val;

  return EmitLoadOfLValue(LV);
}

ComplexPairTy ComplexExprEmitter::VisitBinComma(const BinaryOperator *E) {
  CGF.EmitIgnoredExpr(E->getLHS());
  return Visit(E->getRHS());
}

ComplexPairTy ComplexExprEmitter::
VisitAbstractConditionalOperator(const AbstractConditionalOperator *E) {
  TestAndClearIgnoreReal();
  TestAndClearIgnoreImag();
  llvm::BasicBlock *LHSBlock = CGF.createBasicBlock("cond.true");
  llvm::BasicBlock *RHSBlock = CGF.createBasicBlock("cond.false");
  llvm::BasicBlock *ContBlock = CGF.createBasicBlock("cond.end");

  // Bind the common expression if necessary.
  CodeGenFunction::OpaqueValueMapping binding(CGF, E);

  CodeGenFunction::ConditionalEvaluation eval(CGF);
  CGF.EmitBranchOnBoolExpr(E->getCond(), LHSBlock, RHSBlock);

  eval.begin(CGF);
  CGF.EmitBlock(LHSBlock);
  ComplexPairTy LHS = Visit(E->getTrueExpr());
  LHSBlock = Builder.GetInsertBlock();
  CGF.EmitBranch(ContBlock);
  eval.end(CGF);

  eval.begin(CGF);
  CGF.EmitBlock(RHSBlock);
  ComplexPairTy RHS = Visit(E->getFalseExpr());
  RHSBlock = Builder.GetInsertBlock();
  CGF.EmitBlock(ContBlock);
  eval.end(CGF);

  // Create a PHI node for the real part.
  llvm::PHINode *RealPN = Builder.CreatePHI(LHS.first->getType(), 2, "cond.r");
  RealPN->addIncoming(LHS.first, LHSBlock);
  RealPN->addIncoming(RHS.first, RHSBlock);

  // Create a PHI node for the imaginary part.
  llvm::PHINode *ImagPN = Builder.CreatePHI(LHS.first->getType(), 2, "cond.i");
  ImagPN->addIncoming(LHS.second, LHSBlock);
  ImagPN->addIncoming(RHS.second, RHSBlock);

  return ComplexPairTy(RealPN, ImagPN);
}

ComplexPairTy ComplexExprEmitter::VisitChooseExpr(ChooseExpr *E) {
  return Visit(E->getChosenSubExpr(CGF.getContext()));
}

ComplexPairTy ComplexExprEmitter::VisitInitListExpr(InitListExpr *E) {
    bool Ignore = TestAndClearIgnoreReal();
    (void)Ignore;
    assert (Ignore == false && "init list ignored");
    Ignore = TestAndClearIgnoreImag();
    (void)Ignore;
    assert (Ignore == false && "init list ignored");

  if (E->getNumInits() == 2) {
    llvm::Value *Real = CGF.EmitScalarExpr(E->getInit(0));
    llvm::Value *Imag = CGF.EmitScalarExpr(E->getInit(1));
    return ComplexPairTy(Real, Imag);
  } else if (E->getNumInits() == 1) {
    return Visit(E->getInit(0));
  }

  // Empty init list intializes to null
  assert(E->getNumInits() == 0 && "Unexpected number of inits");
  QualType Ty = E->getType()->getAs<ComplexType>()->getElementType();
  llvm::Type* LTy = CGF.ConvertType(Ty);
  llvm::Value* zeroConstant = llvm::Constant::getNullValue(LTy);
  return ComplexPairTy(zeroConstant, zeroConstant);
}

ComplexPairTy ComplexExprEmitter::VisitVAArgExpr(VAArgExpr *E) {
  llvm::Value *ArgValue = CGF.EmitVAListRef(E->getSubExpr());
  llvm::Value *ArgPtr = CGF.EmitVAArg(ArgValue, E->getType());

  if (!ArgPtr) {
    CGF.ErrorUnsupported(E, "complex va_arg expression");
    llvm::Type *EltTy =
      CGF.ConvertType(E->getType()->getAs<ComplexType>()->getElementType());
    llvm::Value *U = llvm::UndefValue::get(EltTy);
    return ComplexPairTy(U, U);
  }

  // FIXME Volatility.
  return EmitLoadOfComplex(ArgPtr, false);
}

//===----------------------------------------------------------------------===//
//                         Entry Point into this File
//===----------------------------------------------------------------------===//

/// EmitComplexExpr - Emit the computation of the specified expression of
/// complex type, ignoring the result.
ComplexPairTy CodeGenFunction::EmitComplexExpr(const Expr *E, bool IgnoreReal,
                                               bool IgnoreImag) {
  assert(E && E->getType()->isAnyComplexType() &&
         "Invalid complex expression to emit");

  return ComplexExprEmitter(*this, IgnoreReal, IgnoreImag)
    .Visit(const_cast<Expr*>(E));
}

/// EmitComplexExprIntoAddr - Emit the computation of the specified expression
/// of complex type, storing into the specified Value*.
void CodeGenFunction::EmitComplexExprIntoAddr(const Expr *E,
                                              llvm::Value *DestAddr,
                                              bool DestIsVolatile) {
  assert(E && E->getType()->isAnyComplexType() &&
         "Invalid complex expression to emit");
  ComplexExprEmitter Emitter(*this);
  ComplexPairTy Val = Emitter.Visit(const_cast<Expr*>(E));
  Emitter.EmitStoreOfComplex(Val, DestAddr, DestIsVolatile);
}

/// EmitStoreOfComplex - Store a complex number into a LValue
void CodeGenFunction::EmitStoreOfComplex(ComplexPairTy V, LValue LV) {
  ComplexExprEmitter(*this).EmitStoreThroughLValue(V, LV);
}

/// EmitLoadOfComplex - Load a complex number from a LValue
ComplexPairTy CodeGenFunction::EmitLoadOfComplex(LValue LV) {
  return ComplexExprEmitter(*this).EmitLoadOfLValue(LV);
}

/// StoreComplexToAddr - Store a complex number into the specified address.
void CodeGenFunction::StoreComplexToAddr(ComplexPairTy V,
                                         llvm::Value *DestAddr,
                                         bool DestIsVolatile) {
  ComplexExprEmitter(*this).EmitStoreOfComplex(V, DestAddr, DestIsVolatile);
}

/// LoadComplexFromAddr - Load a complex number from the specified address.
ComplexPairTy CodeGenFunction::LoadComplexFromAddr(llvm::Value *SrcAddr,
                                                   bool SrcIsVolatile) {
  return ComplexExprEmitter(*this).EmitLoadOfComplex(SrcAddr, SrcIsVolatile);
}

LValue CodeGenFunction::EmitComplexAssignmentLValue(const BinaryOperator *E) {
  assert(E->getOpcode() == BO_Assign);
  ComplexPairTy Val; // ignored
  return ComplexExprEmitter(*this).EmitBinAssignLValue(E, Val);
}

LValue CodeGenFunction::
EmitComplexCompoundAssignmentLValue(const CompoundAssignOperator *E) {
  ComplexPairTy(ComplexExprEmitter::*Op)(const ComplexExprEmitter::BinOpInfo &);
  switch (E->getOpcode()) {
  case BO_MulAssign: Op = &ComplexExprEmitter::EmitBinMul; break;
  case BO_DivAssign: Op = &ComplexExprEmitter::EmitBinDiv; break;
  case BO_SubAssign: Op = &ComplexExprEmitter::EmitBinSub; break;
  case BO_AddAssign: Op = &ComplexExprEmitter::EmitBinAdd; break;

  default:
    llvm_unreachable("unexpected complex compound assignment");
  }

  ComplexPairTy Val; // ignored
  return ComplexExprEmitter(*this).EmitCompoundAssignLValue(E, Op, Val);
}<|MERGE_RESOLUTION|>--- conflicted
+++ resolved
@@ -446,12 +446,9 @@
   case CK_ARCReclaimReturnedObject:
   case CK_ARCExtendBlockObject:
   case CK_CopyAndAutoreleaseBlockObject:
-<<<<<<< HEAD
   case CK_UPCSharedToLocal:
   case CK_UPCBitCastZeroPhase:
-=======
   case CK_BuiltinFnToFnPtr:
->>>>>>> b03b278e
     llvm_unreachable("invalid cast kind for complex value");
 
   case CK_FloatingRealToComplex:
