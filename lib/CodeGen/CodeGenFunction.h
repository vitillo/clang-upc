--- conflicted
+++ resolved
@@ -2701,18 +2701,8 @@
   /// EmitStoreOfComplex - Store a complex number into the specified l-value.
   void EmitStoreOfComplex(ComplexPairTy V, LValue dest, bool isInit);
 
-<<<<<<< HEAD
-  /// StoreComplexToAddr - Store a complex number into the specified address.
-  void StoreComplexToAddr(ComplexPairTy V, llvm::Value *DestAddr,
-                          bool DestIsVolatile);
-  /// LoadComplexFromAddr - Load a complex number from the specified address.
-  ComplexPairTy LoadComplexFromAddr(llvm::Value *SrcAddr, bool SrcIsVolatile);
-  void EmitStoreOfComplex(ComplexPairTy V, LValue LV);
-  ComplexPairTy EmitLoadOfComplex(LValue LV);
-=======
   /// EmitLoadOfComplex - Load a complex number from the specified l-value.
   ComplexPairTy EmitLoadOfComplex(LValue src);
->>>>>>> 6267fb10
 
   /// CreateStaticVarDecl - Create a zero-initialized LLVM global for
   /// a static local variable.
