--- conflicted
+++ resolved
@@ -747,12 +747,9 @@
     case CK_FloatingToIntegral:
     case CK_FloatingToBoolean:
     case CK_FloatingCast:
-<<<<<<< HEAD
+    case CK_ZeroToOCLEvent:
     case CK_UPCSharedToLocal:
     case CK_UPCBitCastZeroPhase:
-=======
-    case CK_ZeroToOCLEvent:
->>>>>>> 6267fb10
       return 0;
     }
     llvm_unreachable("Invalid CastKind");
