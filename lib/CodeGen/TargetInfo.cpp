//===---- TargetInfo.cpp - Encapsulate target details -----------*- C++ -*-===//
//
//                     The LLVM Compiler Infrastructure
//
// This file is distributed under the University of Illinois Open Source
// License. See LICENSE.TXT for details.
//
//===----------------------------------------------------------------------===//
//
// These classes wrap the information about a call or function
// definition used to handle ABI compliancy.
//
//===----------------------------------------------------------------------===//

#include "TargetInfo.h"
#include "ABIInfo.h"
#include "CGCXXABI.h"
#include "CodeGenFunction.h"
#include "clang/AST/RecordLayout.h"
#include "clang/Frontend/CodeGenOptions.h"
#include "llvm/ADT/Triple.h"
#include "llvm/IR/DataLayout.h"
#include "llvm/IR/Type.h"
#include "llvm/Support/raw_ostream.h"
using namespace clang;
using namespace CodeGen;

static void AssignToArrayRange(CodeGen::CGBuilderTy &Builder,
                               llvm::Value *Array,
                               llvm::Value *Value,
                               unsigned FirstIndex,
                               unsigned LastIndex) {
  // Alternatively, we could emit this as a loop in the source.
  for (unsigned I = FirstIndex; I <= LastIndex; ++I) {
    llvm::Value *Cell = Builder.CreateConstInBoundsGEP1_32(Array, I);
    Builder.CreateStore(Value, Cell);
  }
}

static bool isAggregateTypeForABI(QualType T) {
<<<<<<< HEAD
  return CodeGenFunction::hasAggregateLLVMType(T) ||
         T->isMemberFunctionPointerType() ||
         T->hasPointerToSharedRepresentation();
=======
  return !CodeGenFunction::hasScalarEvaluationKind(T) ||
         T->isMemberFunctionPointerType();
>>>>>>> 6267fb10
}

ABIInfo::~ABIInfo() {}

static bool isRecordReturnIndirect(const RecordType *RT, CodeGen::CodeGenTypes &CGT) {
  const CXXRecordDecl *RD = dyn_cast<CXXRecordDecl>(RT->getDecl());
  if (!RD)
    return false;
  return CGT.CGM.getCXXABI().isReturnTypeIndirect(RD);
}


static bool isRecordReturnIndirect(QualType T, CodeGen::CodeGenTypes &CGT) {
  const RecordType *RT = T->getAs<RecordType>();
  if (!RT)
    return false;
  return isRecordReturnIndirect(RT, CGT);
}

static CGCXXABI::RecordArgABI getRecordArgABI(const RecordType *RT,
                                              CodeGen::CodeGenTypes &CGT) {
  const CXXRecordDecl *RD = dyn_cast<CXXRecordDecl>(RT->getDecl());
  if (!RD)
    return CGCXXABI::RAA_Default;
  return CGT.CGM.getCXXABI().getRecordArgABI(RD);
}

static CGCXXABI::RecordArgABI getRecordArgABI(QualType T,
                                              CodeGen::CodeGenTypes &CGT) {
  const RecordType *RT = T->getAs<RecordType>();
  if (!RT)
    return CGCXXABI::RAA_Default;
  return getRecordArgABI(RT, CGT);
}

ASTContext &ABIInfo::getContext() const {
  return CGT.getContext();
}

llvm::LLVMContext &ABIInfo::getVMContext() const {
  return CGT.getLLVMContext();
}

const llvm::DataLayout &ABIInfo::getDataLayout() const {
  return CGT.getDataLayout();
}

const TargetInfo &ABIInfo::getTarget() const {
  return CGT.getTarget();
}

void ABIArgInfo::dump() const {
  raw_ostream &OS = llvm::errs();
  OS << "(ABIArgInfo Kind=";
  switch (TheKind) {
  case Direct:
    OS << "Direct Type=";
    if (llvm::Type *Ty = getCoerceToType())
      Ty->print(OS);
    else
      OS << "null";
    break;
  case Extend:
    OS << "Extend";
    break;
  case Ignore:
    OS << "Ignore";
    break;
  case Indirect:
    OS << "Indirect Align=" << getIndirectAlign()
       << " ByVal=" << getIndirectByVal()
       << " Realign=" << getIndirectRealign();
    break;
  case Expand:
    OS << "Expand";
    break;
  }
  OS << ")\n";
}

TargetCodeGenInfo::~TargetCodeGenInfo() { delete Info; }

// If someone can figure out a general rule for this, that would be great.
// It's probably just doomed to be platform-dependent, though.
unsigned TargetCodeGenInfo::getSizeOfUnwindException() const {
  // Verified for:
  //   x86-64     FreeBSD, Linux, Darwin
  //   x86-32     FreeBSD, Linux, Darwin
  //   PowerPC    Linux, Darwin
  //   ARM        Darwin (*not* EABI)
  //   AArch64    Linux
  return 32;
}

bool TargetCodeGenInfo::isNoProtoCallVariadic(const CallArgList &args,
                                     const FunctionNoProtoType *fnType) const {
  // The following conventions are known to require this to be false:
  //   x86_stdcall
  //   MIPS
  // For everything else, we just prefer false unless we opt out.
  return false;
}

static bool isEmptyRecord(ASTContext &Context, QualType T, bool AllowArrays);

/// isEmptyField - Return true iff a the field is "empty", that is it
/// is an unnamed bit-field or an (array of) empty record(s).
static bool isEmptyField(ASTContext &Context, const FieldDecl *FD,
                         bool AllowArrays) {
  if (FD->isUnnamedBitfield())
    return true;

  QualType FT = FD->getType();

  // Constant arrays of empty records count as empty, strip them off.
  // Constant arrays of zero length always count as empty.
  if (AllowArrays)
    while (const ConstantArrayType *AT = Context.getAsConstantArrayType(FT)) {
      if (AT->getSize() == 0)
        return true;
      FT = AT->getElementType();
    }

  const RecordType *RT = FT->getAs<RecordType>();
  if (!RT)
    return false;

  // C++ record fields are never empty, at least in the Itanium ABI.
  //
  // FIXME: We should use a predicate for whether this behavior is true in the
  // current ABI.
  if (isa<CXXRecordDecl>(RT->getDecl()))
    return false;

  return isEmptyRecord(Context, FT, AllowArrays);
}

/// isEmptyRecord - Return true iff a structure contains only empty
/// fields. Note that a structure with a flexible array member is not
/// considered empty.
static bool isEmptyRecord(ASTContext &Context, QualType T, bool AllowArrays) {
  const RecordType *RT = T->getAs<RecordType>();
  if (!RT)
    return 0;
  const RecordDecl *RD = RT->getDecl();
  if (RD->hasFlexibleArrayMember())
    return false;

  // If this is a C++ record, check the bases first.
  if (const CXXRecordDecl *CXXRD = dyn_cast<CXXRecordDecl>(RD))
    for (CXXRecordDecl::base_class_const_iterator i = CXXRD->bases_begin(),
           e = CXXRD->bases_end(); i != e; ++i)
      if (!isEmptyRecord(Context, i->getType(), true))
        return false;

  for (RecordDecl::field_iterator i = RD->field_begin(), e = RD->field_end();
         i != e; ++i)
    if (!isEmptyField(Context, *i, AllowArrays))
      return false;
  return true;
}

/// isSingleElementStruct - Determine if a structure is a "single
/// element struct", i.e. it has exactly one non-empty field or
/// exactly one field which is itself a single element
/// struct. Structures with flexible array members are never
/// considered single element structs.
///
/// \return The field declaration for the single non-empty field, if
/// it exists.
static const Type *isSingleElementStruct(QualType T, ASTContext &Context) {
  const RecordType *RT = T->getAsStructureType();
  if (!RT)
    return 0;

  const RecordDecl *RD = RT->getDecl();
  if (RD->hasFlexibleArrayMember())
    return 0;

  const Type *Found = 0;

  // If this is a C++ record, check the bases first.
  if (const CXXRecordDecl *CXXRD = dyn_cast<CXXRecordDecl>(RD)) {
    for (CXXRecordDecl::base_class_const_iterator i = CXXRD->bases_begin(),
           e = CXXRD->bases_end(); i != e; ++i) {
      // Ignore empty records.
      if (isEmptyRecord(Context, i->getType(), true))
        continue;

      // If we already found an element then this isn't a single-element struct.
      if (Found)
        return 0;

      // If this is non-empty and not a single element struct, the composite
      // cannot be a single element struct.
      Found = isSingleElementStruct(i->getType(), Context);
      if (!Found)
        return 0;
    }
  }

  // Check for single element.
  for (RecordDecl::field_iterator i = RD->field_begin(), e = RD->field_end();
         i != e; ++i) {
    const FieldDecl *FD = *i;
    QualType FT = FD->getType();

    // Ignore empty fields.
    if (isEmptyField(Context, FD, true))
      continue;

    // If we already found an element then this isn't a single-element
    // struct.
    if (Found)
      return 0;

    // Treat single element arrays as the element.
    while (const ConstantArrayType *AT = Context.getAsConstantArrayType(FT)) {
      if (AT->getSize().getZExtValue() != 1)
        break;
      FT = AT->getElementType();
    }

    if (!isAggregateTypeForABI(FT)) {
      Found = FT.getTypePtr();
    } else {
      Found = isSingleElementStruct(FT, Context);
      if (!Found)
        return 0;
    }
  }

  // We don't consider a struct a single-element struct if it has
  // padding beyond the element type.
  if (Found && Context.getTypeSize(Found) != Context.getTypeSize(T))
    return 0;

  return Found;
}

static bool is32Or64BitBasicType(QualType Ty, ASTContext &Context) {
  // Treat complex types as the element type.
  if (const ComplexType *CTy = Ty->getAs<ComplexType>())
    Ty = CTy->getElementType();

  // Check for a type which we know has a simple scalar argument-passing
  // convention without any padding.  (We're specifically looking for 32
  // and 64-bit integer and integer-equivalents, float, and double.)
  if (!Ty->getAs<BuiltinType>() && !Ty->hasPointerRepresentation() &&
      !Ty->isEnumeralType() && !Ty->isBlockPointerType())
    return false;

  uint64_t Size = Context.getTypeSize(Ty);
  return Size == 32 || Size == 64;
}

/// canExpandIndirectArgument - Test whether an argument type which is to be
/// passed indirectly (on the stack) would have the equivalent layout if it was
/// expanded into separate arguments. If so, we prefer to do the latter to avoid
/// inhibiting optimizations.
///
// FIXME: This predicate is missing many cases, currently it just follows
// llvm-gcc (checks that all fields are 32-bit or 64-bit primitive types). We
// should probably make this smarter, or better yet make the LLVM backend
// capable of handling it.
static bool canExpandIndirectArgument(QualType Ty, ASTContext &Context) {
  // A UPC pointer-to-shared acts like a structure type
  if (Ty->hasPointerToSharedRepresentation())
    return true;
  // We can only expand structure types.
  const RecordType *RT = Ty->getAs<RecordType>();
  if (!RT)
    return false;

  // We can only expand (C) structures.
  //
  // FIXME: This needs to be generalized to handle classes as well.
  const RecordDecl *RD = RT->getDecl();
  if (!RD->isStruct() || isa<CXXRecordDecl>(RD))
    return false;

  uint64_t Size = 0;

  for (RecordDecl::field_iterator i = RD->field_begin(), e = RD->field_end();
         i != e; ++i) {
    const FieldDecl *FD = *i;

    if (!is32Or64BitBasicType(FD->getType(), Context))
      return false;

    // FIXME: Reject bit-fields wholesale; there are two problems, we don't know
    // how to expand them yet, and the predicate for telling if a bitfield still
    // counts as "basic" is more complicated than what we were doing previously.
    if (FD->isBitField())
      return false;

    Size += Context.getTypeSize(FD->getType());
  }

  // Make sure there are not any holes in the struct.
  if (Size != Context.getTypeSize(Ty))
    return false;

  return true;
}

namespace {
/// DefaultABIInfo - The default implementation for ABI specific
/// details. This implementation provides information which results in
/// self-consistent and sensible LLVM IR generation, but does not
/// conform to any particular ABI.
class DefaultABIInfo : public ABIInfo {
public:
  DefaultABIInfo(CodeGen::CodeGenTypes &CGT) : ABIInfo(CGT) {}

  ABIArgInfo classifyReturnType(QualType RetTy) const;
  ABIArgInfo classifyArgumentType(QualType RetTy) const;

  virtual void computeInfo(CGFunctionInfo &FI) const {
    FI.getReturnInfo() = classifyReturnType(FI.getReturnType());
    for (CGFunctionInfo::arg_iterator it = FI.arg_begin(), ie = FI.arg_end();
         it != ie; ++it)
      it->info = classifyArgumentType(it->type);
  }

  virtual llvm::Value *EmitVAArg(llvm::Value *VAListAddr, QualType Ty,
                                 CodeGenFunction &CGF) const;
};

class DefaultTargetCodeGenInfo : public TargetCodeGenInfo {
public:
  DefaultTargetCodeGenInfo(CodeGen::CodeGenTypes &CGT)
    : TargetCodeGenInfo(new DefaultABIInfo(CGT)) {}
};

llvm::Value *DefaultABIInfo::EmitVAArg(llvm::Value *VAListAddr, QualType Ty,
                                       CodeGenFunction &CGF) const {
  return 0;
}

ABIArgInfo DefaultABIInfo::classifyArgumentType(QualType Ty) const {
  if (isAggregateTypeForABI(Ty)) {
    // Records with non trivial destructors/constructors should not be passed
    // by value.
    if (isRecordReturnIndirect(Ty, CGT))
      return ABIArgInfo::getIndirect(0, /*ByVal=*/false);

    return ABIArgInfo::getIndirect(0);
  }

  // Treat an enum type as its underlying type.
  if (const EnumType *EnumTy = Ty->getAs<EnumType>())
    Ty = EnumTy->getDecl()->getIntegerType();

  return (Ty->isPromotableIntegerType() ?
          ABIArgInfo::getExtend() : ABIArgInfo::getDirect());
}

ABIArgInfo DefaultABIInfo::classifyReturnType(QualType RetTy) const {
  if (RetTy->isVoidType())
    return ABIArgInfo::getIgnore();

  if (isAggregateTypeForABI(RetTy))
    return ABIArgInfo::getIndirect(0);

  // Treat an enum type as its underlying type.
  if (const EnumType *EnumTy = RetTy->getAs<EnumType>())
    RetTy = EnumTy->getDecl()->getIntegerType();

  return (RetTy->isPromotableIntegerType() ?
          ABIArgInfo::getExtend() : ABIArgInfo::getDirect());
}

//===----------------------------------------------------------------------===//
// le32/PNaCl bitcode ABI Implementation
//
// This is a simplified version of the x86_32 ABI.  Arguments and return values
// are always passed on the stack.
//===----------------------------------------------------------------------===//

class PNaClABIInfo : public ABIInfo {
 public:
  PNaClABIInfo(CodeGen::CodeGenTypes &CGT) : ABIInfo(CGT) {}

  ABIArgInfo classifyReturnType(QualType RetTy) const;
  ABIArgInfo classifyArgumentType(QualType RetTy) const;

  virtual void computeInfo(CGFunctionInfo &FI) const;
  virtual llvm::Value *EmitVAArg(llvm::Value *VAListAddr, QualType Ty,
                                 CodeGenFunction &CGF) const;
};

class PNaClTargetCodeGenInfo : public TargetCodeGenInfo {
 public:
  PNaClTargetCodeGenInfo(CodeGen::CodeGenTypes &CGT)
    : TargetCodeGenInfo(new PNaClABIInfo(CGT)) {}
};

void PNaClABIInfo::computeInfo(CGFunctionInfo &FI) const {
    FI.getReturnInfo() = classifyReturnType(FI.getReturnType());

    for (CGFunctionInfo::arg_iterator it = FI.arg_begin(), ie = FI.arg_end();
         it != ie; ++it)
      it->info = classifyArgumentType(it->type);
  }

llvm::Value *PNaClABIInfo::EmitVAArg(llvm::Value *VAListAddr, QualType Ty,
                                       CodeGenFunction &CGF) const {
  return 0;
}

/// \brief Classify argument of given type \p Ty.
ABIArgInfo PNaClABIInfo::classifyArgumentType(QualType Ty) const {
  if (isAggregateTypeForABI(Ty)) {
    if (CGCXXABI::RecordArgABI RAA = getRecordArgABI(Ty, CGT))
      return ABIArgInfo::getIndirect(0, RAA == CGCXXABI::RAA_DirectInMemory);
    return ABIArgInfo::getIndirect(0);
  } else if (const EnumType *EnumTy = Ty->getAs<EnumType>()) {
    // Treat an enum type as its underlying type.
    Ty = EnumTy->getDecl()->getIntegerType();
  } else if (Ty->isFloatingType()) {
    // Floating-point types don't go inreg.
    return ABIArgInfo::getDirect();
  }

  return (Ty->isPromotableIntegerType() ?
          ABIArgInfo::getExtend() : ABIArgInfo::getDirect());
}

ABIArgInfo PNaClABIInfo::classifyReturnType(QualType RetTy) const {
  if (RetTy->isVoidType())
    return ABIArgInfo::getIgnore();

  // In the PNaCl ABI we always return records/structures on the stack.
  if (isAggregateTypeForABI(RetTy))
    return ABIArgInfo::getIndirect(0);

  // Treat an enum type as its underlying type.
  if (const EnumType *EnumTy = RetTy->getAs<EnumType>())
    RetTy = EnumTy->getDecl()->getIntegerType();

  return (RetTy->isPromotableIntegerType() ?
          ABIArgInfo::getExtend() : ABIArgInfo::getDirect());
}

/// IsX86_MMXType - Return true if this is an MMX type.
bool IsX86_MMXType(llvm::Type *IRType) {
  // Return true if the type is an MMX type <2 x i32>, <4 x i16>, or <8 x i8>.
  return IRType->isVectorTy() && IRType->getPrimitiveSizeInBits() == 64 &&
    cast<llvm::VectorType>(IRType)->getElementType()->isIntegerTy() &&
    IRType->getScalarSizeInBits() != 64;
}

static llvm::Type* X86AdjustInlineAsmType(CodeGen::CodeGenFunction &CGF,
                                          StringRef Constraint,
                                          llvm::Type* Ty) {
  if ((Constraint == "y" || Constraint == "&y") && Ty->isVectorTy())
    return llvm::Type::getX86_MMXTy(CGF.getLLVMContext());
  return Ty;
}

//===----------------------------------------------------------------------===//
// X86-32 ABI Implementation
//===----------------------------------------------------------------------===//

/// X86_32ABIInfo - The X86-32 ABI information.
class X86_32ABIInfo : public ABIInfo {
  enum Class {
    Integer,
    Float
  };

  static const unsigned MinABIStackAlignInBytes = 4;

  bool IsDarwinVectorABI;
  bool IsSmallStructInRegABI;
  bool IsWin32StructABI;
  unsigned DefaultNumRegisterParameters;

  static bool isRegisterSize(unsigned Size) {
    return (Size == 8 || Size == 16 || Size == 32 || Size == 64);
  }

  static bool shouldReturnTypeInRegister(QualType Ty, ASTContext &Context, 
                                          unsigned callingConvention);

  /// getIndirectResult - Give a source type \arg Ty, return a suitable result
  /// such that the argument will be passed in memory.
  ABIArgInfo getIndirectResult(QualType Ty, bool ByVal,
                               unsigned &FreeRegs) const;

  /// \brief Return the alignment to use for the given type on the stack.
  unsigned getTypeStackAlignInBytes(QualType Ty, unsigned Align) const;

  Class classify(QualType Ty) const;
  ABIArgInfo classifyReturnType(QualType RetTy,
                                unsigned callingConvention) const;
  ABIArgInfo classifyArgumentType(QualType RetTy, unsigned &FreeRegs,
                                  bool IsFastCall) const;
  bool shouldUseInReg(QualType Ty, unsigned &FreeRegs,
                      bool IsFastCall, bool &NeedsPadding) const;

public:

  virtual void computeInfo(CGFunctionInfo &FI) const;
  virtual llvm::Value *EmitVAArg(llvm::Value *VAListAddr, QualType Ty,
                                 CodeGenFunction &CGF) const;

  X86_32ABIInfo(CodeGen::CodeGenTypes &CGT, bool d, bool p, bool w,
                unsigned r)
    : ABIInfo(CGT), IsDarwinVectorABI(d), IsSmallStructInRegABI(p),
      IsWin32StructABI(w), DefaultNumRegisterParameters(r) {}
};

class X86_32TargetCodeGenInfo : public TargetCodeGenInfo {
public:
  X86_32TargetCodeGenInfo(CodeGen::CodeGenTypes &CGT,
      bool d, bool p, bool w, unsigned r)
    :TargetCodeGenInfo(new X86_32ABIInfo(CGT, d, p, w, r)) {}

  void SetTargetAttributes(const Decl *D, llvm::GlobalValue *GV,
                           CodeGen::CodeGenModule &CGM) const;

  int getDwarfEHStackPointer(CodeGen::CodeGenModule &CGM) const {
    // Darwin uses different dwarf register numbers for EH.
    if (CGM.getTarget().getTriple().isOSDarwin()) return 5;
    return 4;
  }

  bool initDwarfEHRegSizeTable(CodeGen::CodeGenFunction &CGF,
                               llvm::Value *Address) const;

  llvm::Type* adjustInlineAsmType(CodeGen::CodeGenFunction &CGF,
                                  StringRef Constraint,
                                  llvm::Type* Ty) const {
    return X86AdjustInlineAsmType(CGF, Constraint, Ty);
  }

};

}

/// shouldReturnTypeInRegister - Determine if the given type should be
/// passed in a register (for the Darwin ABI).
bool X86_32ABIInfo::shouldReturnTypeInRegister(QualType Ty,
                                               ASTContext &Context,
                                               unsigned callingConvention) {
  uint64_t Size = Context.getTypeSize(Ty);

  // Type must be register sized.
  if (!isRegisterSize(Size))
    return false;

  if (Ty->isVectorType()) {
    // 64- and 128- bit vectors inside structures are not returned in
    // registers.
    if (Size == 64 || Size == 128)
      return false;

    return true;
  }

  // If this is a builtin, pointer, enum, complex type, member pointer, or
  // member function pointer it is ok.
  if (Ty->getAs<BuiltinType>() || Ty->hasPointerRepresentation() ||
      Ty->isAnyComplexType() || Ty->isEnumeralType() ||
      Ty->isBlockPointerType() || Ty->isMemberPointerType())
    return true;

  // Arrays are treated like records.
  if (const ConstantArrayType *AT = Context.getAsConstantArrayType(Ty))
    return shouldReturnTypeInRegister(AT->getElementType(), Context,
                                      callingConvention);

  // Otherwise, it must be a record type.
  const RecordType *RT = Ty->getAs<RecordType>();
  if (!RT) return false;

  // FIXME: Traverse bases here too.

  // For thiscall conventions, structures will never be returned in
  // a register.  This is for compatibility with the MSVC ABI
  if (callingConvention == llvm::CallingConv::X86_ThisCall && 
      RT->isStructureType()) {
    return false;
  }

  // Structure types are passed in register if all fields would be
  // passed in a register.
  for (RecordDecl::field_iterator i = RT->getDecl()->field_begin(),
         e = RT->getDecl()->field_end(); i != e; ++i) {
    const FieldDecl *FD = *i;

    // Empty fields are ignored.
    if (isEmptyField(Context, FD, true))
      continue;

    // Check fields recursively.
    if (!shouldReturnTypeInRegister(FD->getType(), Context, 
                                    callingConvention))
      return false;
  }
  return true;
}

ABIArgInfo X86_32ABIInfo::classifyReturnType(QualType RetTy, 
                                            unsigned callingConvention) const {
  if (RetTy->isVoidType())
    return ABIArgInfo::getIgnore();

  if (const VectorType *VT = RetTy->getAs<VectorType>()) {
    // On Darwin, some vectors are returned in registers.
    if (IsDarwinVectorABI) {
      uint64_t Size = getContext().getTypeSize(RetTy);

      // 128-bit vectors are a special case; they are returned in
      // registers and we need to make sure to pick a type the LLVM
      // backend will like.
      if (Size == 128)
        return ABIArgInfo::getDirect(llvm::VectorType::get(
                  llvm::Type::getInt64Ty(getVMContext()), 2));

      // Always return in register if it fits in a general purpose
      // register, or if it is 64 bits and has a single element.
      if ((Size == 8 || Size == 16 || Size == 32) ||
          (Size == 64 && VT->getNumElements() == 1))
        return ABIArgInfo::getDirect(llvm::IntegerType::get(getVMContext(),
                                                            Size));

      return ABIArgInfo::getIndirect(0);
    }

    return ABIArgInfo::getDirect();
  }

  if (isAggregateTypeForABI(RetTy)) {
    if (const RecordType *RT = RetTy->getAs<RecordType>()) {
      if (isRecordReturnIndirect(RT, CGT))
        return ABIArgInfo::getIndirect(0, /*ByVal=*/false);

      // Structures with flexible arrays are always indirect.
      if (RT->getDecl()->hasFlexibleArrayMember())
        return ABIArgInfo::getIndirect(0);
    }

    // If specified, structs and unions are always indirect.
    if (!IsSmallStructInRegABI && !RetTy->isAnyComplexType())
      return ABIArgInfo::getIndirect(0);

    // Small structures which are register sized are generally returned
    // in a register.
    if (X86_32ABIInfo::shouldReturnTypeInRegister(RetTy, getContext(), 
                                                  callingConvention)) {
      uint64_t Size = getContext().getTypeSize(RetTy);

      // As a special-case, if the struct is a "single-element" struct, and
      // the field is of type "float" or "double", return it in a
      // floating-point register. (MSVC does not apply this special case.)
      // We apply a similar transformation for pointer types to improve the
      // quality of the generated IR.
      if (const Type *SeltTy = isSingleElementStruct(RetTy, getContext()))
        if ((!IsWin32StructABI && SeltTy->isRealFloatingType())
            || SeltTy->hasPointerRepresentation())
          return ABIArgInfo::getDirect(CGT.ConvertType(QualType(SeltTy, 0)));

      // FIXME: We should be able to narrow this integer in cases with dead
      // padding.
      return ABIArgInfo::getDirect(llvm::IntegerType::get(getVMContext(),Size));
    }

    return ABIArgInfo::getIndirect(0);
  }

  // Treat an enum type as its underlying type.
  if (const EnumType *EnumTy = RetTy->getAs<EnumType>())
    RetTy = EnumTy->getDecl()->getIntegerType();

  return (RetTy->isPromotableIntegerType() ?
          ABIArgInfo::getExtend() : ABIArgInfo::getDirect());
}

static bool isSSEVectorType(ASTContext &Context, QualType Ty) {
  return Ty->getAs<VectorType>() && Context.getTypeSize(Ty) == 128;
}

static bool isRecordWithSSEVectorType(ASTContext &Context, QualType Ty) {
  const RecordType *RT = Ty->getAs<RecordType>();
  if (!RT)
    return 0;
  const RecordDecl *RD = RT->getDecl();

  // If this is a C++ record, check the bases first.
  if (const CXXRecordDecl *CXXRD = dyn_cast<CXXRecordDecl>(RD))
    for (CXXRecordDecl::base_class_const_iterator i = CXXRD->bases_begin(),
           e = CXXRD->bases_end(); i != e; ++i)
      if (!isRecordWithSSEVectorType(Context, i->getType()))
        return false;

  for (RecordDecl::field_iterator i = RD->field_begin(), e = RD->field_end();
       i != e; ++i) {
    QualType FT = i->getType();

    if (isSSEVectorType(Context, FT))
      return true;

    if (isRecordWithSSEVectorType(Context, FT))
      return true;
  }

  return false;
}

unsigned X86_32ABIInfo::getTypeStackAlignInBytes(QualType Ty,
                                                 unsigned Align) const {
  // Otherwise, if the alignment is less than or equal to the minimum ABI
  // alignment, just use the default; the backend will handle this.
  if (Align <= MinABIStackAlignInBytes)
    return 0; // Use default alignment.

  // On non-Darwin, the stack type alignment is always 4.
  if (!IsDarwinVectorABI) {
    // Set explicit alignment, since we may need to realign the top.
    return MinABIStackAlignInBytes;
  }

  // Otherwise, if the type contains an SSE vector type, the alignment is 16.
  if (Align >= 16 && (isSSEVectorType(getContext(), Ty) ||
                      isRecordWithSSEVectorType(getContext(), Ty)))
    return 16;

  return MinABIStackAlignInBytes;
}

ABIArgInfo X86_32ABIInfo::getIndirectResult(QualType Ty, bool ByVal,
                                            unsigned &FreeRegs) const {
  if (!ByVal) {
    if (FreeRegs) {
      --FreeRegs; // Non byval indirects just use one pointer.
      return ABIArgInfo::getIndirectInReg(0, false);
    }
    return ABIArgInfo::getIndirect(0, false);
  }

  // Compute the byval alignment.
  unsigned TypeAlign = getContext().getTypeAlign(Ty) / 8;
  unsigned StackAlign = getTypeStackAlignInBytes(Ty, TypeAlign);
  if (StackAlign == 0)
    return ABIArgInfo::getIndirect(4);

  // If the stack alignment is less than the type alignment, realign the
  // argument.
  if (StackAlign < TypeAlign)
    return ABIArgInfo::getIndirect(StackAlign, /*ByVal=*/true,
                                   /*Realign=*/true);

  return ABIArgInfo::getIndirect(StackAlign);
}

X86_32ABIInfo::Class X86_32ABIInfo::classify(QualType Ty) const {
  const Type *T = isSingleElementStruct(Ty, getContext());
  if (!T)
    T = Ty.getTypePtr();

  if (const BuiltinType *BT = T->getAs<BuiltinType>()) {
    BuiltinType::Kind K = BT->getKind();
    if (K == BuiltinType::Float || K == BuiltinType::Double)
      return Float;
  }
  return Integer;
}

bool X86_32ABIInfo::shouldUseInReg(QualType Ty, unsigned &FreeRegs,
                                   bool IsFastCall, bool &NeedsPadding) const {
  NeedsPadding = false;
  Class C = classify(Ty);
  if (C == Float)
    return false;

  unsigned Size = getContext().getTypeSize(Ty);
  unsigned SizeInRegs = (Size + 31) / 32;

  if (SizeInRegs == 0)
    return false;

  if (SizeInRegs > FreeRegs) {
    FreeRegs = 0;
    return false;
  }

  FreeRegs -= SizeInRegs;

  if (IsFastCall) {
    if (Size > 32)
      return false;

    if (Ty->isIntegralOrEnumerationType())
      return true;

    if (Ty->isPointerType())
      return true;

    if (Ty->isReferenceType())
      return true;

    if (FreeRegs)
      NeedsPadding = true;

    return false;
  }

  return true;
}

ABIArgInfo X86_32ABIInfo::classifyArgumentType(QualType Ty,
                                               unsigned &FreeRegs,
                                               bool IsFastCall) const {
  // FIXME: Set alignment on indirect arguments.
  if (isAggregateTypeForABI(Ty)) {
    if (const RecordType *RT = Ty->getAs<RecordType>()) {
      if (IsWin32StructABI)
        return getIndirectResult(Ty, true, FreeRegs);

      if (CGCXXABI::RecordArgABI RAA = getRecordArgABI(RT, CGT))
        return getIndirectResult(Ty, RAA == CGCXXABI::RAA_DirectInMemory, FreeRegs);

      // Structures with flexible arrays are always indirect.
      if (RT->getDecl()->hasFlexibleArrayMember())
        return getIndirectResult(Ty, true, FreeRegs);
    }

    // Ignore empty structs/unions.
    if (isEmptyRecord(getContext(), Ty, true))
      return ABIArgInfo::getIgnore();

    llvm::LLVMContext &LLVMContext = getVMContext();
    llvm::IntegerType *Int32 = llvm::Type::getInt32Ty(LLVMContext);
    bool NeedsPadding;
    if (shouldUseInReg(Ty, FreeRegs, IsFastCall, NeedsPadding)) {
      unsigned SizeInRegs = (getContext().getTypeSize(Ty) + 31) / 32;
      SmallVector<llvm::Type*, 3> Elements;
      for (unsigned I = 0; I < SizeInRegs; ++I)
        Elements.push_back(Int32);
      llvm::Type *Result = llvm::StructType::get(LLVMContext, Elements);
      return ABIArgInfo::getDirectInReg(Result);
    }
    llvm::IntegerType *PaddingType = NeedsPadding ? Int32 : 0;

    // Expand small (<= 128-bit) record types when we know that the stack layout
    // of those arguments will match the struct. This is important because the
    // LLVM backend isn't smart enough to remove byval, which inhibits many
    // optimizations.
    if (getContext().getTypeSize(Ty) <= 4*32 &&
        canExpandIndirectArgument(Ty, getContext()))
      return ABIArgInfo::getExpandWithPadding(IsFastCall, PaddingType);

    return getIndirectResult(Ty, true, FreeRegs);
  }

  if (const VectorType *VT = Ty->getAs<VectorType>()) {
    // On Darwin, some vectors are passed in memory, we handle this by passing
    // it as an i8/i16/i32/i64.
    if (IsDarwinVectorABI) {
      uint64_t Size = getContext().getTypeSize(Ty);
      if ((Size == 8 || Size == 16 || Size == 32) ||
          (Size == 64 && VT->getNumElements() == 1))
        return ABIArgInfo::getDirect(llvm::IntegerType::get(getVMContext(),
                                                            Size));
    }

    if (IsX86_MMXType(CGT.ConvertType(Ty)))
      return ABIArgInfo::getDirect(llvm::IntegerType::get(getVMContext(), 64));

    return ABIArgInfo::getDirect();
  }


  if (const EnumType *EnumTy = Ty->getAs<EnumType>())
    Ty = EnumTy->getDecl()->getIntegerType();

  bool NeedsPadding;
  bool InReg = shouldUseInReg(Ty, FreeRegs, IsFastCall, NeedsPadding);

  if (Ty->isPromotableIntegerType()) {
    if (InReg)
      return ABIArgInfo::getExtendInReg();
    return ABIArgInfo::getExtend();
  }
  if (InReg)
    return ABIArgInfo::getDirectInReg();
  return ABIArgInfo::getDirect();
}

void X86_32ABIInfo::computeInfo(CGFunctionInfo &FI) const {
  FI.getReturnInfo() = classifyReturnType(FI.getReturnType(),
                                          FI.getCallingConvention());

  unsigned CC = FI.getCallingConvention();
  bool IsFastCall = CC == llvm::CallingConv::X86_FastCall;
  unsigned FreeRegs;
  if (IsFastCall)
    FreeRegs = 2;
  else if (FI.getHasRegParm())
    FreeRegs = FI.getRegParm();
  else
    FreeRegs = DefaultNumRegisterParameters;

  // If the return value is indirect, then the hidden argument is consuming one
  // integer register.
  if (FI.getReturnInfo().isIndirect() && FreeRegs) {
    --FreeRegs;
    ABIArgInfo &Old = FI.getReturnInfo();
    Old = ABIArgInfo::getIndirectInReg(Old.getIndirectAlign(),
                                       Old.getIndirectByVal(),
                                       Old.getIndirectRealign());
  }

  for (CGFunctionInfo::arg_iterator it = FI.arg_begin(), ie = FI.arg_end();
       it != ie; ++it)
    it->info = classifyArgumentType(it->type, FreeRegs, IsFastCall);
}

llvm::Value *X86_32ABIInfo::EmitVAArg(llvm::Value *VAListAddr, QualType Ty,
                                      CodeGenFunction &CGF) const {
  llvm::Type *BPP = CGF.Int8PtrPtrTy;

  CGBuilderTy &Builder = CGF.Builder;
  llvm::Value *VAListAddrAsBPP = Builder.CreateBitCast(VAListAddr, BPP,
                                                       "ap");
  llvm::Value *Addr = Builder.CreateLoad(VAListAddrAsBPP, "ap.cur");

  // Compute if the address needs to be aligned
  unsigned Align = CGF.getContext().getTypeAlignInChars(Ty).getQuantity();
  Align = getTypeStackAlignInBytes(Ty, Align);
  Align = std::max(Align, 4U);
  if (Align > 4) {
    // addr = (addr + align - 1) & -align;
    llvm::Value *Offset =
      llvm::ConstantInt::get(CGF.Int32Ty, Align - 1);
    Addr = CGF.Builder.CreateGEP(Addr, Offset);
    llvm::Value *AsInt = CGF.Builder.CreatePtrToInt(Addr,
                                                    CGF.Int32Ty);
    llvm::Value *Mask = llvm::ConstantInt::get(CGF.Int32Ty, -Align);
    Addr = CGF.Builder.CreateIntToPtr(CGF.Builder.CreateAnd(AsInt, Mask),
                                      Addr->getType(),
                                      "ap.cur.aligned");
  }

  llvm::Type *PTy =
    llvm::PointerType::getUnqual(CGF.ConvertType(Ty));
  llvm::Value *AddrTyped = Builder.CreateBitCast(Addr, PTy);

  uint64_t Offset =
    llvm::RoundUpToAlignment(CGF.getContext().getTypeSize(Ty) / 8, Align);
  llvm::Value *NextAddr =
    Builder.CreateGEP(Addr, llvm::ConstantInt::get(CGF.Int32Ty, Offset),
                      "ap.next");
  Builder.CreateStore(NextAddr, VAListAddrAsBPP);

  return AddrTyped;
}

void X86_32TargetCodeGenInfo::SetTargetAttributes(const Decl *D,
                                                  llvm::GlobalValue *GV,
                                            CodeGen::CodeGenModule &CGM) const {
  if (const FunctionDecl *FD = dyn_cast<FunctionDecl>(D)) {
    if (FD->hasAttr<X86ForceAlignArgPointerAttr>()) {
      // Get the LLVM function.
      llvm::Function *Fn = cast<llvm::Function>(GV);

      // Now add the 'alignstack' attribute with a value of 16.
      llvm::AttrBuilder B;
      B.addStackAlignmentAttr(16);
      Fn->addAttributes(llvm::AttributeSet::FunctionIndex,
                      llvm::AttributeSet::get(CGM.getLLVMContext(),
                                              llvm::AttributeSet::FunctionIndex,
                                              B));
    }
  }
}

bool X86_32TargetCodeGenInfo::initDwarfEHRegSizeTable(
                                               CodeGen::CodeGenFunction &CGF,
                                               llvm::Value *Address) const {
  CodeGen::CGBuilderTy &Builder = CGF.Builder;

  llvm::Value *Four8 = llvm::ConstantInt::get(CGF.Int8Ty, 4);

  // 0-7 are the eight integer registers;  the order is different
  //   on Darwin (for EH), but the range is the same.
  // 8 is %eip.
  AssignToArrayRange(Builder, Address, Four8, 0, 8);

  if (CGF.CGM.getTarget().getTriple().isOSDarwin()) {
    // 12-16 are st(0..4).  Not sure why we stop at 4.
    // These have size 16, which is sizeof(long double) on
    // platforms with 8-byte alignment for that type.
    llvm::Value *Sixteen8 = llvm::ConstantInt::get(CGF.Int8Ty, 16);
    AssignToArrayRange(Builder, Address, Sixteen8, 12, 16);

  } else {
    // 9 is %eflags, which doesn't get a size on Darwin for some
    // reason.
    Builder.CreateStore(Four8, Builder.CreateConstInBoundsGEP1_32(Address, 9));

    // 11-16 are st(0..5).  Not sure why we stop at 5.
    // These have size 12, which is sizeof(long double) on
    // platforms with 4-byte alignment for that type.
    llvm::Value *Twelve8 = llvm::ConstantInt::get(CGF.Int8Ty, 12);
    AssignToArrayRange(Builder, Address, Twelve8, 11, 16);
  }

  return false;
}

//===----------------------------------------------------------------------===//
// X86-64 ABI Implementation
//===----------------------------------------------------------------------===//


namespace {
/// X86_64ABIInfo - The X86_64 ABI information.
class X86_64ABIInfo : public ABIInfo {
  enum Class {
    Integer = 0,
    SSE,
    SSEUp,
    X87,
    X87Up,
    ComplexX87,
    NoClass,
    Memory
  };

  /// merge - Implement the X86_64 ABI merging algorithm.
  ///
  /// Merge an accumulating classification \arg Accum with a field
  /// classification \arg Field.
  ///
  /// \param Accum - The accumulating classification. This should
  /// always be either NoClass or the result of a previous merge
  /// call. In addition, this should never be Memory (the caller
  /// should just return Memory for the aggregate).
  static Class merge(Class Accum, Class Field);

  /// postMerge - Implement the X86_64 ABI post merging algorithm.
  ///
  /// Post merger cleanup, reduces a malformed Hi and Lo pair to
  /// final MEMORY or SSE classes when necessary.
  ///
  /// \param AggregateSize - The size of the current aggregate in
  /// the classification process.
  ///
  /// \param Lo - The classification for the parts of the type
  /// residing in the low word of the containing object.
  ///
  /// \param Hi - The classification for the parts of the type
  /// residing in the higher words of the containing object.
  ///
  void postMerge(unsigned AggregateSize, Class &Lo, Class &Hi) const;

  /// classify - Determine the x86_64 register classes in which the
  /// given type T should be passed.
  ///
  /// \param Lo - The classification for the parts of the type
  /// residing in the low word of the containing object.
  ///
  /// \param Hi - The classification for the parts of the type
  /// residing in the high word of the containing object.
  ///
  /// \param OffsetBase - The bit offset of this type in the
  /// containing object.  Some parameters are classified different
  /// depending on whether they straddle an eightbyte boundary.
  ///
  /// If a word is unused its result will be NoClass; if a type should
  /// be passed in Memory then at least the classification of \arg Lo
  /// will be Memory.
  ///
  /// The \arg Lo class will be NoClass iff the argument is ignored.
  ///
  /// If the \arg Lo class is ComplexX87, then the \arg Hi class will
  /// also be ComplexX87.
  void classify(QualType T, uint64_t OffsetBase, Class &Lo, Class &Hi) const;

  llvm::Type *GetByteVectorType(QualType Ty) const;
  llvm::Type *GetSSETypeAtOffset(llvm::Type *IRType,
                                 unsigned IROffset, QualType SourceTy,
                                 unsigned SourceOffset) const;
  llvm::Type *GetINTEGERTypeAtOffset(llvm::Type *IRType,
                                     unsigned IROffset, QualType SourceTy,
                                     unsigned SourceOffset) const;

  /// getIndirectResult - Give a source type \arg Ty, return a suitable result
  /// such that the argument will be returned in memory.
  ABIArgInfo getIndirectReturnResult(QualType Ty) const;

  /// getIndirectResult - Give a source type \arg Ty, return a suitable result
  /// such that the argument will be passed in memory.
  ///
  /// \param freeIntRegs - The number of free integer registers remaining
  /// available.
  ABIArgInfo getIndirectResult(QualType Ty, unsigned freeIntRegs) const;

  ABIArgInfo classifyReturnType(QualType RetTy) const;

  ABIArgInfo classifyArgumentType(QualType Ty,
                                  unsigned freeIntRegs,
                                  unsigned &neededInt,
                                  unsigned &neededSSE) const;

  bool IsIllegalVectorType(QualType Ty) const;

  /// The 0.98 ABI revision clarified a lot of ambiguities,
  /// unfortunately in ways that were not always consistent with
  /// certain previous compilers.  In particular, platforms which
  /// required strict binary compatibility with older versions of GCC
  /// may need to exempt themselves.
  bool honorsRevision0_98() const {
    return !getTarget().getTriple().isOSDarwin();
  }

  bool HasAVX;
  // Some ABIs (e.g. X32 ABI and Native Client OS) use 32 bit pointers on
  // 64-bit hardware.
  bool Has64BitPointers;

public:
  X86_64ABIInfo(CodeGen::CodeGenTypes &CGT, bool hasavx) :
      ABIInfo(CGT), HasAVX(hasavx),
      Has64BitPointers(CGT.getDataLayout().getPointerSize(0) == 8) {
  }

  bool isPassedUsingAVXType(QualType type) const {
    unsigned neededInt, neededSSE;
    // The freeIntRegs argument doesn't matter here.
    ABIArgInfo info = classifyArgumentType(type, 0, neededInt, neededSSE);
    if (info.isDirect()) {
      llvm::Type *ty = info.getCoerceToType();
      if (llvm::VectorType *vectorTy = dyn_cast_or_null<llvm::VectorType>(ty))
        return (vectorTy->getBitWidth() > 128);
    }
    return false;
  }

  virtual void computeInfo(CGFunctionInfo &FI) const;

  virtual llvm::Value *EmitVAArg(llvm::Value *VAListAddr, QualType Ty,
                                 CodeGenFunction &CGF) const;
};

/// WinX86_64ABIInfo - The Windows X86_64 ABI information.
class WinX86_64ABIInfo : public ABIInfo {

  ABIArgInfo classify(QualType Ty, bool IsReturnType) const;

public:
  WinX86_64ABIInfo(CodeGen::CodeGenTypes &CGT) : ABIInfo(CGT) {}

  virtual void computeInfo(CGFunctionInfo &FI) const;

  virtual llvm::Value *EmitVAArg(llvm::Value *VAListAddr, QualType Ty,
                                 CodeGenFunction &CGF) const;
};

class X86_64TargetCodeGenInfo : public TargetCodeGenInfo {
public:
  X86_64TargetCodeGenInfo(CodeGen::CodeGenTypes &CGT, bool HasAVX)
      : TargetCodeGenInfo(new X86_64ABIInfo(CGT, HasAVX)) {}

  const X86_64ABIInfo &getABIInfo() const {
    return static_cast<const X86_64ABIInfo&>(TargetCodeGenInfo::getABIInfo());
  }

  int getDwarfEHStackPointer(CodeGen::CodeGenModule &CGM) const {
    return 7;
  }

  bool initDwarfEHRegSizeTable(CodeGen::CodeGenFunction &CGF,
                               llvm::Value *Address) const {
    llvm::Value *Eight8 = llvm::ConstantInt::get(CGF.Int8Ty, 8);

    // 0-15 are the 16 integer registers.
    // 16 is %rip.
    AssignToArrayRange(CGF.Builder, Address, Eight8, 0, 16);
    return false;
  }

  llvm::Type* adjustInlineAsmType(CodeGen::CodeGenFunction &CGF,
                                  StringRef Constraint,
                                  llvm::Type* Ty) const {
    return X86AdjustInlineAsmType(CGF, Constraint, Ty);
  }

  bool isNoProtoCallVariadic(const CallArgList &args,
                             const FunctionNoProtoType *fnType) const {
    // The default CC on x86-64 sets %al to the number of SSA
    // registers used, and GCC sets this when calling an unprototyped
    // function, so we override the default behavior.  However, don't do
    // that when AVX types are involved: the ABI explicitly states it is
    // undefined, and it doesn't work in practice because of how the ABI
    // defines varargs anyway.
    if (fnType->getCallConv() == CC_Default || fnType->getCallConv() == CC_C) {
      bool HasAVXType = false;
      for (CallArgList::const_iterator
             it = args.begin(), ie = args.end(); it != ie; ++it) {
        if (getABIInfo().isPassedUsingAVXType(it->Ty)) {
          HasAVXType = true;
          break;
        }
      }

      if (!HasAVXType)
        return true;
    }

    return TargetCodeGenInfo::isNoProtoCallVariadic(args, fnType);
  }

};

class WinX86_64TargetCodeGenInfo : public TargetCodeGenInfo {
public:
  WinX86_64TargetCodeGenInfo(CodeGen::CodeGenTypes &CGT)
    : TargetCodeGenInfo(new WinX86_64ABIInfo(CGT)) {}

  int getDwarfEHStackPointer(CodeGen::CodeGenModule &CGM) const {
    return 7;
  }

  bool initDwarfEHRegSizeTable(CodeGen::CodeGenFunction &CGF,
                               llvm::Value *Address) const {
    llvm::Value *Eight8 = llvm::ConstantInt::get(CGF.Int8Ty, 8);

    // 0-15 are the 16 integer registers.
    // 16 is %rip.
    AssignToArrayRange(CGF.Builder, Address, Eight8, 0, 16);
    return false;
  }
};

}

void X86_64ABIInfo::postMerge(unsigned AggregateSize, Class &Lo,
                              Class &Hi) const {
  // AMD64-ABI 3.2.3p2: Rule 5. Then a post merger cleanup is done:
  //
  // (a) If one of the classes is Memory, the whole argument is passed in
  //     memory.
  //
  // (b) If X87UP is not preceded by X87, the whole argument is passed in
  //     memory.
  //
  // (c) If the size of the aggregate exceeds two eightbytes and the first
  //     eightbyte isn't SSE or any other eightbyte isn't SSEUP, the whole
  //     argument is passed in memory. NOTE: This is necessary to keep the
  //     ABI working for processors that don't support the __m256 type.
  //
  // (d) If SSEUP is not preceded by SSE or SSEUP, it is converted to SSE.
  //
  // Some of these are enforced by the merging logic.  Others can arise
  // only with unions; for example:
  //   union { _Complex double; unsigned; }
  //
  // Note that clauses (b) and (c) were added in 0.98.
  //
  if (Hi == Memory)
    Lo = Memory;
  if (Hi == X87Up && Lo != X87 && honorsRevision0_98())
    Lo = Memory;
  if (AggregateSize > 128 && (Lo != SSE || Hi != SSEUp))
    Lo = Memory;
  if (Hi == SSEUp && Lo != SSE)
    Hi = SSE;
}

X86_64ABIInfo::Class X86_64ABIInfo::merge(Class Accum, Class Field) {
  // AMD64-ABI 3.2.3p2: Rule 4. Each field of an object is
  // classified recursively so that always two fields are
  // considered. The resulting class is calculated according to
  // the classes of the fields in the eightbyte:
  //
  // (a) If both classes are equal, this is the resulting class.
  //
  // (b) If one of the classes is NO_CLASS, the resulting class is
  // the other class.
  //
  // (c) If one of the classes is MEMORY, the result is the MEMORY
  // class.
  //
  // (d) If one of the classes is INTEGER, the result is the
  // INTEGER.
  //
  // (e) If one of the classes is X87, X87UP, COMPLEX_X87 class,
  // MEMORY is used as class.
  //
  // (f) Otherwise class SSE is used.

  // Accum should never be memory (we should have returned) or
  // ComplexX87 (because this cannot be passed in a structure).
  assert((Accum != Memory && Accum != ComplexX87) &&
         "Invalid accumulated classification during merge.");
  if (Accum == Field || Field == NoClass)
    return Accum;
  if (Field == Memory)
    return Memory;
  if (Accum == NoClass)
    return Field;
  if (Accum == Integer || Field == Integer)
    return Integer;
  if (Field == X87 || Field == X87Up || Field == ComplexX87 ||
      Accum == X87 || Accum == X87Up)
    return Memory;
  return SSE;
}

void X86_64ABIInfo::classify(QualType Ty, uint64_t OffsetBase,
                             Class &Lo, Class &Hi) const {
  // FIXME: This code can be simplified by introducing a simple value class for
  // Class pairs with appropriate constructor methods for the various
  // situations.

  // FIXME: Some of the split computations are wrong; unaligned vectors
  // shouldn't be passed in registers for example, so there is no chance they
  // can straddle an eightbyte. Verify & simplify.

  Lo = Hi = NoClass;

  Class &Current = OffsetBase < 64 ? Lo : Hi;
  Current = Memory;

  if (const BuiltinType *BT = Ty->getAs<BuiltinType>()) {
    BuiltinType::Kind k = BT->getKind();

    if (k == BuiltinType::Void) {
      Current = NoClass;
    } else if (k == BuiltinType::Int128 || k == BuiltinType::UInt128) {
      Lo = Integer;
      Hi = Integer;
    } else if (k >= BuiltinType::Bool && k <= BuiltinType::LongLong) {
      Current = Integer;
    } else if ((k == BuiltinType::Float || k == BuiltinType::Double) ||
               (k == BuiltinType::LongDouble &&
                getTarget().getTriple().getOS() == llvm::Triple::NaCl)) {
      Current = SSE;
    } else if (k == BuiltinType::LongDouble) {
      Lo = X87;
      Hi = X87Up;
    }
    // FIXME: _Decimal32 and _Decimal64 are SSE.
    // FIXME: _float128 and _Decimal128 are (SSE, SSEUp).
    return;
  }

  if (const EnumType *ET = Ty->getAs<EnumType>()) {
    // Classify the underlying integer type.
    classify(ET->getDecl()->getIntegerType(), OffsetBase, Lo, Hi);
    return;
  }

  if (Ty->hasPointerRepresentation()) {
    Current = Integer;
    return;
  }

  if (Ty->isMemberPointerType()) {
    if (Ty->isMemberFunctionPointerType() && Has64BitPointers)
      Lo = Hi = Integer;
    else
      Current = Integer;
    return;
  }

  // A UPC pointer-to-shared is treated as either
  // an integer or a pair of integers depending
  // on the PTS representation
  if (Ty->hasPointerToSharedRepresentation()) {
    if (getContext().getLangOpts().UPCAddrBits == 64)
      Lo = Hi = Integer;
    else
      Current = Integer;
    return;
  }

  if (const VectorType *VT = Ty->getAs<VectorType>()) {
    uint64_t Size = getContext().getTypeSize(VT);
    if (Size == 32) {
      // gcc passes all <4 x char>, <2 x short>, <1 x int>, <1 x
      // float> as integer.
      Current = Integer;

      // If this type crosses an eightbyte boundary, it should be
      // split.
      uint64_t EB_Real = (OffsetBase) / 64;
      uint64_t EB_Imag = (OffsetBase + Size - 1) / 64;
      if (EB_Real != EB_Imag)
        Hi = Lo;
    } else if (Size == 64) {
      // gcc passes <1 x double> in memory. :(
      if (VT->getElementType()->isSpecificBuiltinType(BuiltinType::Double))
        return;

      // gcc passes <1 x long long> as INTEGER.
      if (VT->getElementType()->isSpecificBuiltinType(BuiltinType::LongLong) ||
          VT->getElementType()->isSpecificBuiltinType(BuiltinType::ULongLong) ||
          VT->getElementType()->isSpecificBuiltinType(BuiltinType::Long) ||
          VT->getElementType()->isSpecificBuiltinType(BuiltinType::ULong))
        Current = Integer;
      else
        Current = SSE;

      // If this type crosses an eightbyte boundary, it should be
      // split.
      if (OffsetBase && OffsetBase != 64)
        Hi = Lo;
    } else if (Size == 128 || (HasAVX && Size == 256)) {
      // Arguments of 256-bits are split into four eightbyte chunks. The
      // least significant one belongs to class SSE and all the others to class
      // SSEUP. The original Lo and Hi design considers that types can't be
      // greater than 128-bits, so a 64-bit split in Hi and Lo makes sense.
      // This design isn't correct for 256-bits, but since there're no cases
      // where the upper parts would need to be inspected, avoid adding
      // complexity and just consider Hi to match the 64-256 part.
      Lo = SSE;
      Hi = SSEUp;
    }
    return;
  }

  if (const ComplexType *CT = Ty->getAs<ComplexType>()) {
    QualType ET = getContext().getCanonicalType(CT->getElementType());

    uint64_t Size = getContext().getTypeSize(Ty);
    if (ET->isIntegralOrEnumerationType()) {
      if (Size <= 64)
        Current = Integer;
      else if (Size <= 128)
        Lo = Hi = Integer;
    } else if (ET == getContext().FloatTy)
      Current = SSE;
    else if (ET == getContext().DoubleTy ||
             (ET == getContext().LongDoubleTy &&
              getTarget().getTriple().getOS() == llvm::Triple::NaCl))
      Lo = Hi = SSE;
    else if (ET == getContext().LongDoubleTy)
      Current = ComplexX87;

    // If this complex type crosses an eightbyte boundary then it
    // should be split.
    uint64_t EB_Real = (OffsetBase) / 64;
    uint64_t EB_Imag = (OffsetBase + getContext().getTypeSize(ET)) / 64;
    if (Hi == NoClass && EB_Real != EB_Imag)
      Hi = Lo;

    return;
  }

  if (const ConstantArrayType *AT = getContext().getAsConstantArrayType(Ty)) {
    // Arrays are treated like structures.

    uint64_t Size = getContext().getTypeSize(Ty);

    // AMD64-ABI 3.2.3p2: Rule 1. If the size of an object is larger
    // than four eightbytes, ..., it has class MEMORY.
    if (Size > 256)
      return;

    // AMD64-ABI 3.2.3p2: Rule 1. If ..., or it contains unaligned
    // fields, it has class MEMORY.
    //
    // Only need to check alignment of array base.
    if (OffsetBase % getContext().getTypeAlign(AT->getElementType()))
      return;

    // Otherwise implement simplified merge. We could be smarter about
    // this, but it isn't worth it and would be harder to verify.
    Current = NoClass;
    uint64_t EltSize = getContext().getTypeSize(AT->getElementType());
    uint64_t ArraySize = AT->getSize().getZExtValue();

    // The only case a 256-bit wide vector could be used is when the array
    // contains a single 256-bit element. Since Lo and Hi logic isn't extended
    // to work for sizes wider than 128, early check and fallback to memory.
    if (Size > 128 && EltSize != 256)
      return;

    for (uint64_t i=0, Offset=OffsetBase; i<ArraySize; ++i, Offset += EltSize) {
      Class FieldLo, FieldHi;
      classify(AT->getElementType(), Offset, FieldLo, FieldHi);
      Lo = merge(Lo, FieldLo);
      Hi = merge(Hi, FieldHi);
      if (Lo == Memory || Hi == Memory)
        break;
    }

    postMerge(Size, Lo, Hi);
    assert((Hi != SSEUp || Lo == SSE) && "Invalid SSEUp array classification.");
    return;
  }

  if (const RecordType *RT = Ty->getAs<RecordType>()) {
    uint64_t Size = getContext().getTypeSize(Ty);

    // AMD64-ABI 3.2.3p2: Rule 1. If the size of an object is larger
    // than four eightbytes, ..., it has class MEMORY.
    if (Size > 256)
      return;

    // AMD64-ABI 3.2.3p2: Rule 2. If a C++ object has either a non-trivial
    // copy constructor or a non-trivial destructor, it is passed by invisible
    // reference.
    if (getRecordArgABI(RT, CGT))
      return;

    const RecordDecl *RD = RT->getDecl();

    // Assume variable sized types are passed in memory.
    if (RD->hasFlexibleArrayMember())
      return;

    const ASTRecordLayout &Layout = getContext().getASTRecordLayout(RD);

    // Reset Lo class, this will be recomputed.
    Current = NoClass;

    // If this is a C++ record, classify the bases first.
    if (const CXXRecordDecl *CXXRD = dyn_cast<CXXRecordDecl>(RD)) {
      for (CXXRecordDecl::base_class_const_iterator i = CXXRD->bases_begin(),
             e = CXXRD->bases_end(); i != e; ++i) {
        assert(!i->isVirtual() && !i->getType()->isDependentType() &&
               "Unexpected base class!");
        const CXXRecordDecl *Base =
          cast<CXXRecordDecl>(i->getType()->getAs<RecordType>()->getDecl());

        // Classify this field.
        //
        // AMD64-ABI 3.2.3p2: Rule 3. If the size of the aggregate exceeds a
        // single eightbyte, each is classified separately. Each eightbyte gets
        // initialized to class NO_CLASS.
        Class FieldLo, FieldHi;
        uint64_t Offset =
          OffsetBase + getContext().toBits(Layout.getBaseClassOffset(Base));
        classify(i->getType(), Offset, FieldLo, FieldHi);
        Lo = merge(Lo, FieldLo);
        Hi = merge(Hi, FieldHi);
        if (Lo == Memory || Hi == Memory)
          break;
      }
    }

    // Classify the fields one at a time, merging the results.
    unsigned idx = 0;
    for (RecordDecl::field_iterator i = RD->field_begin(), e = RD->field_end();
           i != e; ++i, ++idx) {
      uint64_t Offset = OffsetBase + Layout.getFieldOffset(idx);
      bool BitField = i->isBitField();

      // AMD64-ABI 3.2.3p2: Rule 1. If the size of an object is larger than
      // four eightbytes, or it contains unaligned fields, it has class MEMORY.
      //
      // The only case a 256-bit wide vector could be used is when the struct
      // contains a single 256-bit element. Since Lo and Hi logic isn't extended
      // to work for sizes wider than 128, early check and fallback to memory.
      //
      if (Size > 128 && getContext().getTypeSize(i->getType()) != 256) {
        Lo = Memory;
        return;
      }
      // Note, skip this test for bit-fields, see below.
      if (!BitField && Offset % getContext().getTypeAlign(i->getType())) {
        Lo = Memory;
        return;
      }

      // Classify this field.
      //
      // AMD64-ABI 3.2.3p2: Rule 3. If the size of the aggregate
      // exceeds a single eightbyte, each is classified
      // separately. Each eightbyte gets initialized to class
      // NO_CLASS.
      Class FieldLo, FieldHi;

      // Bit-fields require special handling, they do not force the
      // structure to be passed in memory even if unaligned, and
      // therefore they can straddle an eightbyte.
      if (BitField) {
        // Ignore padding bit-fields.
        if (i->isUnnamedBitfield())
          continue;

        uint64_t Offset = OffsetBase + Layout.getFieldOffset(idx);
        uint64_t Size = i->getBitWidthValue(getContext());

        uint64_t EB_Lo = Offset / 64;
        uint64_t EB_Hi = (Offset + Size - 1) / 64;
        FieldLo = FieldHi = NoClass;
        if (EB_Lo) {
          assert(EB_Hi == EB_Lo && "Invalid classification, type > 16 bytes.");
          FieldLo = NoClass;
          FieldHi = Integer;
        } else {
          FieldLo = Integer;
          FieldHi = EB_Hi ? Integer : NoClass;
        }
      } else
        classify(i->getType(), Offset, FieldLo, FieldHi);
      Lo = merge(Lo, FieldLo);
      Hi = merge(Hi, FieldHi);
      if (Lo == Memory || Hi == Memory)
        break;
    }

    postMerge(Size, Lo, Hi);
  }
}

ABIArgInfo X86_64ABIInfo::getIndirectReturnResult(QualType Ty) const {
  // If this is a scalar LLVM value then assume LLVM will pass it in the right
  // place naturally.
  if (!isAggregateTypeForABI(Ty)) {
    // Treat an enum type as its underlying type.
    if (const EnumType *EnumTy = Ty->getAs<EnumType>())
      Ty = EnumTy->getDecl()->getIntegerType();

    return (Ty->isPromotableIntegerType() ?
            ABIArgInfo::getExtend() : ABIArgInfo::getDirect());
  }

  return ABIArgInfo::getIndirect(0);
}

bool X86_64ABIInfo::IsIllegalVectorType(QualType Ty) const {
  if (const VectorType *VecTy = Ty->getAs<VectorType>()) {
    uint64_t Size = getContext().getTypeSize(VecTy);
    unsigned LargestVector = HasAVX ? 256 : 128;
    if (Size <= 64 || Size > LargestVector)
      return true;
  }

  return false;
}

ABIArgInfo X86_64ABIInfo::getIndirectResult(QualType Ty,
                                            unsigned freeIntRegs) const {
  // If this is a scalar LLVM value then assume LLVM will pass it in the right
  // place naturally.
  //
  // This assumption is optimistic, as there could be free registers available
  // when we need to pass this argument in memory, and LLVM could try to pass
  // the argument in the free register. This does not seem to happen currently,
  // but this code would be much safer if we could mark the argument with
  // 'onstack'. See PR12193.
  if (!isAggregateTypeForABI(Ty) && !IsIllegalVectorType(Ty)) {
    // Treat an enum type as its underlying type.
    if (const EnumType *EnumTy = Ty->getAs<EnumType>())
      Ty = EnumTy->getDecl()->getIntegerType();

    return (Ty->isPromotableIntegerType() ?
            ABIArgInfo::getExtend() : ABIArgInfo::getDirect());
  }

  if (CGCXXABI::RecordArgABI RAA = getRecordArgABI(Ty, CGT))
    return ABIArgInfo::getIndirect(0, RAA == CGCXXABI::RAA_DirectInMemory);

  // Compute the byval alignment. We specify the alignment of the byval in all
  // cases so that the mid-level optimizer knows the alignment of the byval.
  unsigned Align = std::max(getContext().getTypeAlign(Ty) / 8, 8U);

  // Attempt to avoid passing indirect results using byval when possible. This
  // is important for good codegen.
  //
  // We do this by coercing the value into a scalar type which the backend can
  // handle naturally (i.e., without using byval).
  //
  // For simplicity, we currently only do this when we have exhausted all of the
  // free integer registers. Doing this when there are free integer registers
  // would require more care, as we would have to ensure that the coerced value
  // did not claim the unused register. That would require either reording the
  // arguments to the function (so that any subsequent inreg values came first),
  // or only doing this optimization when there were no following arguments that
  // might be inreg.
  //
  // We currently expect it to be rare (particularly in well written code) for
  // arguments to be passed on the stack when there are still free integer
  // registers available (this would typically imply large structs being passed
  // by value), so this seems like a fair tradeoff for now.
  //
  // We can revisit this if the backend grows support for 'onstack' parameter
  // attributes. See PR12193.
  if (freeIntRegs == 0) {
    uint64_t Size = getContext().getTypeSize(Ty);

    // If this type fits in an eightbyte, coerce it into the matching integral
    // type, which will end up on the stack (with alignment 8).
    if (Align == 8 && Size <= 64)
      return ABIArgInfo::getDirect(llvm::IntegerType::get(getVMContext(),
                                                          Size));
  }

  return ABIArgInfo::getIndirect(Align);
}

/// GetByteVectorType - The ABI specifies that a value should be passed in an
/// full vector XMM/YMM register.  Pick an LLVM IR type that will be passed as a
/// vector register.
llvm::Type *X86_64ABIInfo::GetByteVectorType(QualType Ty) const {
  llvm::Type *IRType = CGT.ConvertType(Ty);

  // Wrapper structs that just contain vectors are passed just like vectors,
  // strip them off if present.
  llvm::StructType *STy = dyn_cast<llvm::StructType>(IRType);
  while (STy && STy->getNumElements() == 1) {
    IRType = STy->getElementType(0);
    STy = dyn_cast<llvm::StructType>(IRType);
  }

  // If the preferred type is a 16-byte vector, prefer to pass it.
  if (llvm::VectorType *VT = dyn_cast<llvm::VectorType>(IRType)){
    llvm::Type *EltTy = VT->getElementType();
    unsigned BitWidth = VT->getBitWidth();
    if ((BitWidth >= 128 && BitWidth <= 256) &&
        (EltTy->isFloatTy() || EltTy->isDoubleTy() ||
         EltTy->isIntegerTy(8) || EltTy->isIntegerTy(16) ||
         EltTy->isIntegerTy(32) || EltTy->isIntegerTy(64) ||
         EltTy->isIntegerTy(128)))
      return VT;
  }

  return llvm::VectorType::get(llvm::Type::getDoubleTy(getVMContext()), 2);
}

/// BitsContainNoUserData - Return true if the specified [start,end) bit range
/// is known to either be off the end of the specified type or being in
/// alignment padding.  The user type specified is known to be at most 128 bits
/// in size, and have passed through X86_64ABIInfo::classify with a successful
/// classification that put one of the two halves in the INTEGER class.
///
/// It is conservatively correct to return false.
static bool BitsContainNoUserData(QualType Ty, unsigned StartBit,
                                  unsigned EndBit, ASTContext &Context) {
  // If the bytes being queried are off the end of the type, there is no user
  // data hiding here.  This handles analysis of builtins, vectors and other
  // types that don't contain interesting padding.
  unsigned TySize = (unsigned)Context.getTypeSize(Ty);
  if (TySize <= StartBit)
    return true;

  if (const ConstantArrayType *AT = Context.getAsConstantArrayType(Ty)) {
    unsigned EltSize = (unsigned)Context.getTypeSize(AT->getElementType());
    unsigned NumElts = (unsigned)AT->getSize().getZExtValue();

    // Check each element to see if the element overlaps with the queried range.
    for (unsigned i = 0; i != NumElts; ++i) {
      // If the element is after the span we care about, then we're done..
      unsigned EltOffset = i*EltSize;
      if (EltOffset >= EndBit) break;

      unsigned EltStart = EltOffset < StartBit ? StartBit-EltOffset :0;
      if (!BitsContainNoUserData(AT->getElementType(), EltStart,
                                 EndBit-EltOffset, Context))
        return false;
    }
    // If it overlaps no elements, then it is safe to process as padding.
    return true;
  }

  if (const RecordType *RT = Ty->getAs<RecordType>()) {
    const RecordDecl *RD = RT->getDecl();
    const ASTRecordLayout &Layout = Context.getASTRecordLayout(RD);

    // If this is a C++ record, check the bases first.
    if (const CXXRecordDecl *CXXRD = dyn_cast<CXXRecordDecl>(RD)) {
      for (CXXRecordDecl::base_class_const_iterator i = CXXRD->bases_begin(),
           e = CXXRD->bases_end(); i != e; ++i) {
        assert(!i->isVirtual() && !i->getType()->isDependentType() &&
               "Unexpected base class!");
        const CXXRecordDecl *Base =
          cast<CXXRecordDecl>(i->getType()->getAs<RecordType>()->getDecl());

        // If the base is after the span we care about, ignore it.
        unsigned BaseOffset = Context.toBits(Layout.getBaseClassOffset(Base));
        if (BaseOffset >= EndBit) continue;

        unsigned BaseStart = BaseOffset < StartBit ? StartBit-BaseOffset :0;
        if (!BitsContainNoUserData(i->getType(), BaseStart,
                                   EndBit-BaseOffset, Context))
          return false;
      }
    }

    // Verify that no field has data that overlaps the region of interest.  Yes
    // this could be sped up a lot by being smarter about queried fields,
    // however we're only looking at structs up to 16 bytes, so we don't care
    // much.
    unsigned idx = 0;
    for (RecordDecl::field_iterator i = RD->field_begin(), e = RD->field_end();
         i != e; ++i, ++idx) {
      unsigned FieldOffset = (unsigned)Layout.getFieldOffset(idx);

      // If we found a field after the region we care about, then we're done.
      if (FieldOffset >= EndBit) break;

      unsigned FieldStart = FieldOffset < StartBit ? StartBit-FieldOffset :0;
      if (!BitsContainNoUserData(i->getType(), FieldStart, EndBit-FieldOffset,
                                 Context))
        return false;
    }

    // If nothing in this record overlapped the area of interest, then we're
    // clean.
    return true;
  }

  return false;
}

/// ContainsFloatAtOffset - Return true if the specified LLVM IR type has a
/// float member at the specified offset.  For example, {int,{float}} has a
/// float at offset 4.  It is conservatively correct for this routine to return
/// false.
static bool ContainsFloatAtOffset(llvm::Type *IRType, unsigned IROffset,
                                  const llvm::DataLayout &TD) {
  // Base case if we find a float.
  if (IROffset == 0 && IRType->isFloatTy())
    return true;

  // If this is a struct, recurse into the field at the specified offset.
  if (llvm::StructType *STy = dyn_cast<llvm::StructType>(IRType)) {
    const llvm::StructLayout *SL = TD.getStructLayout(STy);
    unsigned Elt = SL->getElementContainingOffset(IROffset);
    IROffset -= SL->getElementOffset(Elt);
    return ContainsFloatAtOffset(STy->getElementType(Elt), IROffset, TD);
  }

  // If this is an array, recurse into the field at the specified offset.
  if (llvm::ArrayType *ATy = dyn_cast<llvm::ArrayType>(IRType)) {
    llvm::Type *EltTy = ATy->getElementType();
    unsigned EltSize = TD.getTypeAllocSize(EltTy);
    IROffset -= IROffset/EltSize*EltSize;
    return ContainsFloatAtOffset(EltTy, IROffset, TD);
  }

  return false;
}


/// GetSSETypeAtOffset - Return a type that will be passed by the backend in the
/// low 8 bytes of an XMM register, corresponding to the SSE class.
llvm::Type *X86_64ABIInfo::
GetSSETypeAtOffset(llvm::Type *IRType, unsigned IROffset,
                   QualType SourceTy, unsigned SourceOffset) const {
  // The only three choices we have are either double, <2 x float>, or float. We
  // pass as float if the last 4 bytes is just padding.  This happens for
  // structs that contain 3 floats.
  if (BitsContainNoUserData(SourceTy, SourceOffset*8+32,
                            SourceOffset*8+64, getContext()))
    return llvm::Type::getFloatTy(getVMContext());

  // We want to pass as <2 x float> if the LLVM IR type contains a float at
  // offset+0 and offset+4.  Walk the LLVM IR type to find out if this is the
  // case.
  if (ContainsFloatAtOffset(IRType, IROffset, getDataLayout()) &&
      ContainsFloatAtOffset(IRType, IROffset+4, getDataLayout()))
    return llvm::VectorType::get(llvm::Type::getFloatTy(getVMContext()), 2);

  return llvm::Type::getDoubleTy(getVMContext());
}


/// GetINTEGERTypeAtOffset - The ABI specifies that a value should be passed in
/// an 8-byte GPR.  This means that we either have a scalar or we are talking
/// about the high or low part of an up-to-16-byte struct.  This routine picks
/// the best LLVM IR type to represent this, which may be i64 or may be anything
/// else that the backend will pass in a GPR that works better (e.g. i8, %foo*,
/// etc).
///
/// PrefType is an LLVM IR type that corresponds to (part of) the IR type for
/// the source type.  IROffset is an offset in bytes into the LLVM IR type that
/// the 8-byte value references.  PrefType may be null.
///
/// SourceTy is the source level type for the entire argument.  SourceOffset is
/// an offset into this that we're processing (which is always either 0 or 8).
///
llvm::Type *X86_64ABIInfo::
GetINTEGERTypeAtOffset(llvm::Type *IRType, unsigned IROffset,
                       QualType SourceTy, unsigned SourceOffset) const {
  // If we're dealing with an un-offset LLVM IR type, then it means that we're
  // returning an 8-byte unit starting with it.  See if we can safely use it.
  if (IROffset == 0) {
    // Pointers and int64's always fill the 8-byte unit.
    if ((isa<llvm::PointerType>(IRType) && Has64BitPointers) ||
        IRType->isIntegerTy(64))
      return IRType;

    // If we have a 1/2/4-byte integer, we can use it only if the rest of the
    // goodness in the source type is just tail padding.  This is allowed to
    // kick in for struct {double,int} on the int, but not on
    // struct{double,int,int} because we wouldn't return the second int.  We
    // have to do this analysis on the source type because we can't depend on
    // unions being lowered a specific way etc.
    if (IRType->isIntegerTy(8) || IRType->isIntegerTy(16) ||
        IRType->isIntegerTy(32) ||
        (isa<llvm::PointerType>(IRType) && !Has64BitPointers)) {
      unsigned BitWidth = isa<llvm::PointerType>(IRType) ? 32 :
          cast<llvm::IntegerType>(IRType)->getBitWidth();

      if (BitsContainNoUserData(SourceTy, SourceOffset*8+BitWidth,
                                SourceOffset*8+64, getContext()))
        return IRType;
    }
  }

  if (llvm::StructType *STy = dyn_cast<llvm::StructType>(IRType)) {
    // If this is a struct, recurse into the field at the specified offset.
    const llvm::StructLayout *SL = getDataLayout().getStructLayout(STy);
    if (IROffset < SL->getSizeInBytes()) {
      unsigned FieldIdx = SL->getElementContainingOffset(IROffset);
      IROffset -= SL->getElementOffset(FieldIdx);

      return GetINTEGERTypeAtOffset(STy->getElementType(FieldIdx), IROffset,
                                    SourceTy, SourceOffset);
    }
  }

  if (llvm::ArrayType *ATy = dyn_cast<llvm::ArrayType>(IRType)) {
    llvm::Type *EltTy = ATy->getElementType();
    unsigned EltSize = getDataLayout().getTypeAllocSize(EltTy);
    unsigned EltOffset = IROffset/EltSize*EltSize;
    return GetINTEGERTypeAtOffset(EltTy, IROffset-EltOffset, SourceTy,
                                  SourceOffset);
  }

  // Okay, we don't have any better idea of what to pass, so we pass this in an
  // integer register that isn't too big to fit the rest of the struct.
  unsigned TySizeInBytes =
    (unsigned)getContext().getTypeSizeInChars(SourceTy).getQuantity();

  assert(TySizeInBytes != SourceOffset && "Empty field?");

  // It is always safe to classify this as an integer type up to i64 that
  // isn't larger than the structure.
  return llvm::IntegerType::get(getVMContext(),
                                std::min(TySizeInBytes-SourceOffset, 8U)*8);
}


/// GetX86_64ByValArgumentPair - Given a high and low type that can ideally
/// be used as elements of a two register pair to pass or return, return a
/// first class aggregate to represent them.  For example, if the low part of
/// a by-value argument should be passed as i32* and the high part as float,
/// return {i32*, float}.
static llvm::Type *
GetX86_64ByValArgumentPair(llvm::Type *Lo, llvm::Type *Hi,
                           const llvm::DataLayout &TD) {
  // In order to correctly satisfy the ABI, we need to the high part to start
  // at offset 8.  If the high and low parts we inferred are both 4-byte types
  // (e.g. i32 and i32) then the resultant struct type ({i32,i32}) won't have
  // the second element at offset 8.  Check for this:
  unsigned LoSize = (unsigned)TD.getTypeAllocSize(Lo);
  unsigned HiAlign = TD.getABITypeAlignment(Hi);
  unsigned HiStart = llvm::DataLayout::RoundUpAlignment(LoSize, HiAlign);
  assert(HiStart != 0 && HiStart <= 8 && "Invalid x86-64 argument pair!");

  // To handle this, we have to increase the size of the low part so that the
  // second element will start at an 8 byte offset.  We can't increase the size
  // of the second element because it might make us access off the end of the
  // struct.
  if (HiStart != 8) {
    // There are only two sorts of types the ABI generation code can produce for
    // the low part of a pair that aren't 8 bytes in size: float or i8/i16/i32.
    // Promote these to a larger type.
    if (Lo->isFloatTy())
      Lo = llvm::Type::getDoubleTy(Lo->getContext());
    else {
      assert(Lo->isIntegerTy() && "Invalid/unknown lo type");
      Lo = llvm::Type::getInt64Ty(Lo->getContext());
    }
  }

  llvm::StructType *Result = llvm::StructType::get(Lo, Hi, NULL);


  // Verify that the second element is at an 8-byte offset.
  assert(TD.getStructLayout(Result)->getElementOffset(1) == 8 &&
         "Invalid x86-64 argument pair!");
  return Result;
}

ABIArgInfo X86_64ABIInfo::
classifyReturnType(QualType RetTy) const {
  // AMD64-ABI 3.2.3p4: Rule 1. Classify the return type with the
  // classification algorithm.
  X86_64ABIInfo::Class Lo, Hi;
  classify(RetTy, 0, Lo, Hi);

  // Check some invariants.
  assert((Hi != Memory || Lo == Memory) && "Invalid memory classification.");
  assert((Hi != SSEUp || Lo == SSE) && "Invalid SSEUp classification.");

  llvm::Type *ResType = 0;
  switch (Lo) {
  case NoClass:
    if (Hi == NoClass)
      return ABIArgInfo::getIgnore();
    // If the low part is just padding, it takes no register, leave ResType
    // null.
    assert((Hi == SSE || Hi == Integer || Hi == X87Up) &&
           "Unknown missing lo part");
    break;

  case SSEUp:
  case X87Up:
    llvm_unreachable("Invalid classification for lo word.");

    // AMD64-ABI 3.2.3p4: Rule 2. Types of class memory are returned via
    // hidden argument.
  case Memory:
    return getIndirectReturnResult(RetTy);

    // AMD64-ABI 3.2.3p4: Rule 3. If the class is INTEGER, the next
    // available register of the sequence %rax, %rdx is used.
  case Integer:
    ResType = GetINTEGERTypeAtOffset(CGT.ConvertType(RetTy), 0, RetTy, 0);

    // If we have a sign or zero extended integer, make sure to return Extend
    // so that the parameter gets the right LLVM IR attributes.
    if (Hi == NoClass && isa<llvm::IntegerType>(ResType)) {
      // Treat an enum type as its underlying type.
      if (const EnumType *EnumTy = RetTy->getAs<EnumType>())
        RetTy = EnumTy->getDecl()->getIntegerType();

      if (RetTy->isIntegralOrEnumerationType() &&
          RetTy->isPromotableIntegerType())
        return ABIArgInfo::getExtend();
    }
    break;

    // AMD64-ABI 3.2.3p4: Rule 4. If the class is SSE, the next
    // available SSE register of the sequence %xmm0, %xmm1 is used.
  case SSE:
    ResType = GetSSETypeAtOffset(CGT.ConvertType(RetTy), 0, RetTy, 0);
    break;

    // AMD64-ABI 3.2.3p4: Rule 6. If the class is X87, the value is
    // returned on the X87 stack in %st0 as 80-bit x87 number.
  case X87:
    ResType = llvm::Type::getX86_FP80Ty(getVMContext());
    break;

    // AMD64-ABI 3.2.3p4: Rule 8. If the class is COMPLEX_X87, the real
    // part of the value is returned in %st0 and the imaginary part in
    // %st1.
  case ComplexX87:
    assert(Hi == ComplexX87 && "Unexpected ComplexX87 classification.");
    ResType = llvm::StructType::get(llvm::Type::getX86_FP80Ty(getVMContext()),
                                    llvm::Type::getX86_FP80Ty(getVMContext()),
                                    NULL);
    break;
  }

  llvm::Type *HighPart = 0;
  switch (Hi) {
    // Memory was handled previously and X87 should
    // never occur as a hi class.
  case Memory:
  case X87:
    llvm_unreachable("Invalid classification for hi word.");

  case ComplexX87: // Previously handled.
  case NoClass:
    break;

  case Integer:
    HighPart = GetINTEGERTypeAtOffset(CGT.ConvertType(RetTy), 8, RetTy, 8);
    if (Lo == NoClass)  // Return HighPart at offset 8 in memory.
      return ABIArgInfo::getDirect(HighPart, 8);
    break;
  case SSE:
    HighPart = GetSSETypeAtOffset(CGT.ConvertType(RetTy), 8, RetTy, 8);
    if (Lo == NoClass)  // Return HighPart at offset 8 in memory.
      return ABIArgInfo::getDirect(HighPart, 8);
    break;

    // AMD64-ABI 3.2.3p4: Rule 5. If the class is SSEUP, the eightbyte
    // is passed in the next available eightbyte chunk if the last used
    // vector register.
    //
    // SSEUP should always be preceded by SSE, just widen.
  case SSEUp:
    assert(Lo == SSE && "Unexpected SSEUp classification.");
    ResType = GetByteVectorType(RetTy);
    break;

    // AMD64-ABI 3.2.3p4: Rule 7. If the class is X87UP, the value is
    // returned together with the previous X87 value in %st0.
  case X87Up:
    // If X87Up is preceded by X87, we don't need to do
    // anything. However, in some cases with unions it may not be
    // preceded by X87. In such situations we follow gcc and pass the
    // extra bits in an SSE reg.
    if (Lo != X87) {
      HighPart = GetSSETypeAtOffset(CGT.ConvertType(RetTy), 8, RetTy, 8);
      if (Lo == NoClass)  // Return HighPart at offset 8 in memory.
        return ABIArgInfo::getDirect(HighPart, 8);
    }
    break;
  }

  // If a high part was specified, merge it together with the low part.  It is
  // known to pass in the high eightbyte of the result.  We do this by forming a
  // first class struct aggregate with the high and low part: {low, high}
  if (HighPart)
    ResType = GetX86_64ByValArgumentPair(ResType, HighPart, getDataLayout());

  return ABIArgInfo::getDirect(ResType);
}

ABIArgInfo X86_64ABIInfo::classifyArgumentType(
  QualType Ty, unsigned freeIntRegs, unsigned &neededInt, unsigned &neededSSE)
  const
{
  X86_64ABIInfo::Class Lo, Hi;
  classify(Ty, 0, Lo, Hi);

  // Check some invariants.
  // FIXME: Enforce these by construction.
  assert((Hi != Memory || Lo == Memory) && "Invalid memory classification.");
  assert((Hi != SSEUp || Lo == SSE) && "Invalid SSEUp classification.");

  neededInt = 0;
  neededSSE = 0;
  llvm::Type *ResType = 0;
  switch (Lo) {
  case NoClass:
    if (Hi == NoClass)
      return ABIArgInfo::getIgnore();
    // If the low part is just padding, it takes no register, leave ResType
    // null.
    assert((Hi == SSE || Hi == Integer || Hi == X87Up) &&
           "Unknown missing lo part");
    break;

    // AMD64-ABI 3.2.3p3: Rule 1. If the class is MEMORY, pass the argument
    // on the stack.
  case Memory:

    // AMD64-ABI 3.2.3p3: Rule 5. If the class is X87, X87UP or
    // COMPLEX_X87, it is passed in memory.
  case X87:
  case ComplexX87:
    if (getRecordArgABI(Ty, CGT) == CGCXXABI::RAA_Indirect)
      ++neededInt;
    return getIndirectResult(Ty, freeIntRegs);

  case SSEUp:
  case X87Up:
    llvm_unreachable("Invalid classification for lo word.");

    // AMD64-ABI 3.2.3p3: Rule 2. If the class is INTEGER, the next
    // available register of the sequence %rdi, %rsi, %rdx, %rcx, %r8
    // and %r9 is used.
  case Integer:
    ++neededInt;

    // Pick an 8-byte type based on the preferred type.
    ResType = GetINTEGERTypeAtOffset(CGT.ConvertType(Ty), 0, Ty, 0);

    // If we have a sign or zero extended integer, make sure to return Extend
    // so that the parameter gets the right LLVM IR attributes.
    if (Hi == NoClass && isa<llvm::IntegerType>(ResType)) {
      // Treat an enum type as its underlying type.
      if (const EnumType *EnumTy = Ty->getAs<EnumType>())
        Ty = EnumTy->getDecl()->getIntegerType();

      if (Ty->isIntegralOrEnumerationType() &&
          Ty->isPromotableIntegerType())
        return ABIArgInfo::getExtend();
    }

    break;

    // AMD64-ABI 3.2.3p3: Rule 3. If the class is SSE, the next
    // available SSE register is used, the registers are taken in the
    // order from %xmm0 to %xmm7.
  case SSE: {
    llvm::Type *IRType = CGT.ConvertType(Ty);
    ResType = GetSSETypeAtOffset(IRType, 0, Ty, 0);
    ++neededSSE;
    break;
  }
  }

  llvm::Type *HighPart = 0;
  switch (Hi) {
    // Memory was handled previously, ComplexX87 and X87 should
    // never occur as hi classes, and X87Up must be preceded by X87,
    // which is passed in memory.
  case Memory:
  case X87:
  case ComplexX87:
    llvm_unreachable("Invalid classification for hi word.");

  case NoClass: break;

  case Integer:
    ++neededInt;
    // Pick an 8-byte type based on the preferred type.
    HighPart = GetINTEGERTypeAtOffset(CGT.ConvertType(Ty), 8, Ty, 8);

    if (Lo == NoClass)  // Pass HighPart at offset 8 in memory.
      return ABIArgInfo::getDirect(HighPart, 8);
    break;

    // X87Up generally doesn't occur here (long double is passed in
    // memory), except in situations involving unions.
  case X87Up:
  case SSE:
    HighPart = GetSSETypeAtOffset(CGT.ConvertType(Ty), 8, Ty, 8);

    if (Lo == NoClass)  // Pass HighPart at offset 8 in memory.
      return ABIArgInfo::getDirect(HighPart, 8);

    ++neededSSE;
    break;

    // AMD64-ABI 3.2.3p3: Rule 4. If the class is SSEUP, the
    // eightbyte is passed in the upper half of the last used SSE
    // register.  This only happens when 128-bit vectors are passed.
  case SSEUp:
    assert(Lo == SSE && "Unexpected SSEUp classification");
    ResType = GetByteVectorType(Ty);
    break;
  }

  // If a high part was specified, merge it together with the low part.  It is
  // known to pass in the high eightbyte of the result.  We do this by forming a
  // first class struct aggregate with the high and low part: {low, high}
  if (HighPart)
    ResType = GetX86_64ByValArgumentPair(ResType, HighPart, getDataLayout());

  return ABIArgInfo::getDirect(ResType);
}

void X86_64ABIInfo::computeInfo(CGFunctionInfo &FI) const {

  FI.getReturnInfo() = classifyReturnType(FI.getReturnType());

  // Keep track of the number of assigned registers.
  unsigned freeIntRegs = 6, freeSSERegs = 8;

  // If the return value is indirect, then the hidden argument is consuming one
  // integer register.
  if (FI.getReturnInfo().isIndirect())
    --freeIntRegs;

  // AMD64-ABI 3.2.3p3: Once arguments are classified, the registers
  // get assigned (in left-to-right order) for passing as follows...
  for (CGFunctionInfo::arg_iterator it = FI.arg_begin(), ie = FI.arg_end();
       it != ie; ++it) {
    unsigned neededInt, neededSSE;
    it->info = classifyArgumentType(it->type, freeIntRegs, neededInt,
                                    neededSSE);

    // AMD64-ABI 3.2.3p3: If there are no registers available for any
    // eightbyte of an argument, the whole argument is passed on the
    // stack. If registers have already been assigned for some
    // eightbytes of such an argument, the assignments get reverted.
    if (freeIntRegs >= neededInt && freeSSERegs >= neededSSE) {
      freeIntRegs -= neededInt;
      freeSSERegs -= neededSSE;
    } else {
      it->info = getIndirectResult(it->type, freeIntRegs);
    }
  }
}

static llvm::Value *EmitVAArgFromMemory(llvm::Value *VAListAddr,
                                        QualType Ty,
                                        CodeGenFunction &CGF) {
  llvm::Value *overflow_arg_area_p =
    CGF.Builder.CreateStructGEP(VAListAddr, 2, "overflow_arg_area_p");
  llvm::Value *overflow_arg_area =
    CGF.Builder.CreateLoad(overflow_arg_area_p, "overflow_arg_area");

  // AMD64-ABI 3.5.7p5: Step 7. Align l->overflow_arg_area upwards to a 16
  // byte boundary if alignment needed by type exceeds 8 byte boundary.
  // It isn't stated explicitly in the standard, but in practice we use
  // alignment greater than 16 where necessary.
  uint64_t Align = CGF.getContext().getTypeAlign(Ty) / 8;
  if (Align > 8) {
    // overflow_arg_area = (overflow_arg_area + align - 1) & -align;
    llvm::Value *Offset =
      llvm::ConstantInt::get(CGF.Int64Ty, Align - 1);
    overflow_arg_area = CGF.Builder.CreateGEP(overflow_arg_area, Offset);
    llvm::Value *AsInt = CGF.Builder.CreatePtrToInt(overflow_arg_area,
                                                    CGF.Int64Ty);
    llvm::Value *Mask = llvm::ConstantInt::get(CGF.Int64Ty, -(uint64_t)Align);
    overflow_arg_area =
      CGF.Builder.CreateIntToPtr(CGF.Builder.CreateAnd(AsInt, Mask),
                                 overflow_arg_area->getType(),
                                 "overflow_arg_area.align");
  }

  // AMD64-ABI 3.5.7p5: Step 8. Fetch type from l->overflow_arg_area.
  llvm::Type *LTy = CGF.ConvertTypeForMem(Ty);
  llvm::Value *Res =
    CGF.Builder.CreateBitCast(overflow_arg_area,
                              llvm::PointerType::getUnqual(LTy));

  // AMD64-ABI 3.5.7p5: Step 9. Set l->overflow_arg_area to:
  // l->overflow_arg_area + sizeof(type).
  // AMD64-ABI 3.5.7p5: Step 10. Align l->overflow_arg_area upwards to
  // an 8 byte boundary.

  uint64_t SizeInBytes = (CGF.getContext().getTypeSize(Ty) + 7) / 8;
  llvm::Value *Offset =
      llvm::ConstantInt::get(CGF.Int32Ty, (SizeInBytes + 7)  & ~7);
  overflow_arg_area = CGF.Builder.CreateGEP(overflow_arg_area, Offset,
                                            "overflow_arg_area.next");
  CGF.Builder.CreateStore(overflow_arg_area, overflow_arg_area_p);

  // AMD64-ABI 3.5.7p5: Step 11. Return the fetched type.
  return Res;
}

llvm::Value *X86_64ABIInfo::EmitVAArg(llvm::Value *VAListAddr, QualType Ty,
                                      CodeGenFunction &CGF) const {
  // Assume that va_list type is correct; should be pointer to LLVM type:
  // struct {
  //   i32 gp_offset;
  //   i32 fp_offset;
  //   i8* overflow_arg_area;
  //   i8* reg_save_area;
  // };
  unsigned neededInt, neededSSE;

  Ty = CGF.getContext().getCanonicalType(Ty);
  ABIArgInfo AI = classifyArgumentType(Ty, 0, neededInt, neededSSE);

  // AMD64-ABI 3.5.7p5: Step 1. Determine whether type may be passed
  // in the registers. If not go to step 7.
  if (!neededInt && !neededSSE)
    return EmitVAArgFromMemory(VAListAddr, Ty, CGF);

  // AMD64-ABI 3.5.7p5: Step 2. Compute num_gp to hold the number of
  // general purpose registers needed to pass type and num_fp to hold
  // the number of floating point registers needed.

  // AMD64-ABI 3.5.7p5: Step 3. Verify whether arguments fit into
  // registers. In the case: l->gp_offset > 48 - num_gp * 8 or
  // l->fp_offset > 304 - num_fp * 16 go to step 7.
  //
  // NOTE: 304 is a typo, there are (6 * 8 + 8 * 16) = 176 bytes of
  // register save space).

  llvm::Value *InRegs = 0;
  llvm::Value *gp_offset_p = 0, *gp_offset = 0;
  llvm::Value *fp_offset_p = 0, *fp_offset = 0;
  if (neededInt) {
    gp_offset_p = CGF.Builder.CreateStructGEP(VAListAddr, 0, "gp_offset_p");
    gp_offset = CGF.Builder.CreateLoad(gp_offset_p, "gp_offset");
    InRegs = llvm::ConstantInt::get(CGF.Int32Ty, 48 - neededInt * 8);
    InRegs = CGF.Builder.CreateICmpULE(gp_offset, InRegs, "fits_in_gp");
  }

  if (neededSSE) {
    fp_offset_p = CGF.Builder.CreateStructGEP(VAListAddr, 1, "fp_offset_p");
    fp_offset = CGF.Builder.CreateLoad(fp_offset_p, "fp_offset");
    llvm::Value *FitsInFP =
      llvm::ConstantInt::get(CGF.Int32Ty, 176 - neededSSE * 16);
    FitsInFP = CGF.Builder.CreateICmpULE(fp_offset, FitsInFP, "fits_in_fp");
    InRegs = InRegs ? CGF.Builder.CreateAnd(InRegs, FitsInFP) : FitsInFP;
  }

  llvm::BasicBlock *InRegBlock = CGF.createBasicBlock("vaarg.in_reg");
  llvm::BasicBlock *InMemBlock = CGF.createBasicBlock("vaarg.in_mem");
  llvm::BasicBlock *ContBlock = CGF.createBasicBlock("vaarg.end");
  CGF.Builder.CreateCondBr(InRegs, InRegBlock, InMemBlock);

  // Emit code to load the value if it was passed in registers.

  CGF.EmitBlock(InRegBlock);

  // AMD64-ABI 3.5.7p5: Step 4. Fetch type from l->reg_save_area with
  // an offset of l->gp_offset and/or l->fp_offset. This may require
  // copying to a temporary location in case the parameter is passed
  // in different register classes or requires an alignment greater
  // than 8 for general purpose registers and 16 for XMM registers.
  //
  // FIXME: This really results in shameful code when we end up needing to
  // collect arguments from different places; often what should result in a
  // simple assembling of a structure from scattered addresses has many more
  // loads than necessary. Can we clean this up?
  llvm::Type *LTy = CGF.ConvertTypeForMem(Ty);
  llvm::Value *RegAddr =
    CGF.Builder.CreateLoad(CGF.Builder.CreateStructGEP(VAListAddr, 3),
                           "reg_save_area");
  if (neededInt && neededSSE) {
    // FIXME: Cleanup.
    assert(AI.isDirect() && "Unexpected ABI info for mixed regs");
    llvm::StructType *ST = cast<llvm::StructType>(AI.getCoerceToType());
    llvm::Value *Tmp = CGF.CreateTempAlloca(ST);
    assert(ST->getNumElements() == 2 && "Unexpected ABI info for mixed regs");
    llvm::Type *TyLo = ST->getElementType(0);
    llvm::Type *TyHi = ST->getElementType(1);
    assert((TyLo->isFPOrFPVectorTy() ^ TyHi->isFPOrFPVectorTy()) &&
           "Unexpected ABI info for mixed regs");
    llvm::Type *PTyLo = llvm::PointerType::getUnqual(TyLo);
    llvm::Type *PTyHi = llvm::PointerType::getUnqual(TyHi);
    llvm::Value *GPAddr = CGF.Builder.CreateGEP(RegAddr, gp_offset);
    llvm::Value *FPAddr = CGF.Builder.CreateGEP(RegAddr, fp_offset);
    llvm::Value *RegLoAddr = TyLo->isFloatingPointTy() ? FPAddr : GPAddr;
    llvm::Value *RegHiAddr = TyLo->isFloatingPointTy() ? GPAddr : FPAddr;
    llvm::Value *V =
      CGF.Builder.CreateLoad(CGF.Builder.CreateBitCast(RegLoAddr, PTyLo));
    CGF.Builder.CreateStore(V, CGF.Builder.CreateStructGEP(Tmp, 0));
    V = CGF.Builder.CreateLoad(CGF.Builder.CreateBitCast(RegHiAddr, PTyHi));
    CGF.Builder.CreateStore(V, CGF.Builder.CreateStructGEP(Tmp, 1));

    RegAddr = CGF.Builder.CreateBitCast(Tmp,
                                        llvm::PointerType::getUnqual(LTy));
  } else if (neededInt) {
    RegAddr = CGF.Builder.CreateGEP(RegAddr, gp_offset);
    RegAddr = CGF.Builder.CreateBitCast(RegAddr,
                                        llvm::PointerType::getUnqual(LTy));
  } else if (neededSSE == 1) {
    RegAddr = CGF.Builder.CreateGEP(RegAddr, fp_offset);
    RegAddr = CGF.Builder.CreateBitCast(RegAddr,
                                        llvm::PointerType::getUnqual(LTy));
  } else {
    assert(neededSSE == 2 && "Invalid number of needed registers!");
    // SSE registers are spaced 16 bytes apart in the register save
    // area, we need to collect the two eightbytes together.
    llvm::Value *RegAddrLo = CGF.Builder.CreateGEP(RegAddr, fp_offset);
    llvm::Value *RegAddrHi = CGF.Builder.CreateConstGEP1_32(RegAddrLo, 16);
    llvm::Type *DoubleTy = CGF.DoubleTy;
    llvm::Type *DblPtrTy =
      llvm::PointerType::getUnqual(DoubleTy);
    llvm::StructType *ST = llvm::StructType::get(DoubleTy,
                                                       DoubleTy, NULL);
    llvm::Value *V, *Tmp = CGF.CreateTempAlloca(ST);
    V = CGF.Builder.CreateLoad(CGF.Builder.CreateBitCast(RegAddrLo,
                                                         DblPtrTy));
    CGF.Builder.CreateStore(V, CGF.Builder.CreateStructGEP(Tmp, 0));
    V = CGF.Builder.CreateLoad(CGF.Builder.CreateBitCast(RegAddrHi,
                                                         DblPtrTy));
    CGF.Builder.CreateStore(V, CGF.Builder.CreateStructGEP(Tmp, 1));
    RegAddr = CGF.Builder.CreateBitCast(Tmp,
                                        llvm::PointerType::getUnqual(LTy));
  }

  // AMD64-ABI 3.5.7p5: Step 5. Set:
  // l->gp_offset = l->gp_offset + num_gp * 8
  // l->fp_offset = l->fp_offset + num_fp * 16.
  if (neededInt) {
    llvm::Value *Offset = llvm::ConstantInt::get(CGF.Int32Ty, neededInt * 8);
    CGF.Builder.CreateStore(CGF.Builder.CreateAdd(gp_offset, Offset),
                            gp_offset_p);
  }
  if (neededSSE) {
    llvm::Value *Offset = llvm::ConstantInt::get(CGF.Int32Ty, neededSSE * 16);
    CGF.Builder.CreateStore(CGF.Builder.CreateAdd(fp_offset, Offset),
                            fp_offset_p);
  }
  CGF.EmitBranch(ContBlock);

  // Emit code to load the value if it was passed in memory.

  CGF.EmitBlock(InMemBlock);
  llvm::Value *MemAddr = EmitVAArgFromMemory(VAListAddr, Ty, CGF);

  // Return the appropriate result.

  CGF.EmitBlock(ContBlock);
  llvm::PHINode *ResAddr = CGF.Builder.CreatePHI(RegAddr->getType(), 2,
                                                 "vaarg.addr");
  ResAddr->addIncoming(RegAddr, InRegBlock);
  ResAddr->addIncoming(MemAddr, InMemBlock);
  return ResAddr;
}

ABIArgInfo WinX86_64ABIInfo::classify(QualType Ty, bool IsReturnType) const {

  if (Ty->isVoidType())
    return ABIArgInfo::getIgnore();

  if (const EnumType *EnumTy = Ty->getAs<EnumType>())
    Ty = EnumTy->getDecl()->getIntegerType();

  uint64_t Size = getContext().getTypeSize(Ty);

  if (const RecordType *RT = Ty->getAs<RecordType>()) {
    if (IsReturnType) {
      if (isRecordReturnIndirect(RT, CGT))
        return ABIArgInfo::getIndirect(0, false);
    } else {
      if (CGCXXABI::RecordArgABI RAA = getRecordArgABI(RT, CGT))
        return ABIArgInfo::getIndirect(0, RAA == CGCXXABI::RAA_DirectInMemory);
    }

    if (RT->getDecl()->hasFlexibleArrayMember())
      return ABIArgInfo::getIndirect(0, /*ByVal=*/false);

    // FIXME: mingw-w64-gcc emits 128-bit struct as i128
    if (Size == 128 && getTarget().getTriple().getOS() == llvm::Triple::MinGW32)
      return ABIArgInfo::getDirect(llvm::IntegerType::get(getVMContext(),
                                                          Size));

    // MS x64 ABI requirement: "Any argument that doesn't fit in 8 bytes, or is
    // not 1, 2, 4, or 8 bytes, must be passed by reference."
    if (Size <= 64 &&
        (Size & (Size - 1)) == 0)
      return ABIArgInfo::getDirect(llvm::IntegerType::get(getVMContext(),
                                                          Size));

    return ABIArgInfo::getIndirect(0, /*ByVal=*/false);
  }

  if (Ty->isPromotableIntegerType())
    return ABIArgInfo::getExtend();

  return ABIArgInfo::getDirect();
}

void WinX86_64ABIInfo::computeInfo(CGFunctionInfo &FI) const {

  QualType RetTy = FI.getReturnType();
  FI.getReturnInfo() = classify(RetTy, true);

  for (CGFunctionInfo::arg_iterator it = FI.arg_begin(), ie = FI.arg_end();
       it != ie; ++it)
    it->info = classify(it->type, false);
}

llvm::Value *WinX86_64ABIInfo::EmitVAArg(llvm::Value *VAListAddr, QualType Ty,
                                      CodeGenFunction &CGF) const {
  llvm::Type *BPP = CGF.Int8PtrPtrTy;

  CGBuilderTy &Builder = CGF.Builder;
  llvm::Value *VAListAddrAsBPP = Builder.CreateBitCast(VAListAddr, BPP,
                                                       "ap");
  llvm::Value *Addr = Builder.CreateLoad(VAListAddrAsBPP, "ap.cur");
  llvm::Type *PTy =
    llvm::PointerType::getUnqual(CGF.ConvertType(Ty));
  llvm::Value *AddrTyped = Builder.CreateBitCast(Addr, PTy);

  uint64_t Offset =
    llvm::RoundUpToAlignment(CGF.getContext().getTypeSize(Ty) / 8, 8);
  llvm::Value *NextAddr =
    Builder.CreateGEP(Addr, llvm::ConstantInt::get(CGF.Int32Ty, Offset),
                      "ap.next");
  Builder.CreateStore(NextAddr, VAListAddrAsBPP);

  return AddrTyped;
}

namespace {

class NaClX86_64ABIInfo : public ABIInfo {
 public:
  NaClX86_64ABIInfo(CodeGen::CodeGenTypes &CGT, bool HasAVX)
      : ABIInfo(CGT), PInfo(CGT), NInfo(CGT, HasAVX) {}
  virtual void computeInfo(CGFunctionInfo &FI) const;
  virtual llvm::Value *EmitVAArg(llvm::Value *VAListAddr, QualType Ty,
                                 CodeGenFunction &CGF) const;
 private:
  PNaClABIInfo PInfo;  // Used for generating calls with pnaclcall callingconv.
  X86_64ABIInfo NInfo; // Used for everything else.
};

class NaClX86_64TargetCodeGenInfo : public TargetCodeGenInfo  {
 public:
  NaClX86_64TargetCodeGenInfo(CodeGen::CodeGenTypes &CGT, bool HasAVX)
      : TargetCodeGenInfo(new NaClX86_64ABIInfo(CGT, HasAVX)) {}
};

}

void NaClX86_64ABIInfo::computeInfo(CGFunctionInfo &FI) const {
  if (FI.getASTCallingConvention() == CC_PnaclCall)
    PInfo.computeInfo(FI);
  else
    NInfo.computeInfo(FI);
}

llvm::Value *NaClX86_64ABIInfo::EmitVAArg(llvm::Value *VAListAddr, QualType Ty,
                                          CodeGenFunction &CGF) const {
  // Always use the native convention; calling pnacl-style varargs functions
  // is unuspported.
  return NInfo.EmitVAArg(VAListAddr, Ty, CGF);
}


// PowerPC-32

namespace {
class PPC32TargetCodeGenInfo : public DefaultTargetCodeGenInfo {
public:
  PPC32TargetCodeGenInfo(CodeGenTypes &CGT) : DefaultTargetCodeGenInfo(CGT) {}

  int getDwarfEHStackPointer(CodeGen::CodeGenModule &M) const {
    // This is recovered from gcc output.
    return 1; // r1 is the dedicated stack pointer
  }

  bool initDwarfEHRegSizeTable(CodeGen::CodeGenFunction &CGF,
                               llvm::Value *Address) const;
};

}

bool
PPC32TargetCodeGenInfo::initDwarfEHRegSizeTable(CodeGen::CodeGenFunction &CGF,
                                                llvm::Value *Address) const {
  // This is calculated from the LLVM and GCC tables and verified
  // against gcc output.  AFAIK all ABIs use the same encoding.

  CodeGen::CGBuilderTy &Builder = CGF.Builder;

  llvm::IntegerType *i8 = CGF.Int8Ty;
  llvm::Value *Four8 = llvm::ConstantInt::get(i8, 4);
  llvm::Value *Eight8 = llvm::ConstantInt::get(i8, 8);
  llvm::Value *Sixteen8 = llvm::ConstantInt::get(i8, 16);

  // 0-31: r0-31, the 4-byte general-purpose registers
  AssignToArrayRange(Builder, Address, Four8, 0, 31);

  // 32-63: fp0-31, the 8-byte floating-point registers
  AssignToArrayRange(Builder, Address, Eight8, 32, 63);

  // 64-76 are various 4-byte special-purpose registers:
  // 64: mq
  // 65: lr
  // 66: ctr
  // 67: ap
  // 68-75 cr0-7
  // 76: xer
  AssignToArrayRange(Builder, Address, Four8, 64, 76);

  // 77-108: v0-31, the 16-byte vector registers
  AssignToArrayRange(Builder, Address, Sixteen8, 77, 108);

  // 109: vrsave
  // 110: vscr
  // 111: spe_acc
  // 112: spefscr
  // 113: sfp
  AssignToArrayRange(Builder, Address, Four8, 109, 113);

  return false;
}

// PowerPC-64

namespace {
/// PPC64_SVR4_ABIInfo - The 64-bit PowerPC ELF (SVR4) ABI information.
class PPC64_SVR4_ABIInfo : public DefaultABIInfo {

public:
  PPC64_SVR4_ABIInfo(CodeGen::CodeGenTypes &CGT) : DefaultABIInfo(CGT) {}

  bool isPromotableTypeForABI(QualType Ty) const;

  ABIArgInfo classifyReturnType(QualType RetTy) const;
  ABIArgInfo classifyArgumentType(QualType Ty) const;

  // TODO: We can add more logic to computeInfo to improve performance.
  // Example: For aggregate arguments that fit in a register, we could
  // use getDirectInReg (as is done below for structs containing a single
  // floating-point value) to avoid pushing them to memory on function
  // entry.  This would require changing the logic in PPCISelLowering
  // when lowering the parameters in the caller and args in the callee.
  virtual void computeInfo(CGFunctionInfo &FI) const {
    FI.getReturnInfo() = classifyReturnType(FI.getReturnType());
    for (CGFunctionInfo::arg_iterator it = FI.arg_begin(), ie = FI.arg_end();
         it != ie; ++it) {
      // We rely on the default argument classification for the most part.
      // One exception:  An aggregate containing a single floating-point
      // item must be passed in a register if one is available.
      const Type *T = isSingleElementStruct(it->type, getContext());
      if (T) {
        const BuiltinType *BT = T->getAs<BuiltinType>();
        if (BT && BT->isFloatingPoint()) {
          QualType QT(T, 0);
          it->info = ABIArgInfo::getDirectInReg(CGT.ConvertType(QT));
          continue;
        }
      }
      it->info = classifyArgumentType(it->type);
    }
  }

  virtual llvm::Value *EmitVAArg(llvm::Value *VAListAddr, 
                                 QualType Ty,
                                 CodeGenFunction &CGF) const;
};

class PPC64_SVR4_TargetCodeGenInfo : public TargetCodeGenInfo {
public:
  PPC64_SVR4_TargetCodeGenInfo(CodeGenTypes &CGT)
    : TargetCodeGenInfo(new PPC64_SVR4_ABIInfo(CGT)) {}

  int getDwarfEHStackPointer(CodeGen::CodeGenModule &M) const {
    // This is recovered from gcc output.
    return 1; // r1 is the dedicated stack pointer
  }

  bool initDwarfEHRegSizeTable(CodeGen::CodeGenFunction &CGF,
                               llvm::Value *Address) const;
};

class PPC64TargetCodeGenInfo : public DefaultTargetCodeGenInfo {
public:
  PPC64TargetCodeGenInfo(CodeGenTypes &CGT) : DefaultTargetCodeGenInfo(CGT) {}

  int getDwarfEHStackPointer(CodeGen::CodeGenModule &M) const {
    // This is recovered from gcc output.
    return 1; // r1 is the dedicated stack pointer
  }

  bool initDwarfEHRegSizeTable(CodeGen::CodeGenFunction &CGF,
                               llvm::Value *Address) const;
};

}

// Return true if the ABI requires Ty to be passed sign- or zero-
// extended to 64 bits.
bool
PPC64_SVR4_ABIInfo::isPromotableTypeForABI(QualType Ty) const {
  // Treat an enum type as its underlying type.
  if (const EnumType *EnumTy = Ty->getAs<EnumType>())
    Ty = EnumTy->getDecl()->getIntegerType();

  // Promotable integer types are required to be promoted by the ABI.
  if (Ty->isPromotableIntegerType())
    return true;

  // In addition to the usual promotable integer types, we also need to
  // extend all 32-bit types, since the ABI requires promotion to 64 bits.
  if (const BuiltinType *BT = Ty->getAs<BuiltinType>())
    switch (BT->getKind()) {
    case BuiltinType::Int:
    case BuiltinType::UInt:
      return true;
    default:
      break;
    }

  return false;
}

ABIArgInfo
PPC64_SVR4_ABIInfo::classifyArgumentType(QualType Ty) const {
  if (Ty->isAnyComplexType())
    return ABIArgInfo::getDirect();

  if (isAggregateTypeForABI(Ty)) {
    if (CGCXXABI::RecordArgABI RAA = getRecordArgABI(Ty, CGT))
      return ABIArgInfo::getIndirect(0, RAA == CGCXXABI::RAA_DirectInMemory);

    return ABIArgInfo::getIndirect(0);
  }

  return (isPromotableTypeForABI(Ty) ?
          ABIArgInfo::getExtend() : ABIArgInfo::getDirect());
}

ABIArgInfo
PPC64_SVR4_ABIInfo::classifyReturnType(QualType RetTy) const {
  if (RetTy->isVoidType())
    return ABIArgInfo::getIgnore();

  if (RetTy->isAnyComplexType())
    return ABIArgInfo::getDirect();

  if (isAggregateTypeForABI(RetTy))
    return ABIArgInfo::getIndirect(0);

  return (isPromotableTypeForABI(RetTy) ?
          ABIArgInfo::getExtend() : ABIArgInfo::getDirect());
}

// Based on ARMABIInfo::EmitVAArg, adjusted for 64-bit machine.
llvm::Value *PPC64_SVR4_ABIInfo::EmitVAArg(llvm::Value *VAListAddr,
                                           QualType Ty,
                                           CodeGenFunction &CGF) const {
  llvm::Type *BP = CGF.Int8PtrTy;
  llvm::Type *BPP = CGF.Int8PtrPtrTy;

  CGBuilderTy &Builder = CGF.Builder;
  llvm::Value *VAListAddrAsBPP = Builder.CreateBitCast(VAListAddr, BPP, "ap");
  llvm::Value *Addr = Builder.CreateLoad(VAListAddrAsBPP, "ap.cur");

  // Update the va_list pointer.  The pointer should be bumped by the
  // size of the object.  We can trust getTypeSize() except for a complex
  // type whose base type is smaller than a doubleword.  For these, the
  // size of the object is 16 bytes; see below for further explanation.
  unsigned SizeInBytes = CGF.getContext().getTypeSize(Ty) / 8;
  QualType BaseTy;
  unsigned CplxBaseSize = 0;

  if (const ComplexType *CTy = Ty->getAs<ComplexType>()) {
    BaseTy = CTy->getElementType();
    CplxBaseSize = CGF.getContext().getTypeSize(BaseTy) / 8;
    if (CplxBaseSize < 8)
      SizeInBytes = 16;
  }

  unsigned Offset = llvm::RoundUpToAlignment(SizeInBytes, 8);
  llvm::Value *NextAddr =
    Builder.CreateGEP(Addr, llvm::ConstantInt::get(CGF.Int64Ty, Offset),
                      "ap.next");
  Builder.CreateStore(NextAddr, VAListAddrAsBPP);

  // If we have a complex type and the base type is smaller than 8 bytes,
  // the ABI calls for the real and imaginary parts to be right-adjusted
  // in separate doublewords.  However, Clang expects us to produce a
  // pointer to a structure with the two parts packed tightly.  So generate
  // loads of the real and imaginary parts relative to the va_list pointer,
  // and store them to a temporary structure.
  if (CplxBaseSize && CplxBaseSize < 8) {
    llvm::Value *RealAddr = Builder.CreatePtrToInt(Addr, CGF.Int64Ty);
    llvm::Value *ImagAddr = RealAddr;
    RealAddr = Builder.CreateAdd(RealAddr, Builder.getInt64(8 - CplxBaseSize));
    ImagAddr = Builder.CreateAdd(ImagAddr, Builder.getInt64(16 - CplxBaseSize));
    llvm::Type *PBaseTy = llvm::PointerType::getUnqual(CGF.ConvertType(BaseTy));
    RealAddr = Builder.CreateIntToPtr(RealAddr, PBaseTy);
    ImagAddr = Builder.CreateIntToPtr(ImagAddr, PBaseTy);
    llvm::Value *Real = Builder.CreateLoad(RealAddr, false, ".vareal");
    llvm::Value *Imag = Builder.CreateLoad(ImagAddr, false, ".vaimag");
    llvm::Value *Ptr = CGF.CreateTempAlloca(CGT.ConvertTypeForMem(Ty),
                                            "vacplx");
    llvm::Value *RealPtr = Builder.CreateStructGEP(Ptr, 0, ".real");
    llvm::Value *ImagPtr = Builder.CreateStructGEP(Ptr, 1, ".imag");
    Builder.CreateStore(Real, RealPtr, false);
    Builder.CreateStore(Imag, ImagPtr, false);
    return Ptr;
  }

  // If the argument is smaller than 8 bytes, it is right-adjusted in
  // its doubleword slot.  Adjust the pointer to pick it up from the
  // correct offset.
  if (SizeInBytes < 8) {
    llvm::Value *AddrAsInt = Builder.CreatePtrToInt(Addr, CGF.Int64Ty);
    AddrAsInt = Builder.CreateAdd(AddrAsInt, Builder.getInt64(8 - SizeInBytes));
    Addr = Builder.CreateIntToPtr(AddrAsInt, BP);
  }

  llvm::Type *PTy = llvm::PointerType::getUnqual(CGF.ConvertType(Ty));
  return Builder.CreateBitCast(Addr, PTy);
}

static bool
PPC64_initDwarfEHRegSizeTable(CodeGen::CodeGenFunction &CGF,
                              llvm::Value *Address) {
  // This is calculated from the LLVM and GCC tables and verified
  // against gcc output.  AFAIK all ABIs use the same encoding.

  CodeGen::CGBuilderTy &Builder = CGF.Builder;

  llvm::IntegerType *i8 = CGF.Int8Ty;
  llvm::Value *Four8 = llvm::ConstantInt::get(i8, 4);
  llvm::Value *Eight8 = llvm::ConstantInt::get(i8, 8);
  llvm::Value *Sixteen8 = llvm::ConstantInt::get(i8, 16);

  // 0-31: r0-31, the 8-byte general-purpose registers
  AssignToArrayRange(Builder, Address, Eight8, 0, 31);

  // 32-63: fp0-31, the 8-byte floating-point registers
  AssignToArrayRange(Builder, Address, Eight8, 32, 63);

  // 64-76 are various 4-byte special-purpose registers:
  // 64: mq
  // 65: lr
  // 66: ctr
  // 67: ap
  // 68-75 cr0-7
  // 76: xer
  AssignToArrayRange(Builder, Address, Four8, 64, 76);

  // 77-108: v0-31, the 16-byte vector registers
  AssignToArrayRange(Builder, Address, Sixteen8, 77, 108);

  // 109: vrsave
  // 110: vscr
  // 111: spe_acc
  // 112: spefscr
  // 113: sfp
  AssignToArrayRange(Builder, Address, Four8, 109, 113);

  return false;
}

bool
PPC64_SVR4_TargetCodeGenInfo::initDwarfEHRegSizeTable(
  CodeGen::CodeGenFunction &CGF,
  llvm::Value *Address) const {

  return PPC64_initDwarfEHRegSizeTable(CGF, Address);
}

bool
PPC64TargetCodeGenInfo::initDwarfEHRegSizeTable(CodeGen::CodeGenFunction &CGF,
                                                llvm::Value *Address) const {

  return PPC64_initDwarfEHRegSizeTable(CGF, Address);
}

//===----------------------------------------------------------------------===//
// ARM ABI Implementation
//===----------------------------------------------------------------------===//

namespace {

class ARMABIInfo : public ABIInfo {
public:
  enum ABIKind {
    APCS = 0,
    AAPCS = 1,
    AAPCS_VFP
  };

private:
  ABIKind Kind;

public:
  ARMABIInfo(CodeGenTypes &CGT, ABIKind _Kind) : ABIInfo(CGT), Kind(_Kind) {
    setRuntimeCC();
  }

  bool isEABI() const {
    StringRef Env = getTarget().getTriple().getEnvironmentName();
    return (Env == "gnueabi" || Env == "eabi" ||
            Env == "android" || Env == "androideabi");
  }

private:
  ABIKind getABIKind() const { return Kind; }

  ABIArgInfo classifyReturnType(QualType RetTy) const;
  ABIArgInfo classifyArgumentType(QualType RetTy, int *VFPRegs,
                                  unsigned &AllocatedVFP,
                                  bool &IsHA) const;
  bool isIllegalVectorType(QualType Ty) const;

  virtual void computeInfo(CGFunctionInfo &FI) const;

  virtual llvm::Value *EmitVAArg(llvm::Value *VAListAddr, QualType Ty,
                                 CodeGenFunction &CGF) const;

  llvm::CallingConv::ID getLLVMDefaultCC() const;
  llvm::CallingConv::ID getABIDefaultCC() const;
  void setRuntimeCC();
};

class ARMTargetCodeGenInfo : public TargetCodeGenInfo {
public:
  ARMTargetCodeGenInfo(CodeGenTypes &CGT, ARMABIInfo::ABIKind K)
    :TargetCodeGenInfo(new ARMABIInfo(CGT, K)) {}

  const ARMABIInfo &getABIInfo() const {
    return static_cast<const ARMABIInfo&>(TargetCodeGenInfo::getABIInfo());
  }

  int getDwarfEHStackPointer(CodeGen::CodeGenModule &M) const {
    return 13;
  }

  StringRef getARCRetainAutoreleasedReturnValueMarker() const {
    return "mov\tr7, r7\t\t@ marker for objc_retainAutoreleaseReturnValue";
  }

  bool initDwarfEHRegSizeTable(CodeGen::CodeGenFunction &CGF,
                               llvm::Value *Address) const {
    llvm::Value *Four8 = llvm::ConstantInt::get(CGF.Int8Ty, 4);

    // 0-15 are the 16 integer registers.
    AssignToArrayRange(CGF.Builder, Address, Four8, 0, 15);
    return false;
  }

  unsigned getSizeOfUnwindException() const {
    if (getABIInfo().isEABI()) return 88;
    return TargetCodeGenInfo::getSizeOfUnwindException();
  }
};

}

void ARMABIInfo::computeInfo(CGFunctionInfo &FI) const {
  // To correctly handle Homogeneous Aggregate, we need to keep track of the
  // VFP registers allocated so far.
  // C.1.vfp If the argument is a VFP CPRC and there are sufficient consecutive
  // VFP registers of the appropriate type unallocated then the argument is
  // allocated to the lowest-numbered sequence of such registers.
  // C.2.vfp If the argument is a VFP CPRC then any VFP registers that are
  // unallocated are marked as unavailable. 
  unsigned AllocatedVFP = 0;
  int VFPRegs[16] = { 0 };
  FI.getReturnInfo() = classifyReturnType(FI.getReturnType());
  for (CGFunctionInfo::arg_iterator it = FI.arg_begin(), ie = FI.arg_end();
       it != ie; ++it) {
    unsigned PreAllocation = AllocatedVFP;
    bool IsHA = false;
    // 6.1.2.3 There is one VFP co-processor register class using registers
    // s0-s15 (d0-d7) for passing arguments.
    const unsigned NumVFPs = 16;
    it->info = classifyArgumentType(it->type, VFPRegs, AllocatedVFP, IsHA);
    // If we do not have enough VFP registers for the HA, any VFP registers
    // that are unallocated are marked as unavailable. To achieve this, we add
    // padding of (NumVFPs - PreAllocation) floats.
    if (IsHA && AllocatedVFP > NumVFPs && PreAllocation < NumVFPs) {
      llvm::Type *PaddingTy = llvm::ArrayType::get(
          llvm::Type::getFloatTy(getVMContext()), NumVFPs - PreAllocation);
      it->info = ABIArgInfo::getExpandWithPadding(false, PaddingTy);
    }
  }

  // Always honor user-specified calling convention.
  if (FI.getCallingConvention() != llvm::CallingConv::C)
    return;

  llvm::CallingConv::ID cc = getRuntimeCC();
  if (cc != llvm::CallingConv::C)
    FI.setEffectiveCallingConvention(cc);    
}

/// Return the default calling convention that LLVM will use.
llvm::CallingConv::ID ARMABIInfo::getLLVMDefaultCC() const {
  // The default calling convention that LLVM will infer.
  if (getTarget().getTriple().getEnvironmentName()=="gnueabihf")
    return llvm::CallingConv::ARM_AAPCS_VFP;
  else if (isEABI())
    return llvm::CallingConv::ARM_AAPCS;
  else
    return llvm::CallingConv::ARM_APCS;
}

/// Return the calling convention that our ABI would like us to use
/// as the C calling convention.
llvm::CallingConv::ID ARMABIInfo::getABIDefaultCC() const {
  switch (getABIKind()) {
  case APCS: return llvm::CallingConv::ARM_APCS;
  case AAPCS: return llvm::CallingConv::ARM_AAPCS;
  case AAPCS_VFP: return llvm::CallingConv::ARM_AAPCS_VFP;
  }
  llvm_unreachable("bad ABI kind");
}

void ARMABIInfo::setRuntimeCC() {
  assert(getRuntimeCC() == llvm::CallingConv::C);

  // Don't muddy up the IR with a ton of explicit annotations if
  // they'd just match what LLVM will infer from the triple.
  llvm::CallingConv::ID abiCC = getABIDefaultCC();
  if (abiCC != getLLVMDefaultCC())
    RuntimeCC = abiCC;
}

/// isHomogeneousAggregate - Return true if a type is an AAPCS-VFP homogeneous
/// aggregate.  If HAMembers is non-null, the number of base elements
/// contained in the type is returned through it; this is used for the
/// recursive calls that check aggregate component types.
static bool isHomogeneousAggregate(QualType Ty, const Type *&Base,
                                   ASTContext &Context,
                                   uint64_t *HAMembers = 0) {
  uint64_t Members = 0;
  if (const ConstantArrayType *AT = Context.getAsConstantArrayType(Ty)) {
    if (!isHomogeneousAggregate(AT->getElementType(), Base, Context, &Members))
      return false;
    Members *= AT->getSize().getZExtValue();
  } else if (const RecordType *RT = Ty->getAs<RecordType>()) {
    const RecordDecl *RD = RT->getDecl();
    if (RD->hasFlexibleArrayMember())
      return false;

    Members = 0;
    for (RecordDecl::field_iterator i = RD->field_begin(), e = RD->field_end();
         i != e; ++i) {
      const FieldDecl *FD = *i;
      uint64_t FldMembers;
      if (!isHomogeneousAggregate(FD->getType(), Base, Context, &FldMembers))
        return false;

      Members = (RD->isUnion() ?
                 std::max(Members, FldMembers) : Members + FldMembers);
    }
  } else {
    Members = 1;
    if (const ComplexType *CT = Ty->getAs<ComplexType>()) {
      Members = 2;
      Ty = CT->getElementType();
    }

    // Homogeneous aggregates for AAPCS-VFP must have base types of float,
    // double, or 64-bit or 128-bit vectors.
    if (const BuiltinType *BT = Ty->getAs<BuiltinType>()) {
      if (BT->getKind() != BuiltinType::Float && 
          BT->getKind() != BuiltinType::Double &&
          BT->getKind() != BuiltinType::LongDouble)
        return false;
    } else if (const VectorType *VT = Ty->getAs<VectorType>()) {
      unsigned VecSize = Context.getTypeSize(VT);
      if (VecSize != 64 && VecSize != 128)
        return false;
    } else {
      return false;
    }

    // The base type must be the same for all members.  Vector types of the
    // same total size are treated as being equivalent here.
    const Type *TyPtr = Ty.getTypePtr();
    if (!Base)
      Base = TyPtr;
    if (Base != TyPtr &&
        (!Base->isVectorType() || !TyPtr->isVectorType() ||
         Context.getTypeSize(Base) != Context.getTypeSize(TyPtr)))
      return false;
  }

  // Homogeneous Aggregates can have at most 4 members of the base type.
  if (HAMembers)
    *HAMembers = Members;

  return (Members > 0 && Members <= 4);
}

/// markAllocatedVFPs - update VFPRegs according to the alignment and
/// number of VFP registers (unit is S register) requested.
static void markAllocatedVFPs(int *VFPRegs, unsigned &AllocatedVFP,
                              unsigned Alignment,
                              unsigned NumRequired) {
  // Early Exit.
  if (AllocatedVFP >= 16)
    return;
  // C.1.vfp If the argument is a VFP CPRC and there are sufficient consecutive
  // VFP registers of the appropriate type unallocated then the argument is
  // allocated to the lowest-numbered sequence of such registers.
  for (unsigned I = 0; I < 16; I += Alignment) {
    bool FoundSlot = true;
    for (unsigned J = I, JEnd = I + NumRequired; J < JEnd; J++)
      if (J >= 16 || VFPRegs[J]) {
         FoundSlot = false;
         break;
      }
    if (FoundSlot) {
      for (unsigned J = I, JEnd = I + NumRequired; J < JEnd; J++)
        VFPRegs[J] = 1;
      AllocatedVFP += NumRequired;
      return;
    }
  }
  // C.2.vfp If the argument is a VFP CPRC then any VFP registers that are
  // unallocated are marked as unavailable.
  for (unsigned I = 0; I < 16; I++)
    VFPRegs[I] = 1;
  AllocatedVFP = 17; // We do not have enough VFP registers.
}

ABIArgInfo ARMABIInfo::classifyArgumentType(QualType Ty, int *VFPRegs,
                                            unsigned &AllocatedVFP,
                                            bool &IsHA) const {
  // We update number of allocated VFPs according to
  // 6.1.2.1 The following argument types are VFP CPRCs:
  //   A single-precision floating-point type (including promoted
  //   half-precision types); A double-precision floating-point type;
  //   A 64-bit or 128-bit containerized vector type; Homogeneous Aggregate
  //   with a Base Type of a single- or double-precision floating-point type,
  //   64-bit containerized vectors or 128-bit containerized vectors with one
  //   to four Elements.

  // Handle illegal vector types here.
  if (isIllegalVectorType(Ty)) {
    uint64_t Size = getContext().getTypeSize(Ty);
    if (Size <= 32) {
      llvm::Type *ResType =
          llvm::Type::getInt32Ty(getVMContext());
      return ABIArgInfo::getDirect(ResType);
    }
    if (Size == 64) {
      llvm::Type *ResType = llvm::VectorType::get(
          llvm::Type::getInt32Ty(getVMContext()), 2);
      markAllocatedVFPs(VFPRegs, AllocatedVFP, 2, 2);
      return ABIArgInfo::getDirect(ResType);
    }
    if (Size == 128) {
      llvm::Type *ResType = llvm::VectorType::get(
          llvm::Type::getInt32Ty(getVMContext()), 4);
      markAllocatedVFPs(VFPRegs, AllocatedVFP, 4, 4);
      return ABIArgInfo::getDirect(ResType);
    }
    return ABIArgInfo::getIndirect(0, /*ByVal=*/false);
  }
  // Update VFPRegs for legal vector types.
  if (const VectorType *VT = Ty->getAs<VectorType>()) {
    uint64_t Size = getContext().getTypeSize(VT);
    // Size of a legal vector should be power of 2 and above 64.
    markAllocatedVFPs(VFPRegs, AllocatedVFP, Size >= 128 ? 4 : 2, Size / 32);
  }
  // Update VFPRegs for floating point types.
  if (const BuiltinType *BT = Ty->getAs<BuiltinType>()) {
    if (BT->getKind() == BuiltinType::Half ||
        BT->getKind() == BuiltinType::Float)
      markAllocatedVFPs(VFPRegs, AllocatedVFP, 1, 1);
    if (BT->getKind() == BuiltinType::Double ||
        BT->getKind() == BuiltinType::LongDouble)
      markAllocatedVFPs(VFPRegs, AllocatedVFP, 2, 2);
  }

  if (!isAggregateTypeForABI(Ty)) {
    // Treat an enum type as its underlying type.
    if (const EnumType *EnumTy = Ty->getAs<EnumType>())
      Ty = EnumTy->getDecl()->getIntegerType();

    return (Ty->isPromotableIntegerType() ?
            ABIArgInfo::getExtend() : ABIArgInfo::getDirect());
  }

  // Ignore empty records.
  if (isEmptyRecord(getContext(), Ty, true))
    return ABIArgInfo::getIgnore();

  if (CGCXXABI::RecordArgABI RAA = getRecordArgABI(Ty, CGT))
    return ABIArgInfo::getIndirect(0, RAA == CGCXXABI::RAA_DirectInMemory);

  if (getABIKind() == ARMABIInfo::AAPCS_VFP) {
    // Homogeneous Aggregates need to be expanded when we can fit the aggregate
    // into VFP registers.
    const Type *Base = 0;
    uint64_t Members = 0;
    if (isHomogeneousAggregate(Ty, Base, getContext(), &Members)) {
      assert(Base && "Base class should be set for homogeneous aggregate");
      // Base can be a floating-point or a vector.
      if (Base->isVectorType()) {
        // ElementSize is in number of floats.
        unsigned ElementSize = getContext().getTypeSize(Base) == 64 ? 2 : 4;
        markAllocatedVFPs(VFPRegs, AllocatedVFP, ElementSize,
                          Members * ElementSize);
      } else if (Base->isSpecificBuiltinType(BuiltinType::Float))
        markAllocatedVFPs(VFPRegs, AllocatedVFP, 1, Members);
      else {
        assert(Base->isSpecificBuiltinType(BuiltinType::Double) ||
               Base->isSpecificBuiltinType(BuiltinType::LongDouble));
        markAllocatedVFPs(VFPRegs, AllocatedVFP, 2, Members * 2);
      }
      IsHA = true;
      return ABIArgInfo::getExpand();
    }
  }

  // Support byval for ARM.
  // The ABI alignment for APCS is 4-byte and for AAPCS at least 4-byte and at
  // most 8-byte. We realign the indirect argument if type alignment is bigger
  // than ABI alignment.
  uint64_t ABIAlign = 4;
  uint64_t TyAlign = getContext().getTypeAlign(Ty) / 8;
  if (getABIKind() == ARMABIInfo::AAPCS_VFP ||
      getABIKind() == ARMABIInfo::AAPCS)
    ABIAlign = std::min(std::max(TyAlign, (uint64_t)4), (uint64_t)8);
  if (getContext().getTypeSizeInChars(Ty) > CharUnits::fromQuantity(64)) {
    return ABIArgInfo::getIndirect(0, /*ByVal=*/true,
           /*Realign=*/TyAlign > ABIAlign);
  }

  // Otherwise, pass by coercing to a structure of the appropriate size.
  llvm::Type* ElemTy;
  unsigned SizeRegs;
  // FIXME: Try to match the types of the arguments more accurately where
  // we can.
  if (getContext().getTypeAlign(Ty) <= 32) {
    ElemTy = llvm::Type::getInt32Ty(getVMContext());
    SizeRegs = (getContext().getTypeSize(Ty) + 31) / 32;
  } else {
    ElemTy = llvm::Type::getInt64Ty(getVMContext());
    SizeRegs = (getContext().getTypeSize(Ty) + 63) / 64;
  }

  llvm::Type *STy =
    llvm::StructType::get(llvm::ArrayType::get(ElemTy, SizeRegs), NULL);
  return ABIArgInfo::getDirect(STy);
}

static bool isIntegerLikeType(QualType Ty, ASTContext &Context,
                              llvm::LLVMContext &VMContext) {
  // APCS, C Language Calling Conventions, Non-Simple Return Values: A structure
  // is called integer-like if its size is less than or equal to one word, and
  // the offset of each of its addressable sub-fields is zero.

  uint64_t Size = Context.getTypeSize(Ty);

  // Check that the type fits in a word.
  if (Size > 32)
    return false;

  // FIXME: Handle vector types!
  if (Ty->isVectorType())
    return false;

  // Float types are never treated as "integer like".
  if (Ty->isRealFloatingType())
    return false;

  // If this is a builtin or pointer type then it is ok.
  if (Ty->getAs<BuiltinType>() || Ty->isPointerType())
    return true;

  // Small complex integer types are "integer like".
  if (const ComplexType *CT = Ty->getAs<ComplexType>())
    return isIntegerLikeType(CT->getElementType(), Context, VMContext);

  // Single element and zero sized arrays should be allowed, by the definition
  // above, but they are not.

  // Otherwise, it must be a record type.
  const RecordType *RT = Ty->getAs<RecordType>();
  if (!RT) return false;

  // Ignore records with flexible arrays.
  const RecordDecl *RD = RT->getDecl();
  if (RD->hasFlexibleArrayMember())
    return false;

  // Check that all sub-fields are at offset 0, and are themselves "integer
  // like".
  const ASTRecordLayout &Layout = Context.getASTRecordLayout(RD);

  bool HadField = false;
  unsigned idx = 0;
  for (RecordDecl::field_iterator i = RD->field_begin(), e = RD->field_end();
       i != e; ++i, ++idx) {
    const FieldDecl *FD = *i;

    // Bit-fields are not addressable, we only need to verify they are "integer
    // like". We still have to disallow a subsequent non-bitfield, for example:
    //   struct { int : 0; int x }
    // is non-integer like according to gcc.
    if (FD->isBitField()) {
      if (!RD->isUnion())
        HadField = true;

      if (!isIntegerLikeType(FD->getType(), Context, VMContext))
        return false;

      continue;
    }

    // Check if this field is at offset 0.
    if (Layout.getFieldOffset(idx) != 0)
      return false;

    if (!isIntegerLikeType(FD->getType(), Context, VMContext))
      return false;

    // Only allow at most one field in a structure. This doesn't match the
    // wording above, but follows gcc in situations with a field following an
    // empty structure.
    if (!RD->isUnion()) {
      if (HadField)
        return false;

      HadField = true;
    }
  }

  return true;
}

ABIArgInfo ARMABIInfo::classifyReturnType(QualType RetTy) const {
  if (RetTy->isVoidType())
    return ABIArgInfo::getIgnore();

  // Large vector types should be returned via memory.
  if (RetTy->isVectorType() && getContext().getTypeSize(RetTy) > 128)
    return ABIArgInfo::getIndirect(0);

  if (!isAggregateTypeForABI(RetTy)) {
    // Treat an enum type as its underlying type.
    if (const EnumType *EnumTy = RetTy->getAs<EnumType>())
      RetTy = EnumTy->getDecl()->getIntegerType();

    return (RetTy->isPromotableIntegerType() ?
            ABIArgInfo::getExtend() : ABIArgInfo::getDirect());
  }

  // Structures with either a non-trivial destructor or a non-trivial
  // copy constructor are always indirect.
  if (isRecordReturnIndirect(RetTy, CGT))
    return ABIArgInfo::getIndirect(0, /*ByVal=*/false);

  // Are we following APCS?
  if (getABIKind() == APCS) {
    if (isEmptyRecord(getContext(), RetTy, false))
      return ABIArgInfo::getIgnore();

    // Complex types are all returned as packed integers.
    //
    // FIXME: Consider using 2 x vector types if the back end handles them
    // correctly.
    if (RetTy->isAnyComplexType())
      return ABIArgInfo::getDirect(llvm::IntegerType::get(getVMContext(),
                                              getContext().getTypeSize(RetTy)));

    // Integer like structures are returned in r0.
    if (isIntegerLikeType(RetTy, getContext(), getVMContext())) {
      // Return in the smallest viable integer type.
      uint64_t Size = getContext().getTypeSize(RetTy);
      if (Size <= 8)
        return ABIArgInfo::getDirect(llvm::Type::getInt8Ty(getVMContext()));
      if (Size <= 16)
        return ABIArgInfo::getDirect(llvm::Type::getInt16Ty(getVMContext()));
      return ABIArgInfo::getDirect(llvm::Type::getInt32Ty(getVMContext()));
    }

    // Otherwise return in memory.
    return ABIArgInfo::getIndirect(0);
  }

  // Otherwise this is an AAPCS variant.

  if (isEmptyRecord(getContext(), RetTy, true))
    return ABIArgInfo::getIgnore();

  // Check for homogeneous aggregates with AAPCS-VFP.
  if (getABIKind() == AAPCS_VFP) {
    const Type *Base = 0;
    if (isHomogeneousAggregate(RetTy, Base, getContext())) {
      assert(Base && "Base class should be set for homogeneous aggregate");
      // Homogeneous Aggregates are returned directly.
      return ABIArgInfo::getDirect();
    }
  }

  // Aggregates <= 4 bytes are returned in r0; other aggregates
  // are returned indirectly.
  uint64_t Size = getContext().getTypeSize(RetTy);
  if (Size <= 32) {
    // Return in the smallest viable integer type.
    if (Size <= 8)
      return ABIArgInfo::getDirect(llvm::Type::getInt8Ty(getVMContext()));
    if (Size <= 16)
      return ABIArgInfo::getDirect(llvm::Type::getInt16Ty(getVMContext()));
    return ABIArgInfo::getDirect(llvm::Type::getInt32Ty(getVMContext()));
  }

  return ABIArgInfo::getIndirect(0);
}

/// isIllegalVector - check whether Ty is an illegal vector type.
bool ARMABIInfo::isIllegalVectorType(QualType Ty) const {
  if (const VectorType *VT = Ty->getAs<VectorType>()) {
    // Check whether VT is legal.
    unsigned NumElements = VT->getNumElements();
    uint64_t Size = getContext().getTypeSize(VT);
    // NumElements should be power of 2.
    if ((NumElements & (NumElements - 1)) != 0)
      return true;
    // Size should be greater than 32 bits.
    return Size <= 32;
  }
  return false;
}

llvm::Value *ARMABIInfo::EmitVAArg(llvm::Value *VAListAddr, QualType Ty,
                                   CodeGenFunction &CGF) const {
  llvm::Type *BP = CGF.Int8PtrTy;
  llvm::Type *BPP = CGF.Int8PtrPtrTy;

  CGBuilderTy &Builder = CGF.Builder;
  llvm::Value *VAListAddrAsBPP = Builder.CreateBitCast(VAListAddr, BPP, "ap");
  llvm::Value *Addr = Builder.CreateLoad(VAListAddrAsBPP, "ap.cur");

  uint64_t Size = CGF.getContext().getTypeSize(Ty) / 8;
  uint64_t TyAlign = CGF.getContext().getTypeAlign(Ty) / 8;
  bool IsIndirect = false;

  // The ABI alignment for 64-bit or 128-bit vectors is 8 for AAPCS and 4 for
  // APCS. For AAPCS, the ABI alignment is at least 4-byte and at most 8-byte.
  if (getABIKind() == ARMABIInfo::AAPCS_VFP ||
      getABIKind() == ARMABIInfo::AAPCS)
    TyAlign = std::min(std::max(TyAlign, (uint64_t)4), (uint64_t)8);
  else
    TyAlign = 4;
  // Use indirect if size of the illegal vector is bigger than 16 bytes.
  if (isIllegalVectorType(Ty) && Size > 16) {
    IsIndirect = true;
    Size = 4;
    TyAlign = 4;
  }

  // Handle address alignment for ABI alignment > 4 bytes.
  if (TyAlign > 4) {
    assert((TyAlign & (TyAlign - 1)) == 0 &&
           "Alignment is not power of 2!");
    llvm::Value *AddrAsInt = Builder.CreatePtrToInt(Addr, CGF.Int32Ty);
    AddrAsInt = Builder.CreateAdd(AddrAsInt, Builder.getInt32(TyAlign - 1));
    AddrAsInt = Builder.CreateAnd(AddrAsInt, Builder.getInt32(~(TyAlign - 1)));
    Addr = Builder.CreateIntToPtr(AddrAsInt, BP, "ap.align");
  }

  uint64_t Offset =
    llvm::RoundUpToAlignment(Size, 4);
  llvm::Value *NextAddr =
    Builder.CreateGEP(Addr, llvm::ConstantInt::get(CGF.Int32Ty, Offset),
                      "ap.next");
  Builder.CreateStore(NextAddr, VAListAddrAsBPP);

  if (IsIndirect)
    Addr = Builder.CreateLoad(Builder.CreateBitCast(Addr, BPP));
  else if (TyAlign < CGF.getContext().getTypeAlign(Ty) / 8) {
    // We can't directly cast ap.cur to pointer to a vector type, since ap.cur
    // may not be correctly aligned for the vector type. We create an aligned
    // temporary space and copy the content over from ap.cur to the temporary
    // space. This is necessary if the natural alignment of the type is greater
    // than the ABI alignment.
    llvm::Type *I8PtrTy = Builder.getInt8PtrTy();
    CharUnits CharSize = getContext().getTypeSizeInChars(Ty);
    llvm::Value *AlignedTemp = CGF.CreateTempAlloca(CGF.ConvertType(Ty),
                                                    "var.align");
    llvm::Value *Dst = Builder.CreateBitCast(AlignedTemp, I8PtrTy);
    llvm::Value *Src = Builder.CreateBitCast(Addr, I8PtrTy);
    Builder.CreateMemCpy(Dst, Src,
        llvm::ConstantInt::get(CGF.IntPtrTy, CharSize.getQuantity()),
        TyAlign, false);
    Addr = AlignedTemp; //The content is in aligned location.
  }
  llvm::Type *PTy =
    llvm::PointerType::getUnqual(CGF.ConvertType(Ty));
  llvm::Value *AddrTyped = Builder.CreateBitCast(Addr, PTy);

  return AddrTyped;
}

namespace {

class NaClARMABIInfo : public ABIInfo {
 public:
  NaClARMABIInfo(CodeGen::CodeGenTypes &CGT, ARMABIInfo::ABIKind Kind)
      : ABIInfo(CGT), PInfo(CGT), NInfo(CGT, Kind) {}
  virtual void computeInfo(CGFunctionInfo &FI) const;
  virtual llvm::Value *EmitVAArg(llvm::Value *VAListAddr, QualType Ty,
                                 CodeGenFunction &CGF) const;
 private:
  PNaClABIInfo PInfo; // Used for generating calls with pnaclcall callingconv.
  ARMABIInfo NInfo; // Used for everything else.
};

class NaClARMTargetCodeGenInfo : public TargetCodeGenInfo  {
 public:
  NaClARMTargetCodeGenInfo(CodeGen::CodeGenTypes &CGT, ARMABIInfo::ABIKind Kind)
      : TargetCodeGenInfo(new NaClARMABIInfo(CGT, Kind)) {}
};

}

void NaClARMABIInfo::computeInfo(CGFunctionInfo &FI) const {
  if (FI.getASTCallingConvention() == CC_PnaclCall)
    PInfo.computeInfo(FI);
  else
    static_cast<const ABIInfo&>(NInfo).computeInfo(FI);
}

llvm::Value *NaClARMABIInfo::EmitVAArg(llvm::Value *VAListAddr, QualType Ty,
                                       CodeGenFunction &CGF) const {
  // Always use the native convention; calling pnacl-style varargs functions
  // is unsupported.
  return static_cast<const ABIInfo&>(NInfo).EmitVAArg(VAListAddr, Ty, CGF);
}

//===----------------------------------------------------------------------===//
// AArch64 ABI Implementation
//===----------------------------------------------------------------------===//

namespace {

class AArch64ABIInfo : public ABIInfo {
public:
  AArch64ABIInfo(CodeGenTypes &CGT) : ABIInfo(CGT) {}

private:
  // The AArch64 PCS is explicit about return types and argument types being
  // handled identically, so we don't need to draw a distinction between
  // Argument and Return classification.
  ABIArgInfo classifyGenericType(QualType Ty, int &FreeIntRegs,
                                 int &FreeVFPRegs) const;

  ABIArgInfo tryUseRegs(QualType Ty, int &FreeRegs, int RegsNeeded, bool IsInt,
                        llvm::Type *DirectTy = 0) const;

  virtual void computeInfo(CGFunctionInfo &FI) const;

  virtual llvm::Value *EmitVAArg(llvm::Value *VAListAddr, QualType Ty,
                                 CodeGenFunction &CGF) const;
};

class AArch64TargetCodeGenInfo : public TargetCodeGenInfo {
public:
  AArch64TargetCodeGenInfo(CodeGenTypes &CGT)
    :TargetCodeGenInfo(new AArch64ABIInfo(CGT)) {}

  const AArch64ABIInfo &getABIInfo() const {
    return static_cast<const AArch64ABIInfo&>(TargetCodeGenInfo::getABIInfo());
  }

  int getDwarfEHStackPointer(CodeGen::CodeGenModule &M) const {
    return 31;
  }

  bool initDwarfEHRegSizeTable(CodeGen::CodeGenFunction &CGF,
                               llvm::Value *Address) const {
    // 0-31 are x0-x30 and sp: 8 bytes each
    llvm::Value *Eight8 = llvm::ConstantInt::get(CGF.Int8Ty, 8);
    AssignToArrayRange(CGF.Builder, Address, Eight8, 0, 31);

    // 64-95 are v0-v31: 16 bytes each
    llvm::Value *Sixteen8 = llvm::ConstantInt::get(CGF.Int8Ty, 16);
    AssignToArrayRange(CGF.Builder, Address, Sixteen8, 64, 95);

    return false;
  }

};

}

void AArch64ABIInfo::computeInfo(CGFunctionInfo &FI) const {
  int FreeIntRegs = 8, FreeVFPRegs = 8;

  FI.getReturnInfo() = classifyGenericType(FI.getReturnType(),
                                           FreeIntRegs, FreeVFPRegs);

  FreeIntRegs = FreeVFPRegs = 8;
  for (CGFunctionInfo::arg_iterator it = FI.arg_begin(), ie = FI.arg_end();
       it != ie; ++it) {
    it->info = classifyGenericType(it->type, FreeIntRegs, FreeVFPRegs);

  }
}

ABIArgInfo
AArch64ABIInfo::tryUseRegs(QualType Ty, int &FreeRegs, int RegsNeeded,
                           bool IsInt, llvm::Type *DirectTy) const {
  if (FreeRegs >= RegsNeeded) {
    FreeRegs -= RegsNeeded;
    return ABIArgInfo::getDirect(DirectTy);
  }

  llvm::Type *Padding = 0;

  // We need padding so that later arguments don't get filled in anyway. That
  // wouldn't happen if only ByVal arguments followed in the same category, but
  // a large structure will simply seem to be a pointer as far as LLVM is
  // concerned.
  if (FreeRegs > 0) {
    if (IsInt)
      Padding = llvm::Type::getInt64Ty(getVMContext());
    else
      Padding = llvm::Type::getFloatTy(getVMContext());

    // Either [N x i64] or [N x float].
    Padding = llvm::ArrayType::get(Padding, FreeRegs);
    FreeRegs = 0;
  }

  return ABIArgInfo::getIndirect(getContext().getTypeAlign(Ty) / 8,
                                 /*IsByVal=*/ true, /*Realign=*/ false,
                                 Padding);
}


ABIArgInfo AArch64ABIInfo::classifyGenericType(QualType Ty,
                                               int &FreeIntRegs,
                                               int &FreeVFPRegs) const {
  // Can only occurs for return, but harmless otherwise.
  if (Ty->isVoidType())
    return ABIArgInfo::getIgnore();

  // Large vector types should be returned via memory. There's no such concept
  // in the ABI, but they'd be over 16 bytes anyway so no matter how they're
  // classified they'd go into memory (see B.3).
  if (Ty->isVectorType() && getContext().getTypeSize(Ty) > 128) {
    if (FreeIntRegs > 0)
      --FreeIntRegs;
    return ABIArgInfo::getIndirect(0, /*ByVal=*/false);
  }

  // All non-aggregate LLVM types have a concrete ABI representation so they can
  // be passed directly. After this block we're guaranteed to be in a
  // complicated case.
  if (!isAggregateTypeForABI(Ty)) {
    // Treat an enum type as its underlying type.
    if (const EnumType *EnumTy = Ty->getAs<EnumType>())
      Ty = EnumTy->getDecl()->getIntegerType();

    if (Ty->isFloatingType() || Ty->isVectorType())
      return tryUseRegs(Ty, FreeVFPRegs, /*RegsNeeded=*/ 1, /*IsInt=*/ false);

    assert(getContext().getTypeSize(Ty) <= 128 &&
           "unexpectedly large scalar type");

    int RegsNeeded = getContext().getTypeSize(Ty) > 64 ? 2 : 1;

    // If the type may need padding registers to ensure "alignment", we must be
    // careful when this is accounted for. Increasing the effective size covers
    // all cases.
    if (getContext().getTypeAlign(Ty) == 128)
      RegsNeeded += FreeIntRegs % 2 != 0;

    return tryUseRegs(Ty, FreeIntRegs, RegsNeeded, /*IsInt=*/ true);
  }

  if (CGCXXABI::RecordArgABI RAA = getRecordArgABI(Ty, CGT)) {
    if (FreeIntRegs > 0 && RAA == CGCXXABI::RAA_Indirect)
      --FreeIntRegs;
    return ABIArgInfo::getIndirect(0, RAA == CGCXXABI::RAA_DirectInMemory);
  }

  if (isEmptyRecord(getContext(), Ty, true)) {
    if (!getContext().getLangOpts().CPlusPlus) {
      // Empty structs outside C++ mode are a GNU extension, so no ABI can
      // possibly tell us what to do. It turns out (I believe) that GCC ignores
      // the object for parameter-passsing purposes.
      return ABIArgInfo::getIgnore();
    }

    // The combination of C++98 9p5 (sizeof(struct) != 0) and the pseudocode
    // description of va_arg in the PCS require that an empty struct does
    // actually occupy space for parameter-passing. I'm hoping for a
    // clarification giving an explicit paragraph to point to in future.
    return tryUseRegs(Ty, FreeIntRegs, /*RegsNeeded=*/ 1, /*IsInt=*/ true,
                      llvm::Type::getInt8Ty(getVMContext()));
  }

  // Homogeneous vector aggregates get passed in registers or on the stack.
  const Type *Base = 0;
  uint64_t NumMembers = 0;
  if (isHomogeneousAggregate(Ty, Base, getContext(), &NumMembers)) {
    assert(Base && "Base class should be set for homogeneous aggregate");
    // Homogeneous aggregates are passed and returned directly.
    return tryUseRegs(Ty, FreeVFPRegs, /*RegsNeeded=*/ NumMembers,
                      /*IsInt=*/ false);
  }

  uint64_t Size = getContext().getTypeSize(Ty);
  if (Size <= 128) {
    // Small structs can use the same direct type whether they're in registers
    // or on the stack.
    llvm::Type *BaseTy;
    unsigned NumBases;
    int SizeInRegs = (Size + 63) / 64;

    if (getContext().getTypeAlign(Ty) == 128) {
      BaseTy = llvm::Type::getIntNTy(getVMContext(), 128);
      NumBases = 1;

      // If the type may need padding registers to ensure "alignment", we must
      // be careful when this is accounted for. Increasing the effective size
      // covers all cases.
      SizeInRegs += FreeIntRegs % 2 != 0;
    } else {
      BaseTy = llvm::Type::getInt64Ty(getVMContext());
      NumBases = SizeInRegs;
    }
    llvm::Type *DirectTy = llvm::ArrayType::get(BaseTy, NumBases);

    return tryUseRegs(Ty, FreeIntRegs, /*RegsNeeded=*/ SizeInRegs,
                      /*IsInt=*/ true, DirectTy);
  }

  // If the aggregate is > 16 bytes, it's passed and returned indirectly. In
  // LLVM terms the return uses an "sret" pointer, but that's handled elsewhere.
  --FreeIntRegs;
  return ABIArgInfo::getIndirect(0, /* byVal = */ false);
}

llvm::Value *AArch64ABIInfo::EmitVAArg(llvm::Value *VAListAddr, QualType Ty,
                                       CodeGenFunction &CGF) const {
  // The AArch64 va_list type and handling is specified in the Procedure Call
  // Standard, section B.4:
  //
  // struct {
  //   void *__stack;
  //   void *__gr_top;
  //   void *__vr_top;
  //   int __gr_offs;
  //   int __vr_offs;
  // };

  assert(!CGF.CGM.getDataLayout().isBigEndian()
         && "va_arg not implemented for big-endian AArch64");

  int FreeIntRegs = 8, FreeVFPRegs = 8;
  Ty = CGF.getContext().getCanonicalType(Ty);
  ABIArgInfo AI = classifyGenericType(Ty, FreeIntRegs, FreeVFPRegs);

  llvm::BasicBlock *MaybeRegBlock = CGF.createBasicBlock("vaarg.maybe_reg");
  llvm::BasicBlock *InRegBlock = CGF.createBasicBlock("vaarg.in_reg");
  llvm::BasicBlock *OnStackBlock = CGF.createBasicBlock("vaarg.on_stack");
  llvm::BasicBlock *ContBlock = CGF.createBasicBlock("vaarg.end");

  llvm::Value *reg_offs_p = 0, *reg_offs = 0;
  int reg_top_index;
  int RegSize;
  if (FreeIntRegs < 8) {
    assert(FreeVFPRegs == 8 && "Arguments never split between int & VFP regs");
    // 3 is the field number of __gr_offs
    reg_offs_p = CGF.Builder.CreateStructGEP(VAListAddr, 3, "gr_offs_p");
    reg_offs = CGF.Builder.CreateLoad(reg_offs_p, "gr_offs");
    reg_top_index = 1; // field number for __gr_top
    RegSize = 8 * (8 - FreeIntRegs);
  } else {
    assert(FreeVFPRegs < 8 && "Argument must go in VFP or int regs");
    // 4 is the field number of __vr_offs.
    reg_offs_p = CGF.Builder.CreateStructGEP(VAListAddr, 4, "vr_offs_p");
    reg_offs = CGF.Builder.CreateLoad(reg_offs_p, "vr_offs");
    reg_top_index = 2; // field number for __vr_top
    RegSize = 16 * (8 - FreeVFPRegs);
  }

  //=======================================
  // Find out where argument was passed
  //=======================================

  // If reg_offs >= 0 we're already using the stack for this type of
  // argument. We don't want to keep updating reg_offs (in case it overflows,
  // though anyone passing 2GB of arguments, each at most 16 bytes, deserves
  // whatever they get).
  llvm::Value *UsingStack = 0;
  UsingStack = CGF.Builder.CreateICmpSGE(reg_offs,
                                         llvm::ConstantInt::get(CGF.Int32Ty, 0));

  CGF.Builder.CreateCondBr(UsingStack, OnStackBlock, MaybeRegBlock);

  // Otherwise, at least some kind of argument could go in these registers, the
  // quesiton is whether this particular type is too big.
  CGF.EmitBlock(MaybeRegBlock);

  // Integer arguments may need to correct register alignment (for example a
  // "struct { __int128 a; };" gets passed in x_2N, x_{2N+1}). In this case we
  // align __gr_offs to calculate the potential address.
  if (FreeIntRegs < 8 && AI.isDirect() && getContext().getTypeAlign(Ty) > 64) {
    int Align = getContext().getTypeAlign(Ty) / 8;

    reg_offs = CGF.Builder.CreateAdd(reg_offs,
                                 llvm::ConstantInt::get(CGF.Int32Ty, Align - 1),
                                 "align_regoffs");
    reg_offs = CGF.Builder.CreateAnd(reg_offs,
                                    llvm::ConstantInt::get(CGF.Int32Ty, -Align),
                                    "aligned_regoffs");
  }

  // Update the gr_offs/vr_offs pointer for next call to va_arg on this va_list.
  llvm::Value *NewOffset = 0;
  NewOffset = CGF.Builder.CreateAdd(reg_offs,
                                    llvm::ConstantInt::get(CGF.Int32Ty, RegSize),
                                    "new_reg_offs");
  CGF.Builder.CreateStore(NewOffset, reg_offs_p);

  // Now we're in a position to decide whether this argument really was in
  // registers or not.
  llvm::Value *InRegs = 0;
  InRegs = CGF.Builder.CreateICmpSLE(NewOffset,
                                     llvm::ConstantInt::get(CGF.Int32Ty, 0),
                                     "inreg");

  CGF.Builder.CreateCondBr(InRegs, InRegBlock, OnStackBlock);

  //=======================================
  // Argument was in registers
  //=======================================

  // Now we emit the code for if the argument was originally passed in
  // registers. First start the appropriate block:
  CGF.EmitBlock(InRegBlock);

  llvm::Value *reg_top_p = 0, *reg_top = 0;
  reg_top_p = CGF.Builder.CreateStructGEP(VAListAddr, reg_top_index, "reg_top_p");
  reg_top = CGF.Builder.CreateLoad(reg_top_p, "reg_top");
  llvm::Value *BaseAddr = CGF.Builder.CreateGEP(reg_top, reg_offs);
  llvm::Value *RegAddr = 0;
  llvm::Type *MemTy = llvm::PointerType::getUnqual(CGF.ConvertTypeForMem(Ty));

  if (!AI.isDirect()) {
    // If it's been passed indirectly (actually a struct), whatever we find from
    // stored registers or on the stack will actually be a struct **.
    MemTy = llvm::PointerType::getUnqual(MemTy);
  }

  const Type *Base = 0;
  uint64_t NumMembers;
  if (isHomogeneousAggregate(Ty, Base, getContext(), &NumMembers)
      && NumMembers > 1) {
    // Homogeneous aggregates passed in registers will have their elements split
    // and stored 16-bytes apart regardless of size (they're notionally in qN,
    // qN+1, ...). We reload and store into a temporary local variable
    // contiguously.
    assert(AI.isDirect() && "Homogeneous aggregates should be passed directly");
    llvm::Type *BaseTy = CGF.ConvertType(QualType(Base, 0));
    llvm::Type *HFATy = llvm::ArrayType::get(BaseTy, NumMembers);
    llvm::Value *Tmp = CGF.CreateTempAlloca(HFATy);

    for (unsigned i = 0; i < NumMembers; ++i) {
      llvm::Value *BaseOffset = llvm::ConstantInt::get(CGF.Int32Ty, 16 * i);
      llvm::Value *LoadAddr = CGF.Builder.CreateGEP(BaseAddr, BaseOffset);
      LoadAddr = CGF.Builder.CreateBitCast(LoadAddr,
                                           llvm::PointerType::getUnqual(BaseTy));
      llvm::Value *StoreAddr = CGF.Builder.CreateStructGEP(Tmp, i);

      llvm::Value *Elem = CGF.Builder.CreateLoad(LoadAddr);
      CGF.Builder.CreateStore(Elem, StoreAddr);
    }

    RegAddr = CGF.Builder.CreateBitCast(Tmp, MemTy);
  } else {
    // Otherwise the object is contiguous in memory
    RegAddr = CGF.Builder.CreateBitCast(BaseAddr, MemTy);
  }

  CGF.EmitBranch(ContBlock);

  //=======================================
  // Argument was on the stack
  //=======================================
  CGF.EmitBlock(OnStackBlock);

  llvm::Value *stack_p = 0, *OnStackAddr = 0;
  stack_p = CGF.Builder.CreateStructGEP(VAListAddr, 0, "stack_p");
  OnStackAddr = CGF.Builder.CreateLoad(stack_p, "stack");

  // Again, stack arguments may need realigmnent. In this case both integer and
  // floating-point ones might be affected.
  if (AI.isDirect() && getContext().getTypeAlign(Ty) > 64) {
    int Align = getContext().getTypeAlign(Ty) / 8;

    OnStackAddr = CGF.Builder.CreatePtrToInt(OnStackAddr, CGF.Int64Ty);

    OnStackAddr = CGF.Builder.CreateAdd(OnStackAddr,
                                 llvm::ConstantInt::get(CGF.Int64Ty, Align - 1),
                                 "align_stack");
    OnStackAddr = CGF.Builder.CreateAnd(OnStackAddr,
                                    llvm::ConstantInt::get(CGF.Int64Ty, -Align),
                                    "align_stack");

    OnStackAddr = CGF.Builder.CreateIntToPtr(OnStackAddr, CGF.Int8PtrTy);
  }

  uint64_t StackSize;
  if (AI.isDirect())
    StackSize = getContext().getTypeSize(Ty) / 8;
  else
    StackSize = 8;

  // All stack slots are 8 bytes
  StackSize = llvm::RoundUpToAlignment(StackSize, 8);

  llvm::Value *StackSizeC = llvm::ConstantInt::get(CGF.Int32Ty, StackSize);
  llvm::Value *NewStack = CGF.Builder.CreateGEP(OnStackAddr, StackSizeC,
                                                "new_stack");

  // Write the new value of __stack for the next call to va_arg
  CGF.Builder.CreateStore(NewStack, stack_p);

  OnStackAddr = CGF.Builder.CreateBitCast(OnStackAddr, MemTy);

  CGF.EmitBranch(ContBlock);

  //=======================================
  // Tidy up
  //=======================================
  CGF.EmitBlock(ContBlock);

  llvm::PHINode *ResAddr = CGF.Builder.CreatePHI(MemTy, 2, "vaarg.addr");
  ResAddr->addIncoming(RegAddr, InRegBlock);
  ResAddr->addIncoming(OnStackAddr, OnStackBlock);

  if (AI.isDirect())
    return ResAddr;

  return CGF.Builder.CreateLoad(ResAddr, "vaarg.addr");
}

//===----------------------------------------------------------------------===//
// NVPTX ABI Implementation
//===----------------------------------------------------------------------===//

namespace {

class NVPTXABIInfo : public ABIInfo {
public:
  NVPTXABIInfo(CodeGenTypes &CGT) : ABIInfo(CGT) {}

  ABIArgInfo classifyReturnType(QualType RetTy) const;
  ABIArgInfo classifyArgumentType(QualType Ty) const;

  virtual void computeInfo(CGFunctionInfo &FI) const;
  virtual llvm::Value *EmitVAArg(llvm::Value *VAListAddr, QualType Ty,
                                 CodeGenFunction &CFG) const;
};

class NVPTXTargetCodeGenInfo : public TargetCodeGenInfo {
public:
  NVPTXTargetCodeGenInfo(CodeGenTypes &CGT)
    : TargetCodeGenInfo(new NVPTXABIInfo(CGT)) {}
    
  virtual void SetTargetAttributes(const Decl *D, llvm::GlobalValue *GV,
                                   CodeGen::CodeGenModule &M) const;
private:
  static void addKernelMetadata(llvm::Function *F);
};

ABIArgInfo NVPTXABIInfo::classifyReturnType(QualType RetTy) const {
  if (RetTy->isVoidType())
    return ABIArgInfo::getIgnore();
  if (isAggregateTypeForABI(RetTy))
    return ABIArgInfo::getIndirect(0);
  return ABIArgInfo::getDirect();
}

ABIArgInfo NVPTXABIInfo::classifyArgumentType(QualType Ty) const {
  if (isAggregateTypeForABI(Ty))
    return ABIArgInfo::getIndirect(0);

  return ABIArgInfo::getDirect();
}

void NVPTXABIInfo::computeInfo(CGFunctionInfo &FI) const {
  FI.getReturnInfo() = classifyReturnType(FI.getReturnType());
  for (CGFunctionInfo::arg_iterator it = FI.arg_begin(), ie = FI.arg_end();
       it != ie; ++it)
    it->info = classifyArgumentType(it->type);

  // Always honor user-specified calling convention.
  if (FI.getCallingConvention() != llvm::CallingConv::C)
    return;

  FI.setEffectiveCallingConvention(getRuntimeCC());
}

llvm::Value *NVPTXABIInfo::EmitVAArg(llvm::Value *VAListAddr, QualType Ty,
                                     CodeGenFunction &CFG) const {
  llvm_unreachable("NVPTX does not support varargs");
}

void NVPTXTargetCodeGenInfo::
SetTargetAttributes(const Decl *D, llvm::GlobalValue *GV,
                    CodeGen::CodeGenModule &M) const{
  const FunctionDecl *FD = dyn_cast<FunctionDecl>(D);
  if (!FD) return;

  llvm::Function *F = cast<llvm::Function>(GV);

  // Perform special handling in OpenCL mode
  if (M.getLangOpts().OpenCL) {
    // Use OpenCL function attributes to check for kernel functions
    // By default, all functions are device functions
    if (FD->hasAttr<OpenCLKernelAttr>()) {
      // OpenCL __kernel functions get kernel metadata
      addKernelMetadata(F);
      // And kernel functions are not subject to inlining
      F->addFnAttr(llvm::Attribute::NoInline);
    }
  }

  // Perform special handling in CUDA mode.
  if (M.getLangOpts().CUDA) {
    // CUDA __global__ functions get a kernel metadata entry.  Since
    // __global__ functions cannot be called from the device, we do not
    // need to set the noinline attribute.
    if (FD->getAttr<CUDAGlobalAttr>())
      addKernelMetadata(F);
  }
}

void NVPTXTargetCodeGenInfo::addKernelMetadata(llvm::Function *F) {
  llvm::Module *M = F->getParent();
  llvm::LLVMContext &Ctx = M->getContext();

  // Get "nvvm.annotations" metadata node
  llvm::NamedMDNode *MD = M->getOrInsertNamedMetadata("nvvm.annotations");

  // Create !{<func-ref>, metadata !"kernel", i32 1} node
  llvm::SmallVector<llvm::Value *, 3> MDVals;
  MDVals.push_back(F);
  MDVals.push_back(llvm::MDString::get(Ctx, "kernel"));
  MDVals.push_back(llvm::ConstantInt::get(llvm::Type::getInt32Ty(Ctx), 1));

  // Append metadata to nvvm.annotations
  MD->addOperand(llvm::MDNode::get(Ctx, MDVals));
}

}

//===----------------------------------------------------------------------===//
// SystemZ ABI Implementation
//===----------------------------------------------------------------------===//

namespace {

class SystemZABIInfo : public ABIInfo {
public:
  SystemZABIInfo(CodeGenTypes &CGT) : ABIInfo(CGT) {}

  bool isPromotableIntegerType(QualType Ty) const;
  bool isCompoundType(QualType Ty) const;
  bool isFPArgumentType(QualType Ty) const;

  ABIArgInfo classifyReturnType(QualType RetTy) const;
  ABIArgInfo classifyArgumentType(QualType ArgTy) const;

  virtual void computeInfo(CGFunctionInfo &FI) const {
    FI.getReturnInfo() = classifyReturnType(FI.getReturnType());
    for (CGFunctionInfo::arg_iterator it = FI.arg_begin(), ie = FI.arg_end();
         it != ie; ++it)
      it->info = classifyArgumentType(it->type);
  }

  virtual llvm::Value *EmitVAArg(llvm::Value *VAListAddr, QualType Ty,
                                 CodeGenFunction &CGF) const;
};

class SystemZTargetCodeGenInfo : public TargetCodeGenInfo {
public:
  SystemZTargetCodeGenInfo(CodeGenTypes &CGT)
    : TargetCodeGenInfo(new SystemZABIInfo(CGT)) {}
};

}

bool SystemZABIInfo::isPromotableIntegerType(QualType Ty) const {
  // Treat an enum type as its underlying type.
  if (const EnumType *EnumTy = Ty->getAs<EnumType>())
    Ty = EnumTy->getDecl()->getIntegerType();

  // Promotable integer types are required to be promoted by the ABI.
  if (Ty->isPromotableIntegerType())
    return true;

  // 32-bit values must also be promoted.
  if (const BuiltinType *BT = Ty->getAs<BuiltinType>())
    switch (BT->getKind()) {
    case BuiltinType::Int:
    case BuiltinType::UInt:
      return true;
    default:
      return false;
    }
  return false;
}

bool SystemZABIInfo::isCompoundType(QualType Ty) const {
  return Ty->isAnyComplexType() || isAggregateTypeForABI(Ty);
}

bool SystemZABIInfo::isFPArgumentType(QualType Ty) const {
  if (const BuiltinType *BT = Ty->getAs<BuiltinType>())
    switch (BT->getKind()) {
    case BuiltinType::Float:
    case BuiltinType::Double:
      return true;
    default:
      return false;
    }

  if (const RecordType *RT = Ty->getAsStructureType()) {
    const RecordDecl *RD = RT->getDecl();
    bool Found = false;

    // If this is a C++ record, check the bases first.
    if (const CXXRecordDecl *CXXRD = dyn_cast<CXXRecordDecl>(RD))
      for (CXXRecordDecl::base_class_const_iterator I = CXXRD->bases_begin(),
             E = CXXRD->bases_end(); I != E; ++I) {
        QualType Base = I->getType();

        // Empty bases don't affect things either way.
        if (isEmptyRecord(getContext(), Base, true))
          continue;

        if (Found)
          return false;
        Found = isFPArgumentType(Base);
        if (!Found)
          return false;
      }

    // Check the fields.
    for (RecordDecl::field_iterator I = RD->field_begin(),
           E = RD->field_end(); I != E; ++I) {
      const FieldDecl *FD = *I;

      // Empty bitfields don't affect things either way.
      // Unlike isSingleElementStruct(), empty structure and array fields
      // do count.  So do anonymous bitfields that aren't zero-sized.
      if (FD->isBitField() && FD->getBitWidthValue(getContext()) == 0)
        return true;

      // Unlike isSingleElementStruct(), arrays do not count.
      // Nested isFPArgumentType structures still do though.
      if (Found)
        return false;
      Found = isFPArgumentType(FD->getType());
      if (!Found)
        return false;
    }

    // Unlike isSingleElementStruct(), trailing padding is allowed.
    // An 8-byte aligned struct s { float f; } is passed as a double.
    return Found;
  }

  return false;
}

llvm::Value *SystemZABIInfo::EmitVAArg(llvm::Value *VAListAddr, QualType Ty,
                                       CodeGenFunction &CGF) const {
  // Assume that va_list type is correct; should be pointer to LLVM type:
  // struct {
  //   i64 __gpr;
  //   i64 __fpr;
  //   i8 *__overflow_arg_area;
  //   i8 *__reg_save_area;
  // };

  // Every argument occupies 8 bytes and is passed by preference in either
  // GPRs or FPRs.
  Ty = CGF.getContext().getCanonicalType(Ty);
  ABIArgInfo AI = classifyArgumentType(Ty);
  bool InFPRs = isFPArgumentType(Ty);

  llvm::Type *APTy = llvm::PointerType::getUnqual(CGF.ConvertTypeForMem(Ty));
  bool IsIndirect = AI.isIndirect();
  unsigned UnpaddedBitSize;
  if (IsIndirect) {
    APTy = llvm::PointerType::getUnqual(APTy);
    UnpaddedBitSize = 64;
  } else
    UnpaddedBitSize = getContext().getTypeSize(Ty);
  unsigned PaddedBitSize = 64;
  assert((UnpaddedBitSize <= PaddedBitSize) && "Invalid argument size.");

  unsigned PaddedSize = PaddedBitSize / 8;
  unsigned Padding = (PaddedBitSize - UnpaddedBitSize) / 8;

  unsigned MaxRegs, RegCountField, RegSaveIndex, RegPadding;
  if (InFPRs) {
    MaxRegs = 4; // Maximum of 4 FPR arguments
    RegCountField = 1; // __fpr
    RegSaveIndex = 16; // save offset for f0
    RegPadding = 0; // floats are passed in the high bits of an FPR
  } else {
    MaxRegs = 5; // Maximum of 5 GPR arguments
    RegCountField = 0; // __gpr
    RegSaveIndex = 2; // save offset for r2
    RegPadding = Padding; // values are passed in the low bits of a GPR
  }

  llvm::Value *RegCountPtr =
    CGF.Builder.CreateStructGEP(VAListAddr, RegCountField, "reg_count_ptr");
  llvm::Value *RegCount = CGF.Builder.CreateLoad(RegCountPtr, "reg_count");
  llvm::Type *IndexTy = RegCount->getType();
  llvm::Value *MaxRegsV = llvm::ConstantInt::get(IndexTy, MaxRegs);
  llvm::Value *InRegs = CGF.Builder.CreateICmpULT(RegCount, MaxRegsV,
						  "fits_in_regs");

  llvm::BasicBlock *InRegBlock = CGF.createBasicBlock("vaarg.in_reg");
  llvm::BasicBlock *InMemBlock = CGF.createBasicBlock("vaarg.in_mem");
  llvm::BasicBlock *ContBlock = CGF.createBasicBlock("vaarg.end");
  CGF.Builder.CreateCondBr(InRegs, InRegBlock, InMemBlock);

  // Emit code to load the value if it was passed in registers.
  CGF.EmitBlock(InRegBlock);

  // Work out the address of an argument register.
  llvm::Value *PaddedSizeV = llvm::ConstantInt::get(IndexTy, PaddedSize);
  llvm::Value *ScaledRegCount =
    CGF.Builder.CreateMul(RegCount, PaddedSizeV, "scaled_reg_count");
  llvm::Value *RegBase =
    llvm::ConstantInt::get(IndexTy, RegSaveIndex * PaddedSize + RegPadding);
  llvm::Value *RegOffset =
    CGF.Builder.CreateAdd(ScaledRegCount, RegBase, "reg_offset");
  llvm::Value *RegSaveAreaPtr =
    CGF.Builder.CreateStructGEP(VAListAddr, 3, "reg_save_area_ptr");
  llvm::Value *RegSaveArea =
    CGF.Builder.CreateLoad(RegSaveAreaPtr, "reg_save_area");
  llvm::Value *RawRegAddr =
    CGF.Builder.CreateGEP(RegSaveArea, RegOffset, "raw_reg_addr");
  llvm::Value *RegAddr =
    CGF.Builder.CreateBitCast(RawRegAddr, APTy, "reg_addr");

  // Update the register count
  llvm::Value *One = llvm::ConstantInt::get(IndexTy, 1);
  llvm::Value *NewRegCount =
    CGF.Builder.CreateAdd(RegCount, One, "reg_count");
  CGF.Builder.CreateStore(NewRegCount, RegCountPtr);
  CGF.EmitBranch(ContBlock);

  // Emit code to load the value if it was passed in memory.
  CGF.EmitBlock(InMemBlock);

  // Work out the address of a stack argument.
  llvm::Value *OverflowArgAreaPtr =
    CGF.Builder.CreateStructGEP(VAListAddr, 2, "overflow_arg_area_ptr");
  llvm::Value *OverflowArgArea =
    CGF.Builder.CreateLoad(OverflowArgAreaPtr, "overflow_arg_area");
  llvm::Value *PaddingV = llvm::ConstantInt::get(IndexTy, Padding);
  llvm::Value *RawMemAddr =
    CGF.Builder.CreateGEP(OverflowArgArea, PaddingV, "raw_mem_addr");
  llvm::Value *MemAddr =
    CGF.Builder.CreateBitCast(RawMemAddr, APTy, "mem_addr");

  // Update overflow_arg_area_ptr pointer
  llvm::Value *NewOverflowArgArea =
    CGF.Builder.CreateGEP(OverflowArgArea, PaddedSizeV, "overflow_arg_area");
  CGF.Builder.CreateStore(NewOverflowArgArea, OverflowArgAreaPtr);
  CGF.EmitBranch(ContBlock);

  // Return the appropriate result.
  CGF.EmitBlock(ContBlock);
  llvm::PHINode *ResAddr = CGF.Builder.CreatePHI(APTy, 2, "va_arg.addr");
  ResAddr->addIncoming(RegAddr, InRegBlock);
  ResAddr->addIncoming(MemAddr, InMemBlock);

  if (IsIndirect)
    return CGF.Builder.CreateLoad(ResAddr, "indirect_arg");

  return ResAddr;
}


ABIArgInfo SystemZABIInfo::classifyReturnType(QualType RetTy) const {
  if (RetTy->isVoidType())
    return ABIArgInfo::getIgnore();
  if (isCompoundType(RetTy) || getContext().getTypeSize(RetTy) > 64)
    return ABIArgInfo::getIndirect(0);
  return (isPromotableIntegerType(RetTy) ?
          ABIArgInfo::getExtend() : ABIArgInfo::getDirect());
}

ABIArgInfo SystemZABIInfo::classifyArgumentType(QualType Ty) const {
  // Handle the generic C++ ABI.
  if (CGCXXABI::RecordArgABI RAA = getRecordArgABI(Ty, CGT))
    return ABIArgInfo::getIndirect(0, RAA == CGCXXABI::RAA_DirectInMemory);

  // Integers and enums are extended to full register width.
  if (isPromotableIntegerType(Ty))
    return ABIArgInfo::getExtend();

  // Values that are not 1, 2, 4 or 8 bytes in size are passed indirectly.
  uint64_t Size = getContext().getTypeSize(Ty);
  if (Size != 8 && Size != 16 && Size != 32 && Size != 64)
    return ABIArgInfo::getIndirect(0);

  // Handle small structures.
  if (const RecordType *RT = Ty->getAs<RecordType>()) {
    // Structures with flexible arrays have variable length, so really
    // fail the size test above.
    const RecordDecl *RD = RT->getDecl();
    if (RD->hasFlexibleArrayMember())
      return ABIArgInfo::getIndirect(0);

    // The structure is passed as an unextended integer, a float, or a double.
    llvm::Type *PassTy;
    if (isFPArgumentType(Ty)) {
      assert(Size == 32 || Size == 64);
      if (Size == 32)
        PassTy = llvm::Type::getFloatTy(getVMContext());
      else
        PassTy = llvm::Type::getDoubleTy(getVMContext());
    } else
      PassTy = llvm::IntegerType::get(getVMContext(), Size);
    return ABIArgInfo::getDirect(PassTy);
  }

  // Non-structure compounds are passed indirectly.
  if (isCompoundType(Ty))
    return ABIArgInfo::getIndirect(0);

  return ABIArgInfo::getDirect(0);
}

//===----------------------------------------------------------------------===//
// MBlaze ABI Implementation
//===----------------------------------------------------------------------===//

namespace {

class MBlazeABIInfo : public ABIInfo {
public:
  MBlazeABIInfo(CodeGenTypes &CGT) : ABIInfo(CGT) {}

  bool isPromotableIntegerType(QualType Ty) const;

  ABIArgInfo classifyReturnType(QualType RetTy) const;
  ABIArgInfo classifyArgumentType(QualType RetTy) const;

  virtual void computeInfo(CGFunctionInfo &FI) const {
    FI.getReturnInfo() = classifyReturnType(FI.getReturnType());
    for (CGFunctionInfo::arg_iterator it = FI.arg_begin(), ie = FI.arg_end();
         it != ie; ++it)
      it->info = classifyArgumentType(it->type);
  }

  virtual llvm::Value *EmitVAArg(llvm::Value *VAListAddr, QualType Ty,
                                 CodeGenFunction &CGF) const;
};

class MBlazeTargetCodeGenInfo : public TargetCodeGenInfo {
public:
  MBlazeTargetCodeGenInfo(CodeGenTypes &CGT)
    : TargetCodeGenInfo(new MBlazeABIInfo(CGT)) {}
  void SetTargetAttributes(const Decl *D, llvm::GlobalValue *GV,
                           CodeGen::CodeGenModule &M) const;
};

}

bool MBlazeABIInfo::isPromotableIntegerType(QualType Ty) const {
  // MBlaze ABI requires all 8 and 16 bit quantities to be extended.
  if (const BuiltinType *BT = Ty->getAs<BuiltinType>())
    switch (BT->getKind()) {
    case BuiltinType::Bool:
    case BuiltinType::Char_S:
    case BuiltinType::Char_U:
    case BuiltinType::SChar:
    case BuiltinType::UChar:
    case BuiltinType::Short:
    case BuiltinType::UShort:
      return true;
    default:
      return false;
    }
  return false;
}

llvm::Value *MBlazeABIInfo::EmitVAArg(llvm::Value *VAListAddr, QualType Ty,
                                      CodeGenFunction &CGF) const {
  // FIXME: Implement
  return 0;
}


ABIArgInfo MBlazeABIInfo::classifyReturnType(QualType RetTy) const {
  if (RetTy->isVoidType())
    return ABIArgInfo::getIgnore();
  if (isAggregateTypeForABI(RetTy))
    return ABIArgInfo::getIndirect(0);

  return (isPromotableIntegerType(RetTy) ?
          ABIArgInfo::getExtend() : ABIArgInfo::getDirect());
}

ABIArgInfo MBlazeABIInfo::classifyArgumentType(QualType Ty) const {
  if (isAggregateTypeForABI(Ty))
    return ABIArgInfo::getIndirect(0);

  return (isPromotableIntegerType(Ty) ?
          ABIArgInfo::getExtend() : ABIArgInfo::getDirect());
}

void MBlazeTargetCodeGenInfo::SetTargetAttributes(const Decl *D,
                                                  llvm::GlobalValue *GV,
                                                  CodeGen::CodeGenModule &M)
                                                  const {
  const FunctionDecl *FD = dyn_cast<FunctionDecl>(D);
  if (!FD) return;

  llvm::CallingConv::ID CC = llvm::CallingConv::C;
  if (FD->hasAttr<MBlazeInterruptHandlerAttr>())
    CC = llvm::CallingConv::MBLAZE_INTR;
  else if (FD->hasAttr<MBlazeSaveVolatilesAttr>())
    CC = llvm::CallingConv::MBLAZE_SVOL;

  if (CC != llvm::CallingConv::C) {
      // Handle 'interrupt_handler' attribute:
      llvm::Function *F = cast<llvm::Function>(GV);

      // Step 1: Set ISR calling convention.
      F->setCallingConv(CC);

      // Step 2: Add attributes goodness.
      F->addFnAttr(llvm::Attribute::NoInline);
  }

  // Step 3: Emit _interrupt_handler alias.
  if (CC == llvm::CallingConv::MBLAZE_INTR)
    new llvm::GlobalAlias(GV->getType(), llvm::Function::ExternalLinkage,
                          "_interrupt_handler", GV, &M.getModule());
}


//===----------------------------------------------------------------------===//
// MSP430 ABI Implementation
//===----------------------------------------------------------------------===//

namespace {

class MSP430TargetCodeGenInfo : public TargetCodeGenInfo {
public:
  MSP430TargetCodeGenInfo(CodeGenTypes &CGT)
    : TargetCodeGenInfo(new DefaultABIInfo(CGT)) {}
  void SetTargetAttributes(const Decl *D, llvm::GlobalValue *GV,
                           CodeGen::CodeGenModule &M) const;
};

}

void MSP430TargetCodeGenInfo::SetTargetAttributes(const Decl *D,
                                                  llvm::GlobalValue *GV,
                                             CodeGen::CodeGenModule &M) const {
  if (const FunctionDecl *FD = dyn_cast<FunctionDecl>(D)) {
    if (const MSP430InterruptAttr *attr = FD->getAttr<MSP430InterruptAttr>()) {
      // Handle 'interrupt' attribute:
      llvm::Function *F = cast<llvm::Function>(GV);

      // Step 1: Set ISR calling convention.
      F->setCallingConv(llvm::CallingConv::MSP430_INTR);

      // Step 2: Add attributes goodness.
      F->addFnAttr(llvm::Attribute::NoInline);

      // Step 3: Emit ISR vector alias.
      unsigned Num = attr->getNumber() / 2;
      new llvm::GlobalAlias(GV->getType(), llvm::Function::ExternalLinkage,
                            "__isr_" + Twine(Num),
                            GV, &M.getModule());
    }
  }
}

//===----------------------------------------------------------------------===//
// MIPS ABI Implementation.  This works for both little-endian and
// big-endian variants.
//===----------------------------------------------------------------------===//

namespace {
class MipsABIInfo : public ABIInfo {
  bool IsO32;
  unsigned MinABIStackAlignInBytes, StackAlignInBytes;
  void CoerceToIntArgs(uint64_t TySize,
                       SmallVector<llvm::Type*, 8> &ArgList) const;
  llvm::Type* HandleAggregates(QualType Ty, uint64_t TySize) const;
  llvm::Type* returnAggregateInRegs(QualType RetTy, uint64_t Size) const;
  llvm::Type* getPaddingType(uint64_t Align, uint64_t Offset) const;
public:
  MipsABIInfo(CodeGenTypes &CGT, bool _IsO32) :
    ABIInfo(CGT), IsO32(_IsO32), MinABIStackAlignInBytes(IsO32 ? 4 : 8),
    StackAlignInBytes(IsO32 ? 8 : 16) {}

  ABIArgInfo classifyReturnType(QualType RetTy) const;
  ABIArgInfo classifyArgumentType(QualType RetTy, uint64_t &Offset) const;
  virtual void computeInfo(CGFunctionInfo &FI) const;
  virtual llvm::Value *EmitVAArg(llvm::Value *VAListAddr, QualType Ty,
                                 CodeGenFunction &CGF) const;
};

class MIPSTargetCodeGenInfo : public TargetCodeGenInfo {
  unsigned SizeOfUnwindException;
public:
  MIPSTargetCodeGenInfo(CodeGenTypes &CGT, bool IsO32)
    : TargetCodeGenInfo(new MipsABIInfo(CGT, IsO32)),
      SizeOfUnwindException(IsO32 ? 24 : 32) {}

  int getDwarfEHStackPointer(CodeGen::CodeGenModule &CGM) const {
    return 29;
  }

  void SetTargetAttributes(const Decl *D, llvm::GlobalValue *GV,
                           CodeGen::CodeGenModule &CGM) const {
    const FunctionDecl *FD = dyn_cast<FunctionDecl>(D);
    if (!FD) return;
    llvm::Function *Fn = cast<llvm::Function>(GV);
    if (FD->hasAttr<Mips16Attr>()) {
      Fn->addFnAttr("mips16");
    }
    else if (FD->hasAttr<NoMips16Attr>()) {
      Fn->addFnAttr("nomips16");
    }
  }

  bool initDwarfEHRegSizeTable(CodeGen::CodeGenFunction &CGF,
                               llvm::Value *Address) const;

  unsigned getSizeOfUnwindException() const {
    return SizeOfUnwindException;
  }
};
}

void MipsABIInfo::CoerceToIntArgs(uint64_t TySize,
                                  SmallVector<llvm::Type*, 8> &ArgList) const {
  llvm::IntegerType *IntTy =
    llvm::IntegerType::get(getVMContext(), MinABIStackAlignInBytes * 8);

  // Add (TySize / MinABIStackAlignInBytes) args of IntTy.
  for (unsigned N = TySize / (MinABIStackAlignInBytes * 8); N; --N)
    ArgList.push_back(IntTy);

  // If necessary, add one more integer type to ArgList.
  unsigned R = TySize % (MinABIStackAlignInBytes * 8);

  if (R)
    ArgList.push_back(llvm::IntegerType::get(getVMContext(), R));
}

// In N32/64, an aligned double precision floating point field is passed in
// a register.
llvm::Type* MipsABIInfo::HandleAggregates(QualType Ty, uint64_t TySize) const {
  SmallVector<llvm::Type*, 8> ArgList, IntArgList;

  if (IsO32) {
    CoerceToIntArgs(TySize, ArgList);
    return llvm::StructType::get(getVMContext(), ArgList);
  }

  if (Ty->isComplexType())
    return CGT.ConvertType(Ty);

  const RecordType *RT = Ty->getAs<RecordType>();

  // Unions/vectors are passed in integer registers.
  if (!RT || !RT->isStructureOrClassType()) {
    CoerceToIntArgs(TySize, ArgList);
    return llvm::StructType::get(getVMContext(), ArgList);
  }

  const RecordDecl *RD = RT->getDecl();
  const ASTRecordLayout &Layout = getContext().getASTRecordLayout(RD);
  assert(!(TySize % 8) && "Size of structure must be multiple of 8.");
  
  uint64_t LastOffset = 0;
  unsigned idx = 0;
  llvm::IntegerType *I64 = llvm::IntegerType::get(getVMContext(), 64);

  // Iterate over fields in the struct/class and check if there are any aligned
  // double fields.
  for (RecordDecl::field_iterator i = RD->field_begin(), e = RD->field_end();
       i != e; ++i, ++idx) {
    const QualType Ty = i->getType();
    const BuiltinType *BT = Ty->getAs<BuiltinType>();

    if (!BT || BT->getKind() != BuiltinType::Double)
      continue;

    uint64_t Offset = Layout.getFieldOffset(idx);
    if (Offset % 64) // Ignore doubles that are not aligned.
      continue;

    // Add ((Offset - LastOffset) / 64) args of type i64.
    for (unsigned j = (Offset - LastOffset) / 64; j > 0; --j)
      ArgList.push_back(I64);

    // Add double type.
    ArgList.push_back(llvm::Type::getDoubleTy(getVMContext()));
    LastOffset = Offset + 64;
  }

  CoerceToIntArgs(TySize - LastOffset, IntArgList);
  ArgList.append(IntArgList.begin(), IntArgList.end());

  return llvm::StructType::get(getVMContext(), ArgList);
}

llvm::Type *MipsABIInfo::getPaddingType(uint64_t Align, uint64_t Offset) const {
  assert((Offset % MinABIStackAlignInBytes) == 0);

  if ((Align - 1) & Offset)
    return llvm::IntegerType::get(getVMContext(), MinABIStackAlignInBytes * 8);

  return 0;
}

ABIArgInfo
MipsABIInfo::classifyArgumentType(QualType Ty, uint64_t &Offset) const {
  uint64_t OrigOffset = Offset;
  uint64_t TySize = getContext().getTypeSize(Ty);
  uint64_t Align = getContext().getTypeAlign(Ty) / 8;

  Align = std::min(std::max(Align, (uint64_t)MinABIStackAlignInBytes),
                   (uint64_t)StackAlignInBytes);
  Offset = llvm::RoundUpToAlignment(Offset, Align);
  Offset += llvm::RoundUpToAlignment(TySize, Align * 8) / 8;

  if (isAggregateTypeForABI(Ty) || Ty->isVectorType()) {
    // Ignore empty aggregates.
    if (TySize == 0)
      return ABIArgInfo::getIgnore();

    if (CGCXXABI::RecordArgABI RAA = getRecordArgABI(Ty, CGT)) {
      Offset = OrigOffset + MinABIStackAlignInBytes;
      return ABIArgInfo::getIndirect(0, RAA == CGCXXABI::RAA_DirectInMemory);
    }

    // If we have reached here, aggregates are passed directly by coercing to
    // another structure type. Padding is inserted if the offset of the
    // aggregate is unaligned.
    return ABIArgInfo::getDirect(HandleAggregates(Ty, TySize), 0,
                                 getPaddingType(Align, OrigOffset));
  }

  // Treat an enum type as its underlying type.
  if (const EnumType *EnumTy = Ty->getAs<EnumType>())
    Ty = EnumTy->getDecl()->getIntegerType();

  if (Ty->isPromotableIntegerType())
    return ABIArgInfo::getExtend();

  return ABIArgInfo::getDirect(0, 0,
                               IsO32 ? 0 : getPaddingType(Align, OrigOffset));
}

llvm::Type*
MipsABIInfo::returnAggregateInRegs(QualType RetTy, uint64_t Size) const {
  const RecordType *RT = RetTy->getAs<RecordType>();
  SmallVector<llvm::Type*, 8> RTList;

  if (RT && RT->isStructureOrClassType()) {
    const RecordDecl *RD = RT->getDecl();
    const ASTRecordLayout &Layout = getContext().getASTRecordLayout(RD);
    unsigned FieldCnt = Layout.getFieldCount();

    // N32/64 returns struct/classes in floating point registers if the
    // following conditions are met:
    // 1. The size of the struct/class is no larger than 128-bit.
    // 2. The struct/class has one or two fields all of which are floating
    //    point types.
    // 3. The offset of the first field is zero (this follows what gcc does). 
    //
    // Any other composite results are returned in integer registers.
    //
    if (FieldCnt && (FieldCnt <= 2) && !Layout.getFieldOffset(0)) {
      RecordDecl::field_iterator b = RD->field_begin(), e = RD->field_end();
      for (; b != e; ++b) {
        const BuiltinType *BT = b->getType()->getAs<BuiltinType>();

        if (!BT || !BT->isFloatingPoint())
          break;

        RTList.push_back(CGT.ConvertType(b->getType()));
      }

      if (b == e)
        return llvm::StructType::get(getVMContext(), RTList,
                                     RD->hasAttr<PackedAttr>());

      RTList.clear();
    }
  }

  CoerceToIntArgs(Size, RTList);
  return llvm::StructType::get(getVMContext(), RTList);
}

ABIArgInfo MipsABIInfo::classifyReturnType(QualType RetTy) const {
  uint64_t Size = getContext().getTypeSize(RetTy);

  if (RetTy->isVoidType() || Size == 0)
    return ABIArgInfo::getIgnore();

  if (isAggregateTypeForABI(RetTy) || RetTy->isVectorType()) {
    if (isRecordReturnIndirect(RetTy, CGT))
      return ABIArgInfo::getIndirect(0);

    if (Size <= 128) {
      if (RetTy->isAnyComplexType())
        return ABIArgInfo::getDirect();

      // O32 returns integer vectors in registers.
      if (IsO32 && RetTy->isVectorType() && !RetTy->hasFloatingRepresentation())
        return ABIArgInfo::getDirect(returnAggregateInRegs(RetTy, Size));

      if (!IsO32)
        return ABIArgInfo::getDirect(returnAggregateInRegs(RetTy, Size));
    }

    return ABIArgInfo::getIndirect(0);
  }

  // Treat an enum type as its underlying type.
  if (const EnumType *EnumTy = RetTy->getAs<EnumType>())
    RetTy = EnumTy->getDecl()->getIntegerType();

  return (RetTy->isPromotableIntegerType() ?
          ABIArgInfo::getExtend() : ABIArgInfo::getDirect());
}

void MipsABIInfo::computeInfo(CGFunctionInfo &FI) const {
  ABIArgInfo &RetInfo = FI.getReturnInfo();
  RetInfo = classifyReturnType(FI.getReturnType());

  // Check if a pointer to an aggregate is passed as a hidden argument.  
  uint64_t Offset = RetInfo.isIndirect() ? MinABIStackAlignInBytes : 0;

  for (CGFunctionInfo::arg_iterator it = FI.arg_begin(), ie = FI.arg_end();
       it != ie; ++it)
    it->info = classifyArgumentType(it->type, Offset);
}

llvm::Value* MipsABIInfo::EmitVAArg(llvm::Value *VAListAddr, QualType Ty,
                                    CodeGenFunction &CGF) const {
  llvm::Type *BP = CGF.Int8PtrTy;
  llvm::Type *BPP = CGF.Int8PtrPtrTy;
 
  CGBuilderTy &Builder = CGF.Builder;
  llvm::Value *VAListAddrAsBPP = Builder.CreateBitCast(VAListAddr, BPP, "ap");
  llvm::Value *Addr = Builder.CreateLoad(VAListAddrAsBPP, "ap.cur");
  int64_t TypeAlign = getContext().getTypeAlign(Ty) / 8;
  llvm::Type *PTy = llvm::PointerType::getUnqual(CGF.ConvertType(Ty));
  llvm::Value *AddrTyped;
  unsigned PtrWidth = getTarget().getPointerWidth(0);
  llvm::IntegerType *IntTy = (PtrWidth == 32) ? CGF.Int32Ty : CGF.Int64Ty;

  if (TypeAlign > MinABIStackAlignInBytes) {
    llvm::Value *AddrAsInt = CGF.Builder.CreatePtrToInt(Addr, IntTy);
    llvm::Value *Inc = llvm::ConstantInt::get(IntTy, TypeAlign - 1);
    llvm::Value *Mask = llvm::ConstantInt::get(IntTy, -TypeAlign);
    llvm::Value *Add = CGF.Builder.CreateAdd(AddrAsInt, Inc);
    llvm::Value *And = CGF.Builder.CreateAnd(Add, Mask);
    AddrTyped = CGF.Builder.CreateIntToPtr(And, PTy);
  }
  else
    AddrTyped = Builder.CreateBitCast(Addr, PTy);  

  llvm::Value *AlignedAddr = Builder.CreateBitCast(AddrTyped, BP);
  TypeAlign = std::max((unsigned)TypeAlign, MinABIStackAlignInBytes);
  uint64_t Offset =
    llvm::RoundUpToAlignment(CGF.getContext().getTypeSize(Ty) / 8, TypeAlign);
  llvm::Value *NextAddr =
    Builder.CreateGEP(AlignedAddr, llvm::ConstantInt::get(IntTy, Offset),
                      "ap.next");
  Builder.CreateStore(NextAddr, VAListAddrAsBPP);
  
  return AddrTyped;
}

bool
MIPSTargetCodeGenInfo::initDwarfEHRegSizeTable(CodeGen::CodeGenFunction &CGF,
                                               llvm::Value *Address) const {
  // This information comes from gcc's implementation, which seems to
  // as canonical as it gets.

  // Everything on MIPS is 4 bytes.  Double-precision FP registers
  // are aliased to pairs of single-precision FP registers.
  llvm::Value *Four8 = llvm::ConstantInt::get(CGF.Int8Ty, 4);

  // 0-31 are the general purpose registers, $0 - $31.
  // 32-63 are the floating-point registers, $f0 - $f31.
  // 64 and 65 are the multiply/divide registers, $hi and $lo.
  // 66 is the (notional, I think) register for signal-handler return.
  AssignToArrayRange(CGF.Builder, Address, Four8, 0, 65);

  // 67-74 are the floating-point status registers, $fcc0 - $fcc7.
  // They are one bit wide and ignored here.

  // 80-111 are the coprocessor 0 registers, $c0r0 - $c0r31.
  // (coprocessor 1 is the FP unit)
  // 112-143 are the coprocessor 2 registers, $c2r0 - $c2r31.
  // 144-175 are the coprocessor 3 registers, $c3r0 - $c3r31.
  // 176-181 are the DSP accumulator registers.
  AssignToArrayRange(CGF.Builder, Address, Four8, 80, 181);
  return false;
}

//===----------------------------------------------------------------------===//
// TCE ABI Implementation (see http://tce.cs.tut.fi). Uses mostly the defaults.
// Currently subclassed only to implement custom OpenCL C function attribute 
// handling.
//===----------------------------------------------------------------------===//

namespace {

class TCETargetCodeGenInfo : public DefaultTargetCodeGenInfo {
public:
  TCETargetCodeGenInfo(CodeGenTypes &CGT)
    : DefaultTargetCodeGenInfo(CGT) {}

  virtual void SetTargetAttributes(const Decl *D, llvm::GlobalValue *GV,
                                   CodeGen::CodeGenModule &M) const;
};

void TCETargetCodeGenInfo::SetTargetAttributes(const Decl *D,
                                               llvm::GlobalValue *GV,
                                               CodeGen::CodeGenModule &M) const {
  const FunctionDecl *FD = dyn_cast<FunctionDecl>(D);
  if (!FD) return;

  llvm::Function *F = cast<llvm::Function>(GV);
  
  if (M.getLangOpts().OpenCL) {
    if (FD->hasAttr<OpenCLKernelAttr>()) {
      // OpenCL C Kernel functions are not subject to inlining
      F->addFnAttr(llvm::Attribute::NoInline);
          
      if (FD->hasAttr<ReqdWorkGroupSizeAttr>()) {

        // Convert the reqd_work_group_size() attributes to metadata.
        llvm::LLVMContext &Context = F->getContext();
        llvm::NamedMDNode *OpenCLMetadata = 
            M.getModule().getOrInsertNamedMetadata("opencl.kernel_wg_size_info");

        SmallVector<llvm::Value*, 5> Operands;
        Operands.push_back(F);

        Operands.push_back(llvm::Constant::getIntegerValue(M.Int32Ty, 
                             llvm::APInt(32, 
                             FD->getAttr<ReqdWorkGroupSizeAttr>()->getXDim())));
        Operands.push_back(llvm::Constant::getIntegerValue(M.Int32Ty,
                             llvm::APInt(32,
                               FD->getAttr<ReqdWorkGroupSizeAttr>()->getYDim())));
        Operands.push_back(llvm::Constant::getIntegerValue(M.Int32Ty, 
                             llvm::APInt(32, 
                               FD->getAttr<ReqdWorkGroupSizeAttr>()->getZDim())));

        // Add a boolean constant operand for "required" (true) or "hint" (false)
        // for implementing the work_group_size_hint attr later. Currently 
        // always true as the hint is not yet implemented.
        Operands.push_back(llvm::ConstantInt::getTrue(Context));
        OpenCLMetadata->addOperand(llvm::MDNode::get(Context, Operands));
      }
    }
  }
}

}

//===----------------------------------------------------------------------===//
// Hexagon ABI Implementation
//===----------------------------------------------------------------------===//

namespace {

class HexagonABIInfo : public ABIInfo {


public:
  HexagonABIInfo(CodeGenTypes &CGT) : ABIInfo(CGT) {}

private:

  ABIArgInfo classifyReturnType(QualType RetTy) const;
  ABIArgInfo classifyArgumentType(QualType RetTy) const;

  virtual void computeInfo(CGFunctionInfo &FI) const;

  virtual llvm::Value *EmitVAArg(llvm::Value *VAListAddr, QualType Ty,
                                 CodeGenFunction &CGF) const;
};

class HexagonTargetCodeGenInfo : public TargetCodeGenInfo {
public:
  HexagonTargetCodeGenInfo(CodeGenTypes &CGT)
    :TargetCodeGenInfo(new HexagonABIInfo(CGT)) {}

  int getDwarfEHStackPointer(CodeGen::CodeGenModule &M) const {
    return 29;
  }
};

}

void HexagonABIInfo::computeInfo(CGFunctionInfo &FI) const {
  FI.getReturnInfo() = classifyReturnType(FI.getReturnType());
  for (CGFunctionInfo::arg_iterator it = FI.arg_begin(), ie = FI.arg_end();
       it != ie; ++it)
    it->info = classifyArgumentType(it->type);
}

ABIArgInfo HexagonABIInfo::classifyArgumentType(QualType Ty) const {
  if (!isAggregateTypeForABI(Ty)) {
    // Treat an enum type as its underlying type.
    if (const EnumType *EnumTy = Ty->getAs<EnumType>())
      Ty = EnumTy->getDecl()->getIntegerType();

    return (Ty->isPromotableIntegerType() ?
            ABIArgInfo::getExtend() : ABIArgInfo::getDirect());
  }

  // Ignore empty records.
  if (isEmptyRecord(getContext(), Ty, true))
    return ABIArgInfo::getIgnore();

  if (CGCXXABI::RecordArgABI RAA = getRecordArgABI(Ty, CGT))
    return ABIArgInfo::getIndirect(0, RAA == CGCXXABI::RAA_DirectInMemory);

  uint64_t Size = getContext().getTypeSize(Ty);
  if (Size > 64)
    return ABIArgInfo::getIndirect(0, /*ByVal=*/true);
    // Pass in the smallest viable integer type.
  else if (Size > 32)
      return ABIArgInfo::getDirect(llvm::Type::getInt64Ty(getVMContext()));
  else if (Size > 16)
      return ABIArgInfo::getDirect(llvm::Type::getInt32Ty(getVMContext()));
  else if (Size > 8)
      return ABIArgInfo::getDirect(llvm::Type::getInt16Ty(getVMContext()));
  else
      return ABIArgInfo::getDirect(llvm::Type::getInt8Ty(getVMContext()));
}

ABIArgInfo HexagonABIInfo::classifyReturnType(QualType RetTy) const {
  if (RetTy->isVoidType())
    return ABIArgInfo::getIgnore();

  // Large vector types should be returned via memory.
  if (RetTy->isVectorType() && getContext().getTypeSize(RetTy) > 64)
    return ABIArgInfo::getIndirect(0);

  if (!isAggregateTypeForABI(RetTy)) {
    // Treat an enum type as its underlying type.
    if (const EnumType *EnumTy = RetTy->getAs<EnumType>())
      RetTy = EnumTy->getDecl()->getIntegerType();

    return (RetTy->isPromotableIntegerType() ?
            ABIArgInfo::getExtend() : ABIArgInfo::getDirect());
  }

  // Structures with either a non-trivial destructor or a non-trivial
  // copy constructor are always indirect.
  if (isRecordReturnIndirect(RetTy, CGT))
    return ABIArgInfo::getIndirect(0, /*ByVal=*/false);

  if (isEmptyRecord(getContext(), RetTy, true))
    return ABIArgInfo::getIgnore();

  // Aggregates <= 8 bytes are returned in r0; other aggregates
  // are returned indirectly.
  uint64_t Size = getContext().getTypeSize(RetTy);
  if (Size <= 64) {
    // Return in the smallest viable integer type.
    if (Size <= 8)
      return ABIArgInfo::getDirect(llvm::Type::getInt8Ty(getVMContext()));
    if (Size <= 16)
      return ABIArgInfo::getDirect(llvm::Type::getInt16Ty(getVMContext()));
    if (Size <= 32)
      return ABIArgInfo::getDirect(llvm::Type::getInt32Ty(getVMContext()));
    return ABIArgInfo::getDirect(llvm::Type::getInt64Ty(getVMContext()));
  }

  return ABIArgInfo::getIndirect(0, /*ByVal=*/true);
}

llvm::Value *HexagonABIInfo::EmitVAArg(llvm::Value *VAListAddr, QualType Ty,
                                       CodeGenFunction &CGF) const {
  // FIXME: Need to handle alignment
  llvm::Type *BPP = CGF.Int8PtrPtrTy;

  CGBuilderTy &Builder = CGF.Builder;
  llvm::Value *VAListAddrAsBPP = Builder.CreateBitCast(VAListAddr, BPP,
                                                       "ap");
  llvm::Value *Addr = Builder.CreateLoad(VAListAddrAsBPP, "ap.cur");
  llvm::Type *PTy =
    llvm::PointerType::getUnqual(CGF.ConvertType(Ty));
  llvm::Value *AddrTyped = Builder.CreateBitCast(Addr, PTy);

  uint64_t Offset =
    llvm::RoundUpToAlignment(CGF.getContext().getTypeSize(Ty) / 8, 4);
  llvm::Value *NextAddr =
    Builder.CreateGEP(Addr, llvm::ConstantInt::get(CGF.Int32Ty, Offset),
                      "ap.next");
  Builder.CreateStore(NextAddr, VAListAddrAsBPP);

  return AddrTyped;
}


const TargetCodeGenInfo &CodeGenModule::getTargetCodeGenInfo() {
  if (TheTargetCodeGenInfo)
    return *TheTargetCodeGenInfo;

  const llvm::Triple &Triple = getTarget().getTriple();
  switch (Triple.getArch()) {
  default:
    return *(TheTargetCodeGenInfo = new DefaultTargetCodeGenInfo(Types));

  case llvm::Triple::le32:
    return *(TheTargetCodeGenInfo = new PNaClTargetCodeGenInfo(Types));
  case llvm::Triple::mips:
  case llvm::Triple::mipsel:
    return *(TheTargetCodeGenInfo = new MIPSTargetCodeGenInfo(Types, true));

  case llvm::Triple::mips64:
  case llvm::Triple::mips64el:
    return *(TheTargetCodeGenInfo = new MIPSTargetCodeGenInfo(Types, false));

  case llvm::Triple::aarch64:
    return *(TheTargetCodeGenInfo = new AArch64TargetCodeGenInfo(Types));

  case llvm::Triple::arm:
  case llvm::Triple::thumb:
    {
      ARMABIInfo::ABIKind Kind = ARMABIInfo::AAPCS;
      if (strcmp(getTarget().getABI(), "apcs-gnu") == 0)
        Kind = ARMABIInfo::APCS;
      else if (CodeGenOpts.FloatABI == "hard" ||
               (CodeGenOpts.FloatABI != "soft" &&
                Triple.getEnvironment() == llvm::Triple::GNUEABIHF))
        Kind = ARMABIInfo::AAPCS_VFP;

      switch (Triple.getOS()) {
        case llvm::Triple::NaCl:
          return *(TheTargetCodeGenInfo =
                   new NaClARMTargetCodeGenInfo(Types, Kind));
        default:
          return *(TheTargetCodeGenInfo =
                   new ARMTargetCodeGenInfo(Types, Kind));
      }
    }

  case llvm::Triple::ppc:
    return *(TheTargetCodeGenInfo = new PPC32TargetCodeGenInfo(Types));
  case llvm::Triple::ppc64:
    if (Triple.isOSBinFormatELF())
      return *(TheTargetCodeGenInfo = new PPC64_SVR4_TargetCodeGenInfo(Types));
    else
      return *(TheTargetCodeGenInfo = new PPC64TargetCodeGenInfo(Types));

  case llvm::Triple::nvptx:
  case llvm::Triple::nvptx64:
    return *(TheTargetCodeGenInfo = new NVPTXTargetCodeGenInfo(Types));

  case llvm::Triple::mblaze:
    return *(TheTargetCodeGenInfo = new MBlazeTargetCodeGenInfo(Types));

  case llvm::Triple::msp430:
    return *(TheTargetCodeGenInfo = new MSP430TargetCodeGenInfo(Types));

  case llvm::Triple::systemz:
    return *(TheTargetCodeGenInfo = new SystemZTargetCodeGenInfo(Types));

  case llvm::Triple::tce:
    return *(TheTargetCodeGenInfo = new TCETargetCodeGenInfo(Types));

  case llvm::Triple::x86: {
    if (Triple.isOSDarwin())
      return *(TheTargetCodeGenInfo =
               new X86_32TargetCodeGenInfo(Types, true, true, false,
                                           CodeGenOpts.NumRegisterParameters));

    switch (Triple.getOS()) {
    case llvm::Triple::Cygwin:
    case llvm::Triple::MinGW32:
    case llvm::Triple::AuroraUX:
    case llvm::Triple::DragonFly:
    case llvm::Triple::FreeBSD:
    case llvm::Triple::OpenBSD:
    case llvm::Triple::Bitrig:
      return *(TheTargetCodeGenInfo =
               new X86_32TargetCodeGenInfo(Types, false, true, false,
                                           CodeGenOpts.NumRegisterParameters));

    case llvm::Triple::Win32:
      return *(TheTargetCodeGenInfo =
               new X86_32TargetCodeGenInfo(Types, false, true, true,
                                           CodeGenOpts.NumRegisterParameters));

    default:
      return *(TheTargetCodeGenInfo =
               new X86_32TargetCodeGenInfo(Types, false, false, false,
                                           CodeGenOpts.NumRegisterParameters));
    }
  }

  case llvm::Triple::x86_64: {
    bool HasAVX = strcmp(getTarget().getABI(), "avx") == 0;

    switch (Triple.getOS()) {
    case llvm::Triple::Win32:
    case llvm::Triple::MinGW32:
    case llvm::Triple::Cygwin:
      return *(TheTargetCodeGenInfo = new WinX86_64TargetCodeGenInfo(Types));
    case llvm::Triple::NaCl:
      return *(TheTargetCodeGenInfo = new NaClX86_64TargetCodeGenInfo(Types,
                                                                      HasAVX));
    default:
      return *(TheTargetCodeGenInfo = new X86_64TargetCodeGenInfo(Types,
                                                                  HasAVX));
    }
  }
  case llvm::Triple::hexagon:
    return *(TheTargetCodeGenInfo = new HexagonTargetCodeGenInfo(Types));
  }
}<|MERGE_RESOLUTION|>--- conflicted
+++ resolved
@@ -38,14 +38,9 @@
 }
 
 static bool isAggregateTypeForABI(QualType T) {
-<<<<<<< HEAD
-  return CodeGenFunction::hasAggregateLLVMType(T) ||
+  return !CodeGenFunction::hasScalarEvaluationKind(T) ||
          T->isMemberFunctionPointerType() ||
          T->hasPointerToSharedRepresentation();
-=======
-  return !CodeGenFunction::hasScalarEvaluationKind(T) ||
-         T->isMemberFunctionPointerType();
->>>>>>> 6267fb10
 }
 
 ABIInfo::~ABIInfo() {}
