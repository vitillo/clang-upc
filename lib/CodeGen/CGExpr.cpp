--- conflicted
+++ resolved
@@ -2299,13 +2299,10 @@
   if (SubExpr->getType()->isVariableArrayType())
     return 0;
 
-<<<<<<< HEAD
   // If this is a UPC shared array, bail out.
   if (SubExpr->getType().getQualifiers().hasShared())
     return 0;
-  
-=======
->>>>>>> 48b80c78
+
   return SubExpr;
 }
 
@@ -2904,16 +2901,12 @@
   case CK_LValueBitCast: {
     QualType Ty;
     // This must be a reinterpret_cast (or c-style equivalent).
-<<<<<<< HEAD
     if (const ExplicitCastExpr *CE = dyn_cast<ExplicitCastExpr>(E)) {
       Ty = CE->getTypeAsWritten();
     } else {
       Ty = getContext().getPointerType(E->getType());
     }
-=======
-    const ExplicitCastExpr *CE = cast<ExplicitCastExpr>(E);
-
->>>>>>> 48b80c78
+
     LValue LV = EmitLValue(E->getSubExpr());
     if (LV.isBitField()) {
       // This can only be the qualifier conversion
