--- conflicted
+++ resolved
@@ -997,14 +997,12 @@
     DeferredVTables.push_back(RD);
   }
 
-<<<<<<< HEAD
-  // Emit the initializer for a shared array, if it needs special treatment
-  llvm::Constant *MaybeEmitUPCSharedArrayInits(const VarDecl *VD);
-=======
   /// EmitGlobal - Emit code for a singal global function or var decl. Forward
   /// declarations are emitted lazily.
   void EmitGlobal(GlobalDecl D);
->>>>>>> 48b80c78
+
+  // Emit the initializer for a shared array, if it needs special treatment
+  llvm::Constant *MaybeEmitUPCSharedArrayInits(const VarDecl *VD);
 
 private:
   llvm::GlobalValue *GetGlobalValue(StringRef Ref);
@@ -1041,12 +1039,7 @@
 
   void EmitGlobalFunctionDefinition(GlobalDecl GD);
   void EmitGlobalVarDefinition(const VarDecl *D);
-<<<<<<< HEAD
-  llvm::Constant *MaybeEmitGlobalStdInitializerListInitializer(const VarDecl *D,
-                                                              const Expr *init);
   void EmitUPCSharedGlobalVarDefinition(const VarDecl *VD);
-=======
->>>>>>> 48b80c78
   void EmitAliasDefinition(GlobalDecl GD);
   void EmitObjCPropertyImplementations(const ObjCImplementationDecl *D);
   void EmitObjCIvarInitializations(ObjCImplementationDecl *D);
