//===--- CGDeclCXX.cpp - Emit LLVM Code for C++ declarations --------------===//
//
//                     The LLVM Compiler Infrastructure
//
// This file is distributed under the University of Illinois Open Source
// License. See LICENSE.TXT for details.
//
//===----------------------------------------------------------------------===//
//
// This contains code dealing with code generation of C++ declarations
//
//===----------------------------------------------------------------------===//

#include "CodeGenFunction.h"
#include "CGObjCRuntime.h"
#include "CGCXXABI.h"
#include "clang/Frontend/CodeGenOptions.h"
#include "llvm/Intrinsics.h"
#include "llvm/ADT/StringExtras.h"

using namespace clang;
using namespace CodeGen;

static void EmitDeclInit(CodeGenFunction &CGF, const VarDecl &D,
                         llvm::Constant *DeclPtr) {
  assert(D.hasGlobalStorage() && "VarDecl must have global storage!");
  assert(!D.getType()->isReferenceType() && 
         "Should not call EmitDeclInit on a reference!");
  
  ASTContext &Context = CGF.getContext();

  CharUnits alignment = Context.getDeclAlign(&D);
  QualType type = D.getType();

  // Deduce UPC strict or relaxed from context, if needed
  if (Context.getLangOpts().UPC) {
      Qualifiers Quals = type.getQualifiers();
      if (Quals.hasShared() && !Quals.hasStrict() && !Quals.hasRelaxed()) {
        if (D.isUPCInitStrict())
          Quals.addStrict();
        else
          Quals.addRelaxed();

        type = Context.getQualifiedType(type.getUnqualifiedType(), Quals);
      }
  }

  LValue lv;
  if(type.getQualifiers().hasShared())
    lv = CGF.EmitSharedVarDeclLValue(DeclPtr, alignment, type);
  else
    lv = CGF.MakeAddrLValue(DeclPtr, type, alignment);

  const Expr *Init = D.getInit();
  if (!CGF.hasAggregateLLVMType(type)) {
    CodeGenModule &CGM = CGF.CGM;
    if (lv.isObjCStrong())
      CGM.getObjCRuntime().EmitObjCGlobalAssign(CGF, CGF.EmitScalarExpr(Init),
                                                DeclPtr, D.isThreadSpecified());
    else if (lv.isObjCWeak())
      CGM.getObjCRuntime().EmitObjCWeakAssign(CGF, CGF.EmitScalarExpr(Init),
                                              DeclPtr);
    else
      CGF.EmitScalarInit(Init, &D, lv, false);
  } else if (type->isAnyComplexType()) {
    CGF.EmitComplexExprIntoAddr(Init, DeclPtr, lv.isVolatile());
  } else {
    CGF.EmitAggExpr(Init, AggValueSlot::forLValue(lv,AggValueSlot::IsDestructed,
                                          AggValueSlot::DoesNotNeedGCBarriers,
                                                  AggValueSlot::IsNotAliased));
  }
}

/// Emit code to cause the destruction of the given variable with
/// static storage duration.
static void EmitDeclDestroy(CodeGenFunction &CGF, const VarDecl &D,
                            llvm::Constant *addr) {
  CodeGenModule &CGM = CGF.CGM;

  // FIXME:  __attribute__((cleanup)) ?
  
  QualType type = D.getType();
  QualType::DestructionKind dtorKind = type.isDestructedType();

  switch (dtorKind) {
  case QualType::DK_none:
    return;

  case QualType::DK_cxx_destructor:
    break;

  case QualType::DK_objc_strong_lifetime:
  case QualType::DK_objc_weak_lifetime:
    // We don't care about releasing objects during process teardown.
    return;
  }

  llvm::Constant *function;
  llvm::Constant *argument;

  // Special-case non-array C++ destructors, where there's a function
  // with the right signature that we can just call.
  const CXXRecordDecl *record = 0;
  if (dtorKind == QualType::DK_cxx_destructor &&
      (record = type->getAsCXXRecordDecl())) {
    assert(!record->hasTrivialDestructor());
    CXXDestructorDecl *dtor = record->getDestructor();

    function = CGM.GetAddrOfCXXDestructor(dtor, Dtor_Complete);
    argument = addr;

  // Otherwise, the standard logic requires a helper function.
  } else {
    function = CodeGenFunction(CGM).generateDestroyHelper(addr, type,
                                                  CGF.getDestroyer(dtorKind),
                                                  CGF.needsEHCleanup(dtorKind));
    argument = llvm::Constant::getNullValue(CGF.Int8PtrTy);
  }

  CGM.getCXXABI().registerGlobalDtor(CGF, function, argument);
}

/// Emit code to cause the variable at the given address to be considered as
/// constant from this point onwards.
static void EmitDeclInvariant(CodeGenFunction &CGF, const VarDecl &D,
                              llvm::Constant *Addr) {
  // Don't emit the intrinsic if we're not optimizing.
  if (!CGF.CGM.getCodeGenOpts().OptimizationLevel)
    return;

  // Grab the llvm.invariant.start intrinsic.
  llvm::Intrinsic::ID InvStartID = llvm::Intrinsic::invariant_start;
  llvm::Constant *InvariantStart = CGF.CGM.getIntrinsic(InvStartID);

  // Emit a call with the size in bytes of the object.
  CharUnits WidthChars = CGF.getContext().getTypeSizeInChars(D.getType());
  uint64_t Width = WidthChars.getQuantity();
  llvm::Value *Args[2] = { llvm::ConstantInt::getSigned(CGF.Int64Ty, Width),
                           llvm::ConstantExpr::getBitCast(Addr, CGF.Int8PtrTy)};
  CGF.Builder.CreateCall(InvariantStart, Args);
}

void CodeGenFunction::EmitCXXGlobalVarDeclInit(const VarDecl &D,
                                               llvm::Constant *DeclPtr,
                                               bool PerformInit) {

  const Expr *Init = D.getInit();
  QualType T = D.getType();

  if (!T->isReferenceType()) {
    if (PerformInit)
      EmitDeclInit(*this, D, DeclPtr);
    if (CGM.isTypeConstant(D.getType(), true))
      EmitDeclInvariant(*this, D, DeclPtr);
    else
      EmitDeclDestroy(*this, D, DeclPtr);
    return;
  }

  assert(PerformInit && "cannot have constant initializer which needs "
         "destruction for reference");
  unsigned Alignment = getContext().getDeclAlign(&D).getQuantity();
  RValue RV = EmitReferenceBindingToExpr(Init, &D);
  EmitStoreOfScalar(RV.getScalarVal(), DeclPtr, false, Alignment, T);
}

static llvm::Function *
CreateGlobalInitOrDestructFunction(CodeGenModule &CGM,
                                   llvm::FunctionType *ty,
                                   const Twine &name);

/// Create a stub function, suitable for being passed to atexit,
/// which passes the given address to the given destructor function.
static llvm::Constant *createAtExitStub(CodeGenModule &CGM,
                                        llvm::Constant *dtor,
                                        llvm::Constant *addr) {
  // Get the destructor function type, void(*)(void).
  llvm::FunctionType *ty = llvm::FunctionType::get(CGM.VoidTy, false);
  llvm::Function *fn =
    CreateGlobalInitOrDestructFunction(CGM, ty,
                                       Twine("__dtor_", addr->getName()));

  CodeGenFunction CGF(CGM);

  // Initialize debug info if needed.
  CGF.maybeInitializeDebugInfo();

  CGF.StartFunction(GlobalDecl(), CGM.getContext().VoidTy, fn,
                    CGM.getTypes().arrangeNullaryFunction(),
                    FunctionArgList(), SourceLocation());

  llvm::CallInst *call = CGF.Builder.CreateCall(dtor, addr);
 
 // Make sure the call and the callee agree on calling convention.
  if (llvm::Function *dtorFn =
        dyn_cast<llvm::Function>(dtor->stripPointerCasts()))
    call->setCallingConv(dtorFn->getCallingConv());

  CGF.FinishFunction();

  return fn;
}

/// Register a global destructor using the C atexit runtime function.
void CodeGenFunction::registerGlobalDtorWithAtExit(llvm::Constant *dtor,
                                                   llvm::Constant *addr) {
  // Create a function which calls the destructor.
  llvm::Constant *dtorStub = createAtExitStub(CGM, dtor, addr);

  // extern "C" int atexit(void (*f)(void));
  llvm::FunctionType *atexitTy =
    llvm::FunctionType::get(IntTy, dtorStub->getType(), false);

  llvm::Constant *atexit =
    CGM.CreateRuntimeFunction(atexitTy, "atexit");
  if (llvm::Function *atexitFn = dyn_cast<llvm::Function>(atexit))
    atexitFn->setDoesNotThrow();

  Builder.CreateCall(atexit, dtorStub)->setDoesNotThrow();
}

void CodeGenFunction::EmitCXXGuardedInit(const VarDecl &D,
                                         llvm::GlobalVariable *DeclPtr,
                                         bool PerformInit) {
  // If we've been asked to forbid guard variables, emit an error now.
  // This diagnostic is hard-coded for Darwin's use case;  we can find
  // better phrasing if someone else needs it.
  if (CGM.getCodeGenOpts().ForbidGuardVariables)
    CGM.Error(D.getLocation(),
              "this initialization requires a guard variable, which "
              "the kernel does not support");

  CGM.getCXXABI().EmitGuardedInit(*this, D, DeclPtr, PerformInit);
}

static llvm::Function *
CreateGlobalInitOrDestructFunction(CodeGenModule &CGM,
                                   llvm::FunctionType *FTy,
                                   const Twine &Name) {
  llvm::Function *Fn =
    llvm::Function::Create(FTy, llvm::GlobalValue::InternalLinkage,
                           Name, &CGM.getModule());
<<<<<<< HEAD
  if (!CGM.getContext().getLangOpts().AppleKext) {
=======
  if (!CGM.getLangOpts().AppleKext) {
    // Set the section if needed.
>>>>>>> b03b278e
    if (const char *Section = 
          CGM.getContext().getTargetInfo().getStaticInitSectionSpecifier())
      Fn->setSection(Section);
  }

  if (!CGM.getLangOpts().Exceptions)
    Fn->setDoesNotThrow();

  if (CGM.getLangOpts().SanitizeAddress)
    Fn->addFnAttr(llvm::Attributes::AddressSafety);

  return Fn;
}

void
CodeGenModule::EmitCXXGlobalVarDeclInitFunc(const VarDecl *D,
                                            llvm::GlobalVariable *Addr,
                                            bool PerformInit) {
  llvm::FunctionType *FTy = llvm::FunctionType::get(VoidTy, false);

  // Create a variable initialization function.
  const char *InitFunctionName = getContext().getLangOpts().UPC ?
    "__upc_global_var_init" : "__cxx_global_var_init";

  llvm::Function *Fn =
    CreateGlobalInitOrDestructFunction(*this, FTy, InitFunctionName);

  CodeGenFunction(*this).GenerateCXXGlobalVarDeclInitFunc(Fn, D, Addr,
                                                          PerformInit);

  if (D->hasAttr<InitPriorityAttr>()) {
    unsigned int order = D->getAttr<InitPriorityAttr>()->getPriority();
    OrderGlobalInits Key(order, PrioritizedCXXGlobalInits.size());
    PrioritizedCXXGlobalInits.push_back(std::make_pair(Key, Fn));
    DelayedCXXInitPosition.erase(D);
  }  else {
    llvm::DenseMap<const Decl *, unsigned>::iterator I =
      DelayedCXXInitPosition.find(D);
    if (I == DelayedCXXInitPosition.end()) {
      CXXGlobalInits.push_back(Fn);
    } else {
      assert(CXXGlobalInits[I->second] == 0);
      CXXGlobalInits[I->second] = Fn;
      DelayedCXXInitPosition.erase(I);
    }
  }
}

void
CodeGenModule::EmitCXXGlobalInitFunc() {
  while (!CXXGlobalInits.empty() && !CXXGlobalInits.back())
    CXXGlobalInits.pop_back();

  if (CXXGlobalInits.empty() && PrioritizedCXXGlobalInits.empty())
    return;

  llvm::FunctionType *FTy = llvm::FunctionType::get(VoidTy, false);

<<<<<<< HEAD
  const char *GlobalInitName = getContext().getLangOpts().UPC ?
    "__upc_init_decls" : "_GLOBAL__I_a";

  // Create our global initialization function.
  llvm::Function *Fn = 
    CreateGlobalInitOrDestructFunction(*this, FTy, GlobalInitName);
=======
>>>>>>> b03b278e

  // Create our global initialization function.
  if (!PrioritizedCXXGlobalInits.empty()) {
    SmallVector<llvm::Constant*, 8> LocalCXXGlobalInits;
    llvm::array_pod_sort(PrioritizedCXXGlobalInits.begin(), 
                         PrioritizedCXXGlobalInits.end());
    // Iterate over "chunks" of ctors with same priority and emit each chunk
    // into separate function. Note - everything is sorted first by priority,
    // second - by lex order, so we emit ctor functions in proper order.
    for (SmallVectorImpl<GlobalInitData >::iterator
           I = PrioritizedCXXGlobalInits.begin(),
           E = PrioritizedCXXGlobalInits.end(); I != E; ) {
      SmallVectorImpl<GlobalInitData >::iterator
        PrioE = std::upper_bound(I + 1, E, *I, GlobalInitPriorityCmp());

      LocalCXXGlobalInits.clear();
      unsigned Priority = I->first.priority;
      // Compute the function suffix from priority. Prepend with zeroes to make
      // sure the function names are also ordered as priorities.
      std::string PrioritySuffix = llvm::utostr(Priority);
      // Priority is always <= 65535 (enforced by sema)..
      PrioritySuffix = std::string(6-PrioritySuffix.size(), '0')+PrioritySuffix;
      llvm::Function *Fn = 
        CreateGlobalInitOrDestructFunction(*this, FTy,
                                           "_GLOBAL__I_" + PrioritySuffix);
      
      for (; I < PrioE; ++I)
        LocalCXXGlobalInits.push_back(I->second);

      CodeGenFunction(*this).GenerateCXXGlobalInitFunc(Fn,
                                                    &LocalCXXGlobalInits[0],
                                                    LocalCXXGlobalInits.size());
      AddGlobalCtor(Fn, Priority);
    }
  }
  
  llvm::Function *Fn = 
    CreateGlobalInitOrDestructFunction(*this, FTy, "_GLOBAL__I_a");

  CodeGenFunction(*this).GenerateCXXGlobalInitFunc(Fn,
                                                   &CXXGlobalInits[0],
                                                   CXXGlobalInits.size());
  AddGlobalCtor(Fn);

  CXXGlobalInits.clear();
  PrioritizedCXXGlobalInits.clear();
}

void CodeGenModule::EmitCXXGlobalDtorFunc() {
  if (CXXGlobalDtors.empty())
    return;

  llvm::FunctionType *FTy = llvm::FunctionType::get(VoidTy, false);

  // Create our global destructor function.
  llvm::Function *Fn =
    CreateGlobalInitOrDestructFunction(*this, FTy, "_GLOBAL__D_a");

  CodeGenFunction(*this).GenerateCXXGlobalDtorsFunc(Fn, CXXGlobalDtors);
  AddGlobalDtor(Fn);
}

/// Emit the code necessary to initialize the given global variable.
void CodeGenFunction::GenerateCXXGlobalVarDeclInitFunc(llvm::Function *Fn,
                                                       const VarDecl *D,
                                                 llvm::GlobalVariable *Addr,
                                                       bool PerformInit) {
  // Check if we need to emit debug info for variable initializer.
  if (!D->hasAttr<NoDebugAttr>())
    maybeInitializeDebugInfo();

  StartFunction(GlobalDecl(D), getContext().VoidTy, Fn,
                getTypes().arrangeNullaryFunction(),
                FunctionArgList(), D->getInit()->getExprLoc());

  // Use guarded initialization if the global variable is weak. This
  // occurs for, e.g., instantiated static data members and
  // definitions explicitly marked weak.
  if (Addr->getLinkage() == llvm::GlobalValue::WeakODRLinkage ||
      Addr->getLinkage() == llvm::GlobalValue::WeakAnyLinkage) {
    EmitCXXGuardedInit(*D, Addr, PerformInit);
  } else {
    EmitCXXGlobalVarDeclInit(*D, Addr, PerformInit);
  }

  FinishFunction();
}

void CodeGenFunction::GenerateCXXGlobalInitFunc(llvm::Function *Fn,
                                                llvm::Constant **Decls,
                                                unsigned NumDecls) {
  // Initialize debug info if needed.
  maybeInitializeDebugInfo();

  StartFunction(GlobalDecl(), getContext().VoidTy, Fn,
                getTypes().arrangeNullaryFunction(),
                FunctionArgList(), SourceLocation());

  RunCleanupsScope Scope(*this);

  // When building in Objective-C++ ARC mode, create an autorelease pool
  // around the global initializers.
  if (getLangOpts().ObjCAutoRefCount && getLangOpts().CPlusPlus) {    
    llvm::Value *token = EmitObjCAutoreleasePoolPush();
    EmitObjCAutoreleasePoolCleanup(token);
  }
  
  for (unsigned i = 0; i != NumDecls; ++i)
    if (Decls[i])
      Builder.CreateCall(Decls[i]);    

  Scope.ForceCleanup();
  
  FinishFunction();
}

void CodeGenFunction::GenerateCXXGlobalDtorsFunc(llvm::Function *Fn,
                  const std::vector<std::pair<llvm::WeakVH, llvm::Constant*> >
                                                &DtorsAndObjects) {
  // Initialize debug info if needed.
  maybeInitializeDebugInfo();

  StartFunction(GlobalDecl(), getContext().VoidTy, Fn,
                getTypes().arrangeNullaryFunction(),
                FunctionArgList(), SourceLocation());

  // Emit the dtors, in reverse order from construction.
  for (unsigned i = 0, e = DtorsAndObjects.size(); i != e; ++i) {
    llvm::Value *Callee = DtorsAndObjects[e - i - 1].first;
    llvm::CallInst *CI = Builder.CreateCall(Callee,
                                            DtorsAndObjects[e - i - 1].second);
    // Make sure the call and the callee agree on calling convention.
    if (llvm::Function *F = dyn_cast<llvm::Function>(Callee))
      CI->setCallingConv(F->getCallingConv());
  }

  FinishFunction();
}

/// generateDestroyHelper - Generates a helper function which, when
/// invoked, destroys the given object.
llvm::Function * 
CodeGenFunction::generateDestroyHelper(llvm::Constant *addr,
                                       QualType type,
                                       Destroyer *destroyer,
                                       bool useEHCleanupForArray) {
  FunctionArgList args;
  ImplicitParamDecl dst(0, SourceLocation(), 0, getContext().VoidPtrTy);
  args.push_back(&dst);
  
  const CGFunctionInfo &FI = 
    CGM.getTypes().arrangeFunctionDeclaration(getContext().VoidTy, args,
                                              FunctionType::ExtInfo(),
                                              /*variadic*/ false);
  llvm::FunctionType *FTy = CGM.getTypes().GetFunctionType(FI);
  llvm::Function *fn = 
    CreateGlobalInitOrDestructFunction(CGM, FTy, "__cxx_global_array_dtor");

  // Initialize debug info if needed.
  maybeInitializeDebugInfo();

  StartFunction(GlobalDecl(), getContext().VoidTy, fn, FI, args,
                SourceLocation());

  emitDestroy(addr, type, destroyer, useEHCleanupForArray);
  
  FinishFunction();
  
  return fn;
}<|MERGE_RESOLUTION|>--- conflicted
+++ resolved
@@ -240,12 +240,8 @@
   llvm::Function *Fn =
     llvm::Function::Create(FTy, llvm::GlobalValue::InternalLinkage,
                            Name, &CGM.getModule());
-<<<<<<< HEAD
-  if (!CGM.getContext().getLangOpts().AppleKext) {
-=======
   if (!CGM.getLangOpts().AppleKext) {
     // Set the section if needed.
->>>>>>> b03b278e
     if (const char *Section = 
           CGM.getContext().getTargetInfo().getStaticInitSectionSpecifier())
       Fn->setSection(Section);
@@ -304,16 +300,6 @@
 
   llvm::FunctionType *FTy = llvm::FunctionType::get(VoidTy, false);
 
-<<<<<<< HEAD
-  const char *GlobalInitName = getContext().getLangOpts().UPC ?
-    "__upc_init_decls" : "_GLOBAL__I_a";
-
-  // Create our global initialization function.
-  llvm::Function *Fn = 
-    CreateGlobalInitOrDestructFunction(*this, FTy, GlobalInitName);
-=======
->>>>>>> b03b278e
-
   // Create our global initialization function.
   if (!PrioritizedCXXGlobalInits.empty()) {
     SmallVector<llvm::Constant*, 8> LocalCXXGlobalInits;
@@ -349,8 +335,12 @@
     }
   }
   
+  const char *GlobalInitName = getContext().getLangOpts().UPC ?
+    "__upc_init_decls" : "_GLOBAL__I_a";
+
+  // Create our global initialization function.
   llvm::Function *Fn = 
-    CreateGlobalInitOrDestructFunction(*this, FTy, "_GLOBAL__I_a");
+    CreateGlobalInitOrDestructFunction(*this, FTy, GlobalInitName);
 
   CodeGenFunction(*this).GenerateCXXGlobalInitFunc(Fn,
                                                    &CXXGlobalInits[0],
