--- conflicted
+++ resolved
@@ -283,16 +283,11 @@
     getCXXABI().getMangleContext().mangleDynamicInitializer(D, Out);
   }
 
-  // Create a variable initialization function.
-  const char *InitFunctionName = getContext().getLangOpts().UPC ?
-    "__upc_global_var_init" : "__cxx_global_var_init";
-
-  llvm::Function *Fn =
-<<<<<<< HEAD
-    CreateGlobalInitOrDestructFunction(*this, FTy, InitFunctionName);
-=======
-      CreateGlobalInitOrDestructFunction(*this, FTy, FnName.str());
->>>>>>> 48b80c78
+  llvm::Function *Fn;
+  if (getContext().getLangOpts().UPC)
+    Fn = CreateGlobalInitOrDestructFunction(*this, FTy, "__upc_global_var_init");
+  else
+    Fn = CreateGlobalInitOrDestructFunction(*this, FTy, FnName.str());
 
   CodeGenFunction(*this).GenerateCXXGlobalVarDeclInitFunc(Fn, D, Addr,
                                                           PerformInit);
