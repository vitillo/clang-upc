--- conflicted
+++ resolved
@@ -31,10 +31,7 @@
 #include "clang/Sema/ScopeInfo.h"
 #include "clang/Sema/Template.h"
 #include "llvm/ADT/SmallPtrSet.h"
-<<<<<<< HEAD
 #include "llvm/ADT/APSInt.h"
-=======
->>>>>>> 6267fb10
 #include "llvm/ADT/SmallString.h"
 #include "llvm/Support/ErrorHandling.h"
 using namespace clang;
@@ -1137,34 +1134,20 @@
         S.Diag(DS.getConstSpecLoc(), diag::warn_typecheck_function_qualifiers)
           << Result << DS.getSourceRange();
       else if (TypeQuals & DeclSpec::TQ_volatile)
-<<<<<<< HEAD
-        Loc = DS.getVolatileSpecLoc();
-      else if (TypeQuals & DeclSpec::TQ_restrict)
-        Loc = DS.getRestrictSpecLoc();
-      else if (TypeQuals & DeclSpec::TQ_shared)
-        Loc = DS.getSharedSpecLoc();
-      else if (TypeQuals & DeclSpec::TQ_relaxed)
-        Loc = DS.getRelaxedSpecLoc();
-      else if (TypeQuals & DeclSpec::TQ_strict)
-        Loc = DS.getStrictSpecLoc();
-      else
-        assert(false && "Has CVR quals but not C, V, or R?");
+        S.Diag(DS.getVolatileSpecLoc(), diag::warn_typecheck_function_qualifiers)
+          << Result << DS.getSourceRange();
+      else {
+        assert((TypeQuals & (DeclSpec::TQ_restrict | DeclSpec::TQ_atomic |
+			     DeclSpec::TQ_shared | DeclSpec::TQ_relaxed |
+			     DeclSpec::TQ_strict)) &&
+               "Has CVRA quals but not C, V, R, or A?");
+        // No diagnostic; we'll diagnose 'restrict' or '_Atomic' applied to a
+        // function type later, in BuildQualifiedType.
+      }
+
       if (TypeQuals & DeclSpec::TQ_shared)
         S.Diag(DS.getSharedSpecLoc(), diag::err_upc_function_shared)
           << Result << DS.getSourceRange();
-      else
-        S.Diag(Loc, diag::warn_typecheck_function_qualifiers)
-          << Result << DS.getSourceRange();
-=======
-        S.Diag(DS.getVolatileSpecLoc(), diag::warn_typecheck_function_qualifiers)
-          << Result << DS.getSourceRange();
-      else {
-        assert((TypeQuals & (DeclSpec::TQ_restrict | DeclSpec::TQ_atomic)) &&
-               "Has CVRA quals but not C, V, R, or A?");
-        // No diagnostic; we'll diagnose 'restrict' or '_Atomic' applied to a
-        // function type later, in BuildQualifiedType.
-      }
->>>>>>> 6267fb10
     }
 
     // C++ [dcl.ref]p1:
@@ -1199,8 +1182,7 @@
       // produce a warning in this case.
     }
 
-<<<<<<< HEAD
-    Qualifiers Quals = computeQualifiers(S, TypeQuals, DS.getUPCLayoutQualifier());
+    Qualifiers Quals = computeQualifiers(S, TypeQuals & DeclSpec::TQ_all_upc, DS.getUPCLayoutQualifier());
 
     if (S.getLangOpts().UPC) {
       Qualifiers Existing = Result.getQualifiers();
@@ -1244,8 +1226,9 @@
       }
     }
 
+    TypeQuals = TypeQuals & ~DeclSpec::TQ_all_upc;
     Result = Context.getQualifiedType(Result, Quals);
-=======
+
     QualType Qualified = S.BuildQualifiedType(Result, DeclLoc, TypeQuals, &DS);
 
     // If adding qualifiers fails, just use the unqualified type.
@@ -1253,7 +1236,6 @@
       declarator.setInvalidType(true);
     else
       Result = Qualified;
->>>>>>> 6267fb10
   }
 
   return Result;
@@ -2770,8 +2752,9 @@
       }
       T = S.BuildPointerType(T, DeclType.Loc, Name);
       if (DeclType.Ptr.TypeQuals) {
-        Qualifiers Qs = computeQualifiers(S, DeclType.Ptr.TypeQuals, DeclType.Ptr.LQExpr);
+        Qualifiers Qs = computeQualifiers(S, DeclType.Ptr.TypeQuals & DeclSpec::TQ_all_upc, DeclType.Ptr.LQExpr);
         T = S.BuildQualifiedType(T, DeclType.Loc, Qs);
+	T = S.BuildQualifiedType(T, DeclType.Loc, DeclType.Ptr.TypeQuals & ~DeclSpec::TQ_all_upc);
       }
 
       break;
