--- conflicted
+++ resolved
@@ -2226,7 +2226,6 @@
     << getFunctionQualifiersAsString(T->castAs<FunctionProtoType>());
 }
 
-<<<<<<< HEAD
 static QualType FixLayoutQualifierStar(QualType T, uint32_t BlockSize, ASTContext& Context) {
   Qualifiers Quals = T.getLocalQualifiers();
   const Type * TP = T.getTypePtr();
@@ -2322,7 +2321,9 @@
     return FixLayoutQualifierStar(T, LayoutQualifier, getASTContext());
   } else {
     return T;
-=======
+  }
+}
+
 /// Produce an approprioate diagnostic for an ambiguity between a function
 /// declarator and a C++ direct-initializer.
 static void warnAboutAmbiguousFunction(Sema &S, Declarator &D,
@@ -2416,7 +2417,6 @@
         S.Diag(DeclType.Loc, diag::note_empty_parens_zero_initialize)
           << FixItHint::CreateReplacement(ParenRange, Init);
     }
->>>>>>> b03b278e
   }
 }
 
