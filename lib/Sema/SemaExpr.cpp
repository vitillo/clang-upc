--- conflicted
+++ resolved
@@ -7925,7 +7925,7 @@
   if (CompoundType.isNull()) {
     Expr *RHSCheck = RHS.get();
 
-    CheckIdentityFieldAssignment(LHSExpr, RHSCheck, Loc, *this);
+    CheckIdentityFieldAssignment(LHS.get(), RHSCheck, Loc, *this);
 
     QualType LHSTy(LHSType);
     ConvTy = CheckSingleAssignmentConstraints(LHSTy, RHS);
@@ -7966,20 +7966,14 @@
     }
 
     if (ConvTy == Compatible) {
-<<<<<<< HEAD
-      if (LHSType.getObjCLifetime() == Qualifiers::OCL_Strong)
-        checkRetainCycles(LHS.get(), RHS.get());
-      else if (getLangOpts().ObjCAutoRefCount)
-        checkUnsafeExprAssigns(Loc, LHS.get(), RHS.get());
-=======
       if (LHSType.getObjCLifetime() == Qualifiers::OCL_Strong) {
         // Warn about retain cycles where a block captures the LHS, but
         // not if the LHS is a simple variable into which the block is
         // being stored...unless that variable can be captured by reference!
-        const Expr *InnerLHS = LHSExpr->IgnoreParenCasts();
+        const Expr *InnerLHS = LHS.get()->IgnoreParenCasts();
         const DeclRefExpr *DRE = dyn_cast<DeclRefExpr>(InnerLHS);
         if (!DRE || DRE->getDecl()->hasAttr<BlocksAttr>())
-          checkRetainCycles(LHSExpr, RHS.get());
+          checkRetainCycles(LHS.get(), RHS.get());
 
         // It is safe to assign a weak reference into a strong variable.
         // Although this code can still have problems:
@@ -7995,9 +7989,8 @@
           getCurFunction()->markSafeWeakUse(RHS.get());
 
       } else if (getLangOpts().ObjCAutoRefCount) {
-        checkUnsafeExprAssigns(Loc, LHSExpr, RHS.get());
+        checkUnsafeExprAssigns(Loc, LHS.get(), RHS.get());
       }
->>>>>>> b03b278e
     }
   } else {
     // Compound assignment "x += y"
