//===--- Tools.cpp - Tools Implementations --------------------------------===//
//
//                     The LLVM Compiler Infrastructure
//
// This file is distributed under the University of Illinois Open Source
// License. See LICENSE.TXT for details.
//
//===----------------------------------------------------------------------===//

#include "Tools.h"

#include "clang/Driver/Action.h"
#include "clang/Driver/Arg.h"
#include "clang/Driver/ArgList.h"
#include "clang/Driver/Driver.h"
#include "clang/Driver/DriverDiagnostic.h"
#include "clang/Driver/Compilation.h"
#include "clang/Driver/Job.h"
#include "clang/Driver/Option.h"
#include "clang/Driver/Options.h"
#include "clang/Driver/ToolChain.h"
#include "clang/Driver/Util.h"
#include "clang/Basic/ObjCRuntime.h"

#include "llvm/ADT/SmallString.h"
#include "llvm/ADT/StringSwitch.h"
#include "llvm/ADT/Twine.h"
#include "llvm/Support/FileSystem.h"
#include "llvm/Support/Format.h"
#include "llvm/Support/raw_ostream.h"
#include "llvm/Support/Host.h"
#include "llvm/Support/Process.h"
#include "llvm/Support/ErrorHandling.h"

#include "InputInfo.h"
#include "SanitizerArgs.h"
#include "ToolChains.h"

using namespace clang::driver;
using namespace clang::driver::tools;
using namespace clang;

/// CheckPreprocessingOptions - Perform some validation of preprocessing
/// arguments that is shared with gcc.
static void CheckPreprocessingOptions(const Driver &D, const ArgList &Args) {
  if (Arg *A = Args.getLastArg(options::OPT_C, options::OPT_CC))
    if (!Args.hasArg(options::OPT_E) && !D.CCCIsCPP)
      D.Diag(diag::err_drv_argument_only_allowed_with)
        << A->getAsString(Args) << "-E";
}

/// CheckCodeGenerationOptions - Perform some validation of code generation
/// arguments that is shared with gcc.
static void CheckCodeGenerationOptions(const Driver &D, const ArgList &Args) {
  // In gcc, only ARM checks this, but it seems reasonable to check universally.
  if (Args.hasArg(options::OPT_static))
    if (const Arg *A = Args.getLastArg(options::OPT_dynamic,
                                       options::OPT_mdynamic_no_pic))
      D.Diag(diag::err_drv_argument_not_allowed_with)
        << A->getAsString(Args) << "-static";
}

// Quote target names for inclusion in GNU Make dependency files.
// Only the characters '$', '#', ' ', '\t' are quoted.
static void QuoteTarget(StringRef Target,
                        SmallVectorImpl<char> &Res) {
  for (unsigned i = 0, e = Target.size(); i != e; ++i) {
    switch (Target[i]) {
    case ' ':
    case '\t':
      // Escape the preceding backslashes
      for (int j = i - 1; j >= 0 && Target[j] == '\\'; --j)
        Res.push_back('\\');

      // Escape the space/tab
      Res.push_back('\\');
      break;
    case '$':
      Res.push_back('$');
      break;
    case '#':
      Res.push_back('\\');
      break;
    default:
      break;
    }

    Res.push_back(Target[i]);
  }
}

static void addDirectoryList(const ArgList &Args,
                             ArgStringList &CmdArgs,
                             const char *ArgName,
                             const char *EnvVar) {
  const char *DirList = ::getenv(EnvVar);
  bool CombinedArg = false;

  if (!DirList)
    return; // Nothing to do.

  StringRef Name(ArgName);
  if (Name.equals("-I") || Name.equals("-L"))
    CombinedArg = true;

  StringRef Dirs(DirList);
  if (Dirs.empty()) // Empty string should not add '.'.
    return;

  StringRef::size_type Delim;
  while ((Delim = Dirs.find(llvm::sys::PathSeparator)) != StringRef::npos) {
    if (Delim == 0) { // Leading colon.
      if (CombinedArg) {
        CmdArgs.push_back(Args.MakeArgString(std::string(ArgName) + "."));
      } else {
        CmdArgs.push_back(ArgName);
        CmdArgs.push_back(".");
      }
    } else {
      if (CombinedArg) {
        CmdArgs.push_back(Args.MakeArgString(std::string(ArgName) + Dirs.substr(0, Delim)));
      } else {
        CmdArgs.push_back(ArgName);
        CmdArgs.push_back(Args.MakeArgString(Dirs.substr(0, Delim)));
      }
    }
    Dirs = Dirs.substr(Delim + 1);
  }

  if (Dirs.empty()) { // Trailing colon.
    if (CombinedArg) {
      CmdArgs.push_back(Args.MakeArgString(std::string(ArgName) + "."));
    } else {
      CmdArgs.push_back(ArgName);
      CmdArgs.push_back(".");
    }
  } else { // Add the last path.
    if (CombinedArg) {
      CmdArgs.push_back(Args.MakeArgString(std::string(ArgName) + Dirs));
    } else {
      CmdArgs.push_back(ArgName);
      CmdArgs.push_back(Args.MakeArgString(Dirs));
    }
  }
}

static void AddLinkerInputs(const ToolChain &TC,
                            const InputInfoList &Inputs, const ArgList &Args,
                            ArgStringList &CmdArgs) {
  const Driver &D = TC.getDriver();

  // Add extra linker input arguments which are not treated as inputs
  // (constructed via -Xarch_).
  Args.AddAllArgValues(CmdArgs, options::OPT_Zlinker_input);

  for (InputInfoList::const_iterator
         it = Inputs.begin(), ie = Inputs.end(); it != ie; ++it) {
    const InputInfo &II = *it;

    if (!TC.HasNativeLLVMSupport()) {
      // Don't try to pass LLVM inputs unless we have native support.
      if (II.getType() == types::TY_LLVM_IR ||
          II.getType() == types::TY_LTO_IR ||
          II.getType() == types::TY_LLVM_BC ||
          II.getType() == types::TY_LTO_BC)
        D.Diag(diag::err_drv_no_linker_llvm_support)
          << TC.getTripleString();
    }

    // Add filenames immediately.
    if (II.isFilename()) {
      CmdArgs.push_back(II.getFilename());
      continue;
    }

    // Otherwise, this is a linker input argument.
    const Arg &A = II.getInputArg();

    // Handle reserved library options.
    if (A.getOption().matches(options::OPT_Z_reserved_lib_stdcxx)) {
      TC.AddCXXStdlibLibArgs(Args, CmdArgs);
    } else if (A.getOption().matches(options::OPT_Z_reserved_lib_cckext)) {
      TC.AddCCKextLibArgs(Args, CmdArgs);
    } else
      A.renderAsInput(Args, CmdArgs);
  }

  // LIBRARY_PATH - included following the user specified library paths.
  addDirectoryList(Args, CmdArgs, "-L", "LIBRARY_PATH");
}

/// \brief Determine whether Objective-C automated reference counting is
/// enabled.
static bool isObjCAutoRefCount(const ArgList &Args) {
  return Args.hasFlag(options::OPT_fobjc_arc, options::OPT_fno_objc_arc, false);
}

/// \brief Determine whether we are linking the ObjC runtime.
static bool isObjCRuntimeLinked(const ArgList &Args) {
  if (isObjCAutoRefCount(Args)) {
    Args.ClaimAllArgs(options::OPT_fobjc_link_runtime);
    return true;
  }
  return Args.hasArg(options::OPT_fobjc_link_runtime);
}

static void addProfileRT(const ToolChain &TC, const ArgList &Args,
                         ArgStringList &CmdArgs,
                         llvm::Triple Triple) {
  if (!(Args.hasArg(options::OPT_fprofile_arcs) ||
        Args.hasArg(options::OPT_fprofile_generate) ||
        Args.hasArg(options::OPT_fcreate_profile) ||
        Args.hasArg(options::OPT_coverage)))
    return;

  // GCC links libgcov.a by adding -L<inst>/gcc/lib/gcc/<triple>/<ver> -lgcov to
  // the link line. We cannot do the same thing because unlike gcov there is a
  // libprofile_rt.so. We used to use the -l:libprofile_rt.a syntax, but that is
  // not supported by old linkers.
  std::string ProfileRT =
    std::string(TC.getDriver().Dir) + "/../lib/libprofile_rt.a";

  CmdArgs.push_back(Args.MakeArgString(ProfileRT));
}

static bool forwardToGCC(const Option &O) {
  return !O.hasFlag(options::NoForward) &&
         !O.hasFlag(options::DriverOption) &&
         !O.hasFlag(options::LinkerInput);
}

void Clang::AddPreprocessingOptions(Compilation &C,
                                    const Driver &D,
                                    const ArgList &Args,
                                    ArgStringList &CmdArgs,
                                    const InputInfo &Output,
                                    const InputInfoList &Inputs) const {
  Arg *A;

  CheckPreprocessingOptions(D, Args);

  Args.AddLastArg(CmdArgs, options::OPT_C);
  Args.AddLastArg(CmdArgs, options::OPT_CC);

  // Handle dependency file generation.
  if ((A = Args.getLastArg(options::OPT_M, options::OPT_MM)) ||
      (A = Args.getLastArg(options::OPT_MD)) ||
      (A = Args.getLastArg(options::OPT_MMD))) {
    // Determine the output location.
    const char *DepFile;
    if (Arg *MF = Args.getLastArg(options::OPT_MF)) {
      DepFile = MF->getValue();
      C.addFailureResultFile(DepFile);
    } else if (Output.getType() == types::TY_Dependencies) {
      DepFile = Output.getFilename();
    } else if (A->getOption().matches(options::OPT_M) ||
               A->getOption().matches(options::OPT_MM)) {
      DepFile = "-";
    } else {
      DepFile = darwin::CC1::getDependencyFileName(Args, Inputs);
      C.addFailureResultFile(DepFile);
    }
    CmdArgs.push_back("-dependency-file");
    CmdArgs.push_back(DepFile);

    // Add a default target if one wasn't specified.
    if (!Args.hasArg(options::OPT_MT) && !Args.hasArg(options::OPT_MQ)) {
      const char *DepTarget;

      // If user provided -o, that is the dependency target, except
      // when we are only generating a dependency file.
      Arg *OutputOpt = Args.getLastArg(options::OPT_o);
      if (OutputOpt && Output.getType() != types::TY_Dependencies) {
        DepTarget = OutputOpt->getValue();
      } else {
        // Otherwise derive from the base input.
        //
        // FIXME: This should use the computed output file location.
        SmallString<128> P(Inputs[0].getBaseInput());
        llvm::sys::path::replace_extension(P, "o");
        DepTarget = Args.MakeArgString(llvm::sys::path::filename(P));
      }

      CmdArgs.push_back("-MT");
      SmallString<128> Quoted;
      QuoteTarget(DepTarget, Quoted);
      CmdArgs.push_back(Args.MakeArgString(Quoted));
    }

    if (A->getOption().matches(options::OPT_M) ||
        A->getOption().matches(options::OPT_MD))
      CmdArgs.push_back("-sys-header-deps");
  }

  if (Args.hasArg(options::OPT_MG)) {
    if (!A || A->getOption().matches(options::OPT_MD) ||
              A->getOption().matches(options::OPT_MMD))
      D.Diag(diag::err_drv_mg_requires_m_or_mm);
    CmdArgs.push_back("-MG");
  }

  Args.AddLastArg(CmdArgs, options::OPT_MP);

  // Convert all -MQ <target> args to -MT <quoted target>
  for (arg_iterator it = Args.filtered_begin(options::OPT_MT,
                                             options::OPT_MQ),
         ie = Args.filtered_end(); it != ie; ++it) {
    const Arg *A = *it;
    A->claim();

    if (A->getOption().matches(options::OPT_MQ)) {
      CmdArgs.push_back("-MT");
      SmallString<128> Quoted;
      QuoteTarget(A->getValue(), Quoted);
      CmdArgs.push_back(Args.MakeArgString(Quoted));

    // -MT flag - no change
    } else {
      A->render(Args, CmdArgs);
    }
  }

  // Add -i* options, and automatically translate to
  // -include-pch/-include-pth for transparent PCH support. It's
  // wonky, but we include looking for .gch so we can support seamless
  // replacement into a build system already set up to be generating
  // .gch files.
  bool RenderedImplicitInclude = false;
  for (arg_iterator it = Args.filtered_begin(options::OPT_clang_i_Group),
         ie = Args.filtered_end(); it != ie; ++it) {
    const Arg *A = it;

    if (A->getOption().matches(options::OPT_include)) {
      bool IsFirstImplicitInclude = !RenderedImplicitInclude;
      RenderedImplicitInclude = true;

      // Use PCH if the user requested it.
      bool UsePCH = D.CCCUsePCH;

      bool FoundPTH = false;
      bool FoundPCH = false;
      llvm::sys::Path P(A->getValue());
      bool Exists;
      if (UsePCH) {
        P.appendSuffix("pch");
        if (!llvm::sys::fs::exists(P.str(), Exists) && Exists)
          FoundPCH = true;
        else
          P.eraseSuffix();
      }

      if (!FoundPCH) {
        P.appendSuffix("pth");
        if (!llvm::sys::fs::exists(P.str(), Exists) && Exists)
          FoundPTH = true;
        else
          P.eraseSuffix();
      }

      if (!FoundPCH && !FoundPTH) {
        P.appendSuffix("gch");
        if (!llvm::sys::fs::exists(P.str(), Exists) && Exists) {
          FoundPCH = UsePCH;
          FoundPTH = !UsePCH;
        }
        else
          P.eraseSuffix();
      }

      if (FoundPCH || FoundPTH) {
        if (IsFirstImplicitInclude) {
          A->claim();
          if (UsePCH)
            CmdArgs.push_back("-include-pch");
          else
            CmdArgs.push_back("-include-pth");
          CmdArgs.push_back(Args.MakeArgString(P.str()));
          continue;
        } else {
          // Ignore the PCH if not first on command line and emit warning.
          D.Diag(diag::warn_drv_pch_not_first_include)
              << P.str() << A->getAsString(Args);
        }
      }
    }

    // Not translated, render as usual.
    A->claim();
    A->render(Args, CmdArgs);
  }

  Args.AddAllArgs(CmdArgs, options::OPT_D, options::OPT_U);
  Args.AddAllArgs(CmdArgs, options::OPT_I_Group, options::OPT_F,
                  options::OPT_index_header_map);

  // Add -Wp, and -Xassembler if using the preprocessor.

  // FIXME: There is a very unfortunate problem here, some troubled
  // souls abuse -Wp, to pass preprocessor options in gcc syntax. To
  // really support that we would have to parse and then translate
  // those options. :(
  Args.AddAllArgValues(CmdArgs, options::OPT_Wp_COMMA,
                       options::OPT_Xpreprocessor);

  // -I- is a deprecated GCC feature, reject it.
  if (Arg *A = Args.getLastArg(options::OPT_I_))
    D.Diag(diag::err_drv_I_dash_not_supported) << A->getAsString(Args);

  // If we have a --sysroot, and don't have an explicit -isysroot flag, add an
  // -isysroot to the CC1 invocation.
  StringRef sysroot = C.getSysRoot();
  if (sysroot != "") {
    if (!Args.hasArg(options::OPT_isysroot)) {
      CmdArgs.push_back("-isysroot");
      CmdArgs.push_back(C.getArgs().MakeArgString(sysroot));
    }
  }
  
  // If a module path was provided, pass it along. Otherwise, use a temporary
  // directory.
  if (Arg *A = Args.getLastArg(options::OPT_fmodule_cache_path)) {
    A->claim();
    A->render(Args, CmdArgs);
  } else {
    SmallString<128> DefaultModuleCache;
    llvm::sys::path::system_temp_directory(/*erasedOnReboot=*/false, 
                                           DefaultModuleCache);
    llvm::sys::path::append(DefaultModuleCache, "clang-module-cache");
    CmdArgs.push_back("-fmodule-cache-path");
    CmdArgs.push_back(Args.MakeArgString(DefaultModuleCache));
  }
  
  // Parse additional include paths from environment variables.
  // FIXME: We should probably sink the logic for handling these from the
  // frontend into the driver. It will allow deleting 4 otherwise unused flags.
  // CPATH - included following the user specified includes (but prior to
  // builtin and standard includes).
  addDirectoryList(Args, CmdArgs, "-I", "CPATH");
  // C_INCLUDE_PATH - system includes enabled when compiling C.
  addDirectoryList(Args, CmdArgs, "-c-isystem", "C_INCLUDE_PATH");
  // CPLUS_INCLUDE_PATH - system includes enabled when compiling C++.
  addDirectoryList(Args, CmdArgs, "-cxx-isystem", "CPLUS_INCLUDE_PATH");
  // OBJC_INCLUDE_PATH - system includes enabled when compiling ObjC.
  addDirectoryList(Args, CmdArgs, "-objc-isystem", "OBJC_INCLUDE_PATH");
  // OBJCPLUS_INCLUDE_PATH - system includes enabled when compiling ObjC++.
  addDirectoryList(Args, CmdArgs, "-objcxx-isystem", "OBJCPLUS_INCLUDE_PATH");

  // Add C++ include arguments, if needed.
  if (types::isCXX(Inputs[0].getType()))
    getToolChain().AddClangCXXStdlibIncludeArgs(Args, CmdArgs);

  // Add system include arguments.
  getToolChain().AddClangSystemIncludeArgs(Args, CmdArgs);
}

/// getLLVMArchSuffixForARM - Get the LLVM arch name to use for a particular
/// CPU.
//
// FIXME: This is redundant with -mcpu, why does LLVM use this.
// FIXME: tblgen this, or kill it!
static const char *getLLVMArchSuffixForARM(StringRef CPU) {
  return llvm::StringSwitch<const char *>(CPU)
    .Cases("arm7tdmi", "arm7tdmi-s", "arm710t", "v4t")
    .Cases("arm720t", "arm9", "arm9tdmi", "v4t")
    .Cases("arm920", "arm920t", "arm922t", "v4t")
    .Cases("arm940t", "ep9312","v4t")
    .Cases("arm10tdmi",  "arm1020t", "v5")
    .Cases("arm9e",  "arm926ej-s",  "arm946e-s", "v5e")
    .Cases("arm966e-s",  "arm968e-s",  "arm10e", "v5e")
    .Cases("arm1020e",  "arm1022e",  "xscale", "iwmmxt", "v5e")
    .Cases("arm1136j-s",  "arm1136jf-s",  "arm1176jz-s", "v6")
    .Cases("arm1176jzf-s",  "mpcorenovfp",  "mpcore", "v6")
    .Cases("arm1156t2-s",  "arm1156t2f-s", "v6t2")
    .Cases("cortex-a8", "cortex-a9", "cortex-a15", "v7")
    .Case("cortex-m3", "v7m")
    .Case("cortex-m4", "v7m")
    .Case("cortex-m0", "v6m")
    .Case("cortex-a9-mp", "v7f")
    .Case("swift", "v7s")
    .Default("");
}

/// getARMTargetCPU - Get the (LLVM) name of the ARM cpu we are targeting.
//
// FIXME: tblgen this.
static std::string getARMTargetCPU(const ArgList &Args,
                                   const llvm::Triple &Triple) {
  // FIXME: Warn on inconsistent use of -mcpu and -march.

  // If we have -mcpu=, use that.
  if (Arg *A = Args.getLastArg(options::OPT_mcpu_EQ)) {
    StringRef MCPU = A->getValue();
    // Handle -mcpu=native.
    if (MCPU == "native")
      return llvm::sys::getHostCPUName();
    else
      return MCPU;
  }

  StringRef MArch;
  if (Arg *A = Args.getLastArg(options::OPT_march_EQ)) {
    // Otherwise, if we have -march= choose the base CPU for that arch.
    MArch = A->getValue();
  } else {
    // Otherwise, use the Arch from the triple.
    MArch = Triple.getArchName();
  }

  // Handle -march=native.
  std::string NativeMArch;
  if (MArch == "native") {
    std::string CPU = llvm::sys::getHostCPUName();
    if (CPU != "generic") {
      // Translate the native cpu into the architecture. The switch below will
      // then chose the minimum cpu for that arch.
      NativeMArch = std::string("arm") + getLLVMArchSuffixForARM(CPU);
      MArch = NativeMArch;
    }
  }

  return llvm::StringSwitch<const char *>(MArch)
    .Cases("armv2", "armv2a","arm2")
    .Case("armv3", "arm6")
    .Case("armv3m", "arm7m")
    .Cases("armv4", "armv4t", "arm7tdmi")
    .Cases("armv5", "armv5t", "arm10tdmi")
    .Cases("armv5e", "armv5te", "arm1022e")
    .Case("armv5tej", "arm926ej-s")
    .Cases("armv6", "armv6k", "arm1136jf-s")
    .Case("armv6j", "arm1136j-s")
    .Cases("armv6z", "armv6zk", "arm1176jzf-s")
    .Case("armv6t2", "arm1156t2-s")
    .Cases("armv7", "armv7a", "armv7-a", "cortex-a8")
    .Cases("armv7f", "armv7-f", "cortex-a9-mp")
    .Cases("armv7s", "armv7-s", "swift")
    .Cases("armv7r", "armv7-r", "cortex-r4")
    .Cases("armv7m", "armv7-m", "cortex-m3")
    .Case("ep9312", "ep9312")
    .Case("iwmmxt", "iwmmxt")
    .Case("xscale", "xscale")
    .Cases("armv6m", "armv6-m", "cortex-m0")
    // If all else failed, return the most base CPU LLVM supports.
    .Default("arm7tdmi");
}

// FIXME: Move to target hook.
static bool isSignedCharDefault(const llvm::Triple &Triple) {
  switch (Triple.getArch()) {
  default:
    return true;

  case llvm::Triple::arm:
  case llvm::Triple::ppc:
  case llvm::Triple::ppc64:
    if (Triple.isOSDarwin())
      return true;
    return false;
  }
}

// Handle -mfpu=.
//
// FIXME: Centralize feature selection, defaulting shouldn't be also in the
// frontend target.
static void addFPUArgs(const Driver &D, const Arg *A, const ArgList &Args,
                       ArgStringList &CmdArgs) {
  StringRef FPU = A->getValue();

  // Set the target features based on the FPU.
  if (FPU == "fpa" || FPU == "fpe2" || FPU == "fpe3" || FPU == "maverick") {
    // Disable any default FPU support.
    CmdArgs.push_back("-target-feature");
    CmdArgs.push_back("-vfp2");
    CmdArgs.push_back("-target-feature");
    CmdArgs.push_back("-vfp3");
    CmdArgs.push_back("-target-feature");
    CmdArgs.push_back("-neon");
  } else if (FPU == "vfp3-d16" || FPU == "vfpv3-d16") {
    CmdArgs.push_back("-target-feature");
    CmdArgs.push_back("+vfp3");
    CmdArgs.push_back("-target-feature");
    CmdArgs.push_back("+d16");
    CmdArgs.push_back("-target-feature");
    CmdArgs.push_back("-neon");
  } else if (FPU == "vfp") {
    CmdArgs.push_back("-target-feature");
    CmdArgs.push_back("+vfp2");
    CmdArgs.push_back("-target-feature");
    CmdArgs.push_back("-neon");
  } else if (FPU == "vfp3" || FPU == "vfpv3") {
    CmdArgs.push_back("-target-feature");
    CmdArgs.push_back("+vfp3");
    CmdArgs.push_back("-target-feature");
    CmdArgs.push_back("-neon");
  } else if (FPU == "neon") {
    CmdArgs.push_back("-target-feature");
    CmdArgs.push_back("+neon");
  } else
    D.Diag(diag::err_drv_clang_unsupported) << A->getAsString(Args);
}

// Handle -mfpmath=.
static void addFPMathArgs(const Driver &D, const Arg *A, const ArgList &Args,
                          ArgStringList &CmdArgs, StringRef CPU) {
  StringRef FPMath = A->getValue();
  
  // Set the target features based on the FPMath.
  if (FPMath == "neon") {
    CmdArgs.push_back("-target-feature");
    CmdArgs.push_back("+neonfp");
    
    if (CPU != "cortex-a8" && CPU != "cortex-a9" && CPU != "cortex-a9-mp" &&
        CPU != "cortex-a15")
      D.Diag(diag::err_drv_invalid_feature) << "-mfpmath=neon" << CPU;
    
  } else if (FPMath == "vfp" || FPMath == "vfp2" || FPMath == "vfp3" ||
             FPMath == "vfp4") {
    CmdArgs.push_back("-target-feature");
    CmdArgs.push_back("-neonfp");

    // FIXME: Add warnings when disabling a feature not present for a given CPU.    
  } else
    D.Diag(diag::err_drv_clang_unsupported) << A->getAsString(Args);
}

// Select the float ABI as determined by -msoft-float, -mhard-float, and
// -mfloat-abi=.
static StringRef getARMFloatABI(const Driver &D,
                                const ArgList &Args,
                                const llvm::Triple &Triple) {
  StringRef FloatABI;
  if (Arg *A = Args.getLastArg(options::OPT_msoft_float,
                               options::OPT_mhard_float,
                               options::OPT_mfloat_abi_EQ)) {
    if (A->getOption().matches(options::OPT_msoft_float))
      FloatABI = "soft";
    else if (A->getOption().matches(options::OPT_mhard_float))
      FloatABI = "hard";
    else {
      FloatABI = A->getValue();
      if (FloatABI != "soft" && FloatABI != "softfp" && FloatABI != "hard") {
        D.Diag(diag::err_drv_invalid_mfloat_abi)
          << A->getAsString(Args);
        FloatABI = "soft";
      }
    }
  }

  // If unspecified, choose the default based on the platform.
  if (FloatABI.empty()) {
    switch (Triple.getOS()) {
    case llvm::Triple::Darwin:
    case llvm::Triple::MacOSX:
    case llvm::Triple::IOS: {
      // Darwin defaults to "softfp" for v6 and v7.
      //
      // FIXME: Factor out an ARM class so we can cache the arch somewhere.
      std::string ArchName =
        getLLVMArchSuffixForARM(getARMTargetCPU(Args, Triple));
      if (StringRef(ArchName).startswith("v6") ||
          StringRef(ArchName).startswith("v7"))
        FloatABI = "softfp";
      else
        FloatABI = "soft";
      break;
    }

    default:
      switch(Triple.getEnvironment()) {
      case llvm::Triple::GNUEABIHF:
        FloatABI = "hard";
        break;
      case llvm::Triple::GNUEABI:
        FloatABI = "softfp";
        break;
      case llvm::Triple::EABI:
        // EABI is always AAPCS, and if it was not marked 'hard', it's softfp
        FloatABI = "softfp";
        break;
      case llvm::Triple::Android: {
        std::string ArchName =
          getLLVMArchSuffixForARM(getARMTargetCPU(Args, Triple));
        if (StringRef(ArchName).startswith("v7"))
          FloatABI = "softfp";
        else
          FloatABI = "soft";
        break;
      }
      default:
        // Assume "soft", but warn the user we are guessing.
        FloatABI = "soft";
        D.Diag(diag::warn_drv_assuming_mfloat_abi_is) << "soft";
        break;
      }
    }
  }

  return FloatABI;
}


void Clang::AddARMTargetArgs(const ArgList &Args,
                             ArgStringList &CmdArgs,
                             bool KernelOrKext) const {
  const Driver &D = getToolChain().getDriver();
  // Get the effective triple, which takes into account the deployment target.
  std::string TripleStr = getToolChain().ComputeEffectiveClangTriple(Args);
  llvm::Triple Triple(TripleStr);
  std::string CPUName = getARMTargetCPU(Args, Triple);

  // Select the ABI to use.
  //
  // FIXME: Support -meabi.
  const char *ABIName = 0;
  if (Arg *A = Args.getLastArg(options::OPT_mabi_EQ)) {
    ABIName = A->getValue();
  } else if (Triple.isOSDarwin()) {
    // The backend is hardwired to assume AAPCS for M-class processors, ensure
    // the frontend matches that.
    if (StringRef(CPUName).startswith("cortex-m")) {
      ABIName = "aapcs";
    } else {
      ABIName = "apcs-gnu";
    }
  } else {
    // Select the default based on the platform.
    switch(Triple.getEnvironment()) {
    case llvm::Triple::Android:
    case llvm::Triple::GNUEABI:
    case llvm::Triple::GNUEABIHF:
      ABIName = "aapcs-linux";
      break;
    case llvm::Triple::EABI:
      ABIName = "aapcs";
      break;
    default:
      ABIName = "apcs-gnu";
    }
  }
  CmdArgs.push_back("-target-abi");
  CmdArgs.push_back(ABIName);

  // Set the CPU based on -march= and -mcpu=.
  CmdArgs.push_back("-target-cpu");
  CmdArgs.push_back(Args.MakeArgString(CPUName));

  // Determine floating point ABI from the options & target defaults.
  StringRef FloatABI = getARMFloatABI(D, Args, Triple);
  if (FloatABI == "soft") {
    // Floating point operations and argument passing are soft.
    //
    // FIXME: This changes CPP defines, we need -target-soft-float.
    CmdArgs.push_back("-msoft-float");
    CmdArgs.push_back("-mfloat-abi");
    CmdArgs.push_back("soft");
  } else if (FloatABI == "softfp") {
    // Floating point operations are hard, but argument passing is soft.
    CmdArgs.push_back("-mfloat-abi");
    CmdArgs.push_back("soft");
  } else {
    // Floating point operations and argument passing are hard.
    assert(FloatABI == "hard" && "Invalid float abi!");
    CmdArgs.push_back("-mfloat-abi");
    CmdArgs.push_back("hard");
  }

  // Set appropriate target features for floating point mode.
  //
  // FIXME: Note, this is a hack, the LLVM backend doesn't actually use these
  // yet (it uses the -mfloat-abi and -msoft-float options above), and it is
  // stripped out by the ARM target.

  // Use software floating point operations?
  if (FloatABI == "soft") {
    CmdArgs.push_back("-target-feature");
    CmdArgs.push_back("+soft-float");
  }

  // Use software floating point argument passing?
  if (FloatABI != "hard") {
    CmdArgs.push_back("-target-feature");
    CmdArgs.push_back("+soft-float-abi");
  }

  // Honor -mfpu=.
  if (const Arg *A = Args.getLastArg(options::OPT_mfpu_EQ))
    addFPUArgs(D, A, Args, CmdArgs);

  // Honor -mfpmath=.
  if (const Arg *A = Args.getLastArg(options::OPT_mfpmath_EQ))
    addFPMathArgs(D, A, Args, CmdArgs, getARMTargetCPU(Args, Triple));

  // Setting -msoft-float effectively disables NEON because of the GCC
  // implementation, although the same isn't true of VFP or VFP3.
  if (FloatABI == "soft") {
    CmdArgs.push_back("-target-feature");
    CmdArgs.push_back("-neon");
  }

  // Kernel code has more strict alignment requirements.
  if (KernelOrKext) {
    if (Triple.getOS() != llvm::Triple::IOS || Triple.isOSVersionLT(6)) {
      CmdArgs.push_back("-backend-option");
      CmdArgs.push_back("-arm-long-calls");
    }

    CmdArgs.push_back("-backend-option");
    CmdArgs.push_back("-arm-strict-align");

    // The kext linker doesn't know how to deal with movw/movt.
    CmdArgs.push_back("-backend-option");
    CmdArgs.push_back("-arm-darwin-use-movt=0");
  }

  // Setting -mno-global-merge disables the codegen global merge pass. Setting 
  // -mglobal-merge has no effect as the pass is enabled by default.
  if (Arg *A = Args.getLastArg(options::OPT_mglobal_merge,
                               options::OPT_mno_global_merge)) {
    if (A->getOption().matches(options::OPT_mno_global_merge))
      CmdArgs.push_back("-mno-global-merge");
  }

  if (Args.hasArg(options::OPT_mno_implicit_float))
    CmdArgs.push_back("-no-implicit-float");
}

// Translate MIPS CPU name alias option to CPU name.
static StringRef getMipsCPUFromAlias(const Arg &A) {
  if (A.getOption().matches(options::OPT_mips32))
    return "mips32";
  if (A.getOption().matches(options::OPT_mips32r2))
    return "mips32r2";
  if (A.getOption().matches(options::OPT_mips64))
    return "mips64";
  if (A.getOption().matches(options::OPT_mips64r2))
    return "mips64r2";
  llvm_unreachable("Unexpected option");
  return "";
}

// Get CPU and ABI names. They are not independent
// so we have to calculate them together.
static void getMipsCPUAndABI(const ArgList &Args,
                             const ToolChain &TC,
                             StringRef &CPUName,
                             StringRef &ABIName) {
  const char *DefMips32CPU = "mips32";
  const char *DefMips64CPU = "mips64";

  if (Arg *A = Args.getLastArg(options::OPT_march_EQ,
                               options::OPT_mcpu_EQ,
                               options::OPT_mips_CPUs_Group)) {
    if (A->getOption().matches(options::OPT_mips_CPUs_Group))
      CPUName = getMipsCPUFromAlias(*A);
    else
      CPUName = A->getValue();
  }

  if (Arg *A = Args.getLastArg(options::OPT_mabi_EQ))
    ABIName = A->getValue();

  // Setup default CPU and ABI names.
  if (CPUName.empty() && ABIName.empty()) {
    switch (TC.getTriple().getArch()) {
    default:
      llvm_unreachable("Unexpected triple arch name");
    case llvm::Triple::mips:
    case llvm::Triple::mipsel:
      CPUName = DefMips32CPU;
      break;
    case llvm::Triple::mips64:
    case llvm::Triple::mips64el:
      CPUName = DefMips64CPU;
      break;
    }
  }

  if (!ABIName.empty()) {
    // Deduce CPU name from ABI name.
    CPUName = llvm::StringSwitch<const char *>(ABIName)
      .Cases("o32", "eabi", DefMips32CPU)
      .Cases("n32", "n64", DefMips64CPU)
      .Default("");
  }
  else if (!CPUName.empty()) {
    // Deduce ABI name from CPU name.
    ABIName = llvm::StringSwitch<const char *>(CPUName)
      .Cases("mips32", "mips32r2", "o32")
      .Cases("mips64", "mips64r2", "n64")
      .Default("");
  }

  // FIXME: Warn on inconsistent cpu and abi usage.
}

// Select the MIPS float ABI as determined by -msoft-float, -mhard-float,
// and -mfloat-abi=.
static StringRef getMipsFloatABI(const Driver &D, const ArgList &Args) {
  // Select the float ABI as determined by -msoft-float, -mhard-float,
  // and -mfloat-abi=.
  StringRef FloatABI;
  if (Arg *A = Args.getLastArg(options::OPT_msoft_float,
                               options::OPT_mhard_float,
                               options::OPT_mfloat_abi_EQ)) {
    if (A->getOption().matches(options::OPT_msoft_float))
      FloatABI = "soft";
    else if (A->getOption().matches(options::OPT_mhard_float))
      FloatABI = "hard";
    else {
      FloatABI = A->getValue();
      if (FloatABI != "soft" && FloatABI != "single" && FloatABI != "hard") {
        D.Diag(diag::err_drv_invalid_mfloat_abi) << A->getAsString(Args);
        FloatABI = "hard";
      }
    }
  }

  // If unspecified, choose the default based on the platform.
  if (FloatABI.empty()) {
    // Assume "hard", because it's a default value used by gcc.
    // When we start to recognize specific target MIPS processors,
    // we will be able to select the default more correctly.
    FloatABI = "hard";
  }

  return FloatABI;
}

static void AddTargetFeature(const ArgList &Args,
                             ArgStringList &CmdArgs,
                             OptSpecifier OnOpt,
                             OptSpecifier OffOpt,
                             StringRef FeatureName) {
  if (Arg *A = Args.getLastArg(OnOpt, OffOpt)) {
    CmdArgs.push_back("-target-feature");
    if (A->getOption().matches(OnOpt))
      CmdArgs.push_back(Args.MakeArgString("+" + FeatureName));
    else
      CmdArgs.push_back(Args.MakeArgString("-" + FeatureName));
  }
}

void Clang::AddMIPSTargetArgs(const ArgList &Args,
                             ArgStringList &CmdArgs) const {
  const Driver &D = getToolChain().getDriver();
  StringRef CPUName;
  StringRef ABIName;
  getMipsCPUAndABI(Args, getToolChain(), CPUName, ABIName);

  CmdArgs.push_back("-target-cpu");
  CmdArgs.push_back(CPUName.data());

  CmdArgs.push_back("-target-abi");
  CmdArgs.push_back(ABIName.data());

  StringRef FloatABI = getMipsFloatABI(D, Args);

  if (FloatABI == "soft") {
    // Floating point operations and argument passing are soft.
    CmdArgs.push_back("-msoft-float");
    CmdArgs.push_back("-mfloat-abi");
    CmdArgs.push_back("soft");

    // FIXME: Note, this is a hack. We need to pass the selected float
    // mode to the MipsTargetInfoBase to define appropriate macros there.
    // Now it is the only method.
    CmdArgs.push_back("-target-feature");
    CmdArgs.push_back("+soft-float");
  }
  else if (FloatABI == "single") {
    // Restrict the use of hardware floating-point
    // instructions to 32-bit operations.
    CmdArgs.push_back("-target-feature");
    CmdArgs.push_back("+single-float");
  }
  else {
    // Floating point operations and argument passing are hard.
    assert(FloatABI == "hard" && "Invalid float abi!");
    CmdArgs.push_back("-mfloat-abi");
    CmdArgs.push_back("hard");
  }

  AddTargetFeature(Args, CmdArgs,
                   options::OPT_mips16, options::OPT_mno_mips16,
                   "mips16");
  AddTargetFeature(Args, CmdArgs,
                   options::OPT_mdsp, options::OPT_mno_dsp,
                   "dsp");
  AddTargetFeature(Args, CmdArgs,
                   options::OPT_mdspr2, options::OPT_mno_dspr2,
                   "dspr2");

  if (Arg *A = Args.getLastArg(options::OPT_G)) {
    StringRef v = A->getValue();
    CmdArgs.push_back("-mllvm");
    CmdArgs.push_back(Args.MakeArgString("-mips-ssection-threshold=" + v));
    A->claim();
  }
}

/// getPPCTargetCPU - Get the (LLVM) name of the PowerPC cpu we are targeting.
static std::string getPPCTargetCPU(const ArgList &Args) {
  if (Arg *A = Args.getLastArg(options::OPT_mcpu_EQ)) {
    StringRef CPUName = A->getValue();

    if (CPUName == "native") {
      std::string CPU = llvm::sys::getHostCPUName();
      if (!CPU.empty() && CPU != "generic")
        return CPU;
      else
        return "";
    }

    return llvm::StringSwitch<const char *>(CPUName)
      .Case("common", "generic")
      .Case("440", "440")
      .Case("440fp", "440")
      .Case("450", "450")
      .Case("601", "601")
      .Case("602", "602")
      .Case("603", "603")
      .Case("603e", "603e")
      .Case("603ev", "603ev")
      .Case("604", "604")
      .Case("604e", "604e")
      .Case("620", "620")
      .Case("G3", "g3")
      .Case("7400", "7400")
      .Case("G4", "g4")
      .Case("7450", "7450")
      .Case("G4+", "g4+")
      .Case("750", "750")
      .Case("970", "970")
      .Case("G5", "g5")
      .Case("a2", "a2")
      .Case("e500mc", "e500mc")
      .Case("e5500", "e5500")
      .Case("power6", "pwr6")
      .Case("power7", "pwr7")
      .Case("powerpc", "ppc")
      .Case("powerpc64", "ppc64")
      .Default("");
  }

  return "";
}

void Clang::AddPPCTargetArgs(const ArgList &Args,
                             ArgStringList &CmdArgs) const {
  std::string TargetCPUName = getPPCTargetCPU(Args);

  // LLVM may default to generating code for the native CPU,
  // but, like gcc, we default to a more generic option for
  // each architecture. (except on Darwin)
  llvm::Triple Triple = getToolChain().getTriple();
  if (TargetCPUName.empty() && !Triple.isOSDarwin()) {
    if (Triple.getArch() == llvm::Triple::ppc64)
      TargetCPUName = "ppc64";
    else
      TargetCPUName = "ppc";
  }

  if (!TargetCPUName.empty()) {
    CmdArgs.push_back("-target-cpu");
    CmdArgs.push_back(Args.MakeArgString(TargetCPUName.c_str()));
  }
}

void Clang::AddSparcTargetArgs(const ArgList &Args,
                             ArgStringList &CmdArgs) const {
  const Driver &D = getToolChain().getDriver();

  if (const Arg *A = Args.getLastArg(options::OPT_march_EQ)) {
    CmdArgs.push_back("-target-cpu");
    CmdArgs.push_back(A->getValue());
  }

  // Select the float ABI as determined by -msoft-float, -mhard-float, and
  StringRef FloatABI;
  if (Arg *A = Args.getLastArg(options::OPT_msoft_float,
                               options::OPT_mhard_float)) {
    if (A->getOption().matches(options::OPT_msoft_float))
      FloatABI = "soft";
    else if (A->getOption().matches(options::OPT_mhard_float))
      FloatABI = "hard";
  }

  // If unspecified, choose the default based on the platform.
  if (FloatABI.empty()) {
    switch (getToolChain().getTriple().getOS()) {
    default:
      // Assume "soft", but warn the user we are guessing.
      FloatABI = "soft";
      D.Diag(diag::warn_drv_assuming_mfloat_abi_is) << "soft";
      break;
    }
  }

  if (FloatABI == "soft") {
    // Floating point operations and argument passing are soft.
    //
    // FIXME: This changes CPP defines, we need -target-soft-float.
    CmdArgs.push_back("-msoft-float");
    CmdArgs.push_back("-target-feature");
    CmdArgs.push_back("+soft-float");
  } else {
    assert(FloatABI == "hard" && "Invalid float abi!");
    CmdArgs.push_back("-mhard-float");
  }
}

void Clang::AddX86TargetArgs(const ArgList &Args,
                             ArgStringList &CmdArgs) const {
  const bool isAndroid =
    getToolChain().getTriple().getEnvironment() == llvm::Triple::Android;
  if (!Args.hasFlag(options::OPT_mred_zone,
                    options::OPT_mno_red_zone,
                    true) ||
      Args.hasArg(options::OPT_mkernel) ||
      Args.hasArg(options::OPT_fapple_kext))
    CmdArgs.push_back("-disable-red-zone");

  if (Args.hasFlag(options::OPT_msoft_float,
                   options::OPT_mno_soft_float,
                   false))
    CmdArgs.push_back("-no-implicit-float");

  const char *CPUName = 0;
  if (const Arg *A = Args.getLastArg(options::OPT_march_EQ)) {
    if (StringRef(A->getValue()) == "native") {
      // FIXME: Reject attempts to use -march=native unless the target matches
      // the host.
      //
      // FIXME: We should also incorporate the detected target features for use
      // with -native.
      std::string CPU = llvm::sys::getHostCPUName();
      if (!CPU.empty() && CPU != "generic")
        CPUName = Args.MakeArgString(CPU);
    } else
      CPUName = A->getValue();
  }

  // Select the default CPU if none was given (or detection failed).
  if (!CPUName) {
    // FIXME: Need target hooks.
    if (getToolChain().getTriple().isOSDarwin()) {
      if (getToolChain().getArch() == llvm::Triple::x86_64)
        CPUName = "core2";
      else if (getToolChain().getArch() == llvm::Triple::x86)
        CPUName = "yonah";
    } else if (getToolChain().getOS().startswith("haiku"))  {
      if (getToolChain().getArch() == llvm::Triple::x86_64)
        CPUName = "x86-64";
      else if (getToolChain().getArch() == llvm::Triple::x86)
        CPUName = "i586";
    } else if (getToolChain().getOS().startswith("openbsd"))  {
      if (getToolChain().getArch() == llvm::Triple::x86_64)
        CPUName = "x86-64";
      else if (getToolChain().getArch() == llvm::Triple::x86)
        CPUName = "i486";
    } else if (getToolChain().getOS().startswith("bitrig"))  {
      if (getToolChain().getArch() == llvm::Triple::x86_64)
        CPUName = "x86-64";
      else if (getToolChain().getArch() == llvm::Triple::x86)
        CPUName = "i686";
    } else if (getToolChain().getOS().startswith("freebsd"))  {
      if (getToolChain().getArch() == llvm::Triple::x86_64)
        CPUName = "x86-64";
      else if (getToolChain().getArch() == llvm::Triple::x86)
        CPUName = "i486";
    } else if (getToolChain().getOS().startswith("netbsd"))  {
      if (getToolChain().getArch() == llvm::Triple::x86_64)
        CPUName = "x86-64";
      else if (getToolChain().getArch() == llvm::Triple::x86)
        CPUName = "i486";
    } else {
      if (getToolChain().getArch() == llvm::Triple::x86_64)
        CPUName = "x86-64";
      else if (getToolChain().getArch() == llvm::Triple::x86)
        // All x86 devices running Android have core2 as their common
        // denominator. This makes a better choice than pentium4.
        CPUName = isAndroid ? "core2" : "pentium4";
    }
  }

  if (CPUName) {
    CmdArgs.push_back("-target-cpu");
    CmdArgs.push_back(CPUName);
  }

  // The required algorithm here is slightly strange: the options are applied
  // in order (so -mno-sse -msse2 disables SSE3), but any option that gets
  // directly overridden later is ignored (so "-mno-sse -msse2 -mno-sse2 -msse"
  // is equivalent to "-mno-sse2 -msse"). The -cc1 handling deals with the
  // former correctly, but not the latter; handle directly-overridden
  // attributes here.
  llvm::StringMap<unsigned> PrevFeature;
  std::vector<const char*> Features;
  for (arg_iterator it = Args.filtered_begin(options::OPT_m_x86_Features_Group),
         ie = Args.filtered_end(); it != ie; ++it) {
    StringRef Name = (*it)->getOption().getName();
    (*it)->claim();

    // Skip over "-m".
    assert(Name.startswith("m") && "Invalid feature name.");
    Name = Name.substr(1);

    bool IsNegative = Name.startswith("no-");
    if (IsNegative)
      Name = Name.substr(3);

    unsigned& Prev = PrevFeature[Name];
    if (Prev)
      Features[Prev - 1] = 0;
    Prev = Features.size() + 1;
    Features.push_back(Args.MakeArgString((IsNegative ? "-" : "+") + Name));
  }
  for (unsigned i = 0; i < Features.size(); i++) {
    if (Features[i]) {
      CmdArgs.push_back("-target-feature");
      CmdArgs.push_back(Features[i]);
    }
  }
}

static Arg* getLastHexagonArchArg (const ArgList &Args)
{
  Arg * A = NULL;

  for (ArgList::const_iterator it = Args.begin(), ie = Args.end();
       it != ie; ++it) {
    if ((*it)->getOption().matches(options::OPT_march_EQ) ||
        (*it)->getOption().matches(options::OPT_mcpu_EQ)) {
      A = *it;
      A->claim();
    }
    else if ((*it)->getOption().matches(options::OPT_m_Joined)){
      StringRef Value = (*it)->getValue(0);
      if (Value.startswith("v")) {
        A = *it;
        A->claim();
      }
    }
  }
  return A;
}

static StringRef getHexagonTargetCPU(const ArgList &Args)
{
  Arg *A;
  llvm::StringRef WhichHexagon;

  // Select the default CPU (v4) if none was given or detection failed.
  if ((A = getLastHexagonArchArg (Args))) {
    WhichHexagon = A->getValue();
    if (WhichHexagon == "")
      return "v4";
    else
      return WhichHexagon;
  }
  else
    return "v4";
}

void Clang::AddHexagonTargetArgs(const ArgList &Args,
                                 ArgStringList &CmdArgs) const {
  llvm::Triple Triple = getToolChain().getTriple();

  CmdArgs.push_back("-target-cpu");
  CmdArgs.push_back(Args.MakeArgString("hexagon" + getHexagonTargetCPU(Args)));
  CmdArgs.push_back("-fno-signed-char");
  CmdArgs.push_back("-nobuiltininc");

  if (Args.hasArg(options::OPT_mqdsp6_compat))
    CmdArgs.push_back("-mqdsp6-compat");

  if (Arg *A = Args.getLastArg(options::OPT_G,
                               options::OPT_msmall_data_threshold_EQ)) {
    std::string SmallDataThreshold="-small-data-threshold=";
    SmallDataThreshold += A->getValue();
    CmdArgs.push_back ("-mllvm");
    CmdArgs.push_back(Args.MakeArgString(SmallDataThreshold));
    A->claim();
  }

  if (!Args.hasArg(options::OPT_fno_short_enums))
    CmdArgs.push_back("-fshort-enums");
  if (Args.getLastArg(options::OPT_mieee_rnd_near)) {
    CmdArgs.push_back ("-mllvm");
    CmdArgs.push_back ("-enable-hexagon-ieee-rnd-near");
  }
  CmdArgs.push_back ("-mllvm");
  CmdArgs.push_back ("-machine-sink-split=0");
}

static bool
shouldUseExceptionTablesForObjCExceptions(const ObjCRuntime &runtime,
                                          const llvm::Triple &Triple) {
  // We use the zero-cost exception tables for Objective-C if the non-fragile
  // ABI is enabled or when compiling for x86_64 and ARM on Snow Leopard and
  // later.
  if (runtime.isNonFragile())
    return true;

  if (!Triple.isOSDarwin())
    return false;

  return (!Triple.isMacOSXVersionLT(10,5) &&
          (Triple.getArch() == llvm::Triple::x86_64 ||
           Triple.getArch() == llvm::Triple::arm));
}

/// addExceptionArgs - Adds exception related arguments to the driver command
/// arguments. There's a master flag, -fexceptions and also language specific
/// flags to enable/disable C++ and Objective-C exceptions.
/// This makes it possible to for example disable C++ exceptions but enable
/// Objective-C exceptions.
static void addExceptionArgs(const ArgList &Args, types::ID InputType,
                             const llvm::Triple &Triple,
                             bool KernelOrKext,
                             const ObjCRuntime &objcRuntime,
                             ArgStringList &CmdArgs) {
  if (KernelOrKext) {
    // -mkernel and -fapple-kext imply no exceptions, so claim exception related
    // arguments now to avoid warnings about unused arguments.
    Args.ClaimAllArgs(options::OPT_fexceptions);
    Args.ClaimAllArgs(options::OPT_fno_exceptions);
    Args.ClaimAllArgs(options::OPT_fobjc_exceptions);
    Args.ClaimAllArgs(options::OPT_fno_objc_exceptions);
    Args.ClaimAllArgs(options::OPT_fcxx_exceptions);
    Args.ClaimAllArgs(options::OPT_fno_cxx_exceptions);
    return;
  }

  // Exceptions are enabled by default.
  bool ExceptionsEnabled = true;

  // This keeps track of whether exceptions were explicitly turned on or off.
  bool DidHaveExplicitExceptionFlag = false;

  if (Arg *A = Args.getLastArg(options::OPT_fexceptions,
                               options::OPT_fno_exceptions)) {
    if (A->getOption().matches(options::OPT_fexceptions))
      ExceptionsEnabled = true;
    else
      ExceptionsEnabled = false;

    DidHaveExplicitExceptionFlag = true;
  }

  bool ShouldUseExceptionTables = false;

  // Exception tables and cleanups can be enabled with -fexceptions even if the
  // language itself doesn't support exceptions.
  if (ExceptionsEnabled && DidHaveExplicitExceptionFlag)
    ShouldUseExceptionTables = true;

  // Obj-C exceptions are enabled by default, regardless of -fexceptions. This
  // is not necessarily sensible, but follows GCC.
  if (types::isObjC(InputType) &&
      Args.hasFlag(options::OPT_fobjc_exceptions,
                   options::OPT_fno_objc_exceptions,
                   true)) {
    CmdArgs.push_back("-fobjc-exceptions");

    ShouldUseExceptionTables |=
      shouldUseExceptionTablesForObjCExceptions(objcRuntime, Triple);
  }

  if (types::isCXX(InputType)) {
    bool CXXExceptionsEnabled = ExceptionsEnabled;

    if (Arg *A = Args.getLastArg(options::OPT_fcxx_exceptions,
                                 options::OPT_fno_cxx_exceptions,
                                 options::OPT_fexceptions,
                                 options::OPT_fno_exceptions)) {
      if (A->getOption().matches(options::OPT_fcxx_exceptions))
        CXXExceptionsEnabled = true;
      else if (A->getOption().matches(options::OPT_fno_cxx_exceptions))
        CXXExceptionsEnabled = false;
    }

    if (CXXExceptionsEnabled) {
      CmdArgs.push_back("-fcxx-exceptions");

      ShouldUseExceptionTables = true;
    }
  }

  if (ShouldUseExceptionTables)
    CmdArgs.push_back("-fexceptions");
}

static bool ShouldDisableCFI(const ArgList &Args,
                             const ToolChain &TC) {
  bool Default = true;
  if (TC.getTriple().isOSDarwin()) {
    // The native darwin assembler doesn't support cfi directives, so
    // we disable them if we think the .s file will be passed to it.
    Default = Args.hasFlag(options::OPT_integrated_as,
			   options::OPT_no_integrated_as,
			   TC.IsIntegratedAssemblerDefault());
  }
  return !Args.hasFlag(options::OPT_fdwarf2_cfi_asm,
		       options::OPT_fno_dwarf2_cfi_asm,
		       Default);
}

static bool ShouldDisableDwarfDirectory(const ArgList &Args,
                                        const ToolChain &TC) {
  bool IsIADefault = TC.IsIntegratedAssemblerDefault();
  bool UseIntegratedAs = Args.hasFlag(options::OPT_integrated_as,
                                      options::OPT_no_integrated_as,
                                      IsIADefault);
  bool UseDwarfDirectory = Args.hasFlag(options::OPT_fdwarf_directory_asm,
                                        options::OPT_fno_dwarf_directory_asm,
                                        UseIntegratedAs);
  return !UseDwarfDirectory;
}

/// \brief Check whether the given input tree contains any compilation actions.
static bool ContainsCompileAction(const Action *A) {
  if (isa<CompileJobAction>(A))
    return true;

  for (Action::const_iterator it = A->begin(), ie = A->end(); it != ie; ++it)
    if (ContainsCompileAction(*it))
      return true;

  return false;
}

/// \brief Check if -relax-all should be passed to the internal assembler.
/// This is done by default when compiling non-assembler source with -O0.
static bool UseRelaxAll(Compilation &C, const ArgList &Args) {
  bool RelaxDefault = true;

  if (Arg *A = Args.getLastArg(options::OPT_O_Group))
    RelaxDefault = A->getOption().matches(options::OPT_O0);

  if (RelaxDefault) {
    RelaxDefault = false;
    for (ActionList::const_iterator it = C.getActions().begin(),
           ie = C.getActions().end(); it != ie; ++it) {
      if (ContainsCompileAction(*it)) {
        RelaxDefault = true;
        break;
      }
    }
  }

  return Args.hasFlag(options::OPT_mrelax_all, options::OPT_mno_relax_all,
    RelaxDefault);
}

SanitizerArgs::SanitizerArgs(const Driver &D, const ArgList &Args) {
  Kind = 0;

  const Arg *AsanArg, *TsanArg, *UbsanArg;
  for (ArgList::const_iterator I = Args.begin(), E = Args.end(); I != E; ++I) {
    unsigned Add = 0, Remove = 0;
    const char *DeprecatedReplacement = 0;
    if ((*I)->getOption().matches(options::OPT_faddress_sanitizer)) {
      Add = Address;
      DeprecatedReplacement = "-fsanitize=address";
    } else if ((*I)->getOption().matches(options::OPT_fno_address_sanitizer)) {
      Remove = Address;
      DeprecatedReplacement = "-fno-sanitize=address";
    } else if ((*I)->getOption().matches(options::OPT_fthread_sanitizer)) {
      Add = Thread;
      DeprecatedReplacement = "-fsanitize=thread";
    } else if ((*I)->getOption().matches(options::OPT_fno_thread_sanitizer)) {
      Remove = Thread;
      DeprecatedReplacement = "-fno-sanitize=thread";
    } else if ((*I)->getOption().matches(options::OPT_fcatch_undefined_behavior)) {
      Add = Undefined;
      DeprecatedReplacement = "-fsanitize=undefined";
    } else if ((*I)->getOption().matches(options::OPT_fsanitize_EQ)) {
      Add = parse(D, *I);
    } else if ((*I)->getOption().matches(options::OPT_fno_sanitize_EQ)) {
      Remove = parse(D, *I);
    } else {
      continue;
    }

    (*I)->claim();

    Kind |= Add;
    Kind &= ~Remove;

    if (Add & NeedsAsanRt) AsanArg = *I;
    if (Add & NeedsTsanRt) TsanArg = *I;
    if (Add & NeedsUbsanRt) UbsanArg = *I;

    // If this is a deprecated synonym, produce a warning directing users
    // towards the new spelling.
    if (DeprecatedReplacement)
      D.Diag(diag::warn_drv_deprecated_arg)
        << (*I)->getAsString(Args) << DeprecatedReplacement;
  }

  // Only one runtime library can be used at once.
  // FIXME: Allow Ubsan to be combined with the other two.
  bool NeedsAsan = needsAsanRt();
  bool NeedsTsan = needsTsanRt();
  bool NeedsUbsan = needsUbsanRt();
  if (NeedsAsan + NeedsTsan + NeedsUbsan > 1)
    D.Diag(diag::err_drv_argument_not_allowed_with)
      << describeSanitizeArg(Args, NeedsAsan ? AsanArg : TsanArg,
                             NeedsAsan ? NeedsAsanRt : NeedsTsanRt)
      << describeSanitizeArg(Args, NeedsUbsan ? UbsanArg : TsanArg,
                             NeedsUbsan ? NeedsUbsanRt : NeedsTsanRt);
}

/// If AddressSanitizer is enabled, add appropriate linker flags (Linux).
/// This needs to be called before we add the C run-time (malloc, etc).
static void addAsanRTLinux(const ToolChain &TC, const ArgList &Args,
                           ArgStringList &CmdArgs) {
  if(TC.getTriple().getEnvironment() == llvm::Triple::Android) {
    if (!Args.hasArg(options::OPT_shared)) {
      if (!Args.hasArg(options::OPT_pie))
        TC.getDriver().Diag(diag::err_drv_asan_android_requires_pie);
    }

    SmallString<128> LibAsan(TC.getDriver().ResourceDir);
    llvm::sys::path::append(LibAsan, "lib", "linux",
        (Twine("libclang_rt.asan-") +
            TC.getArchName() + "-android.so"));
    CmdArgs.push_back(Args.MakeArgString(LibAsan));
  } else {
    if (!Args.hasArg(options::OPT_shared)) {
      // LibAsan is "libclang_rt.asan-<ArchName>.a" in the Linux library
      // resource directory.
      SmallString<128> LibAsan(TC.getDriver().ResourceDir);
      llvm::sys::path::append(LibAsan, "lib", "linux",
                              (Twine("libclang_rt.asan-") +
                               TC.getArchName() + ".a"));
      CmdArgs.push_back(Args.MakeArgString(LibAsan));
      CmdArgs.push_back("-lpthread");
      CmdArgs.push_back("-ldl");
      CmdArgs.push_back("-export-dynamic");
    }
  }
}

/// If ThreadSanitizer is enabled, add appropriate linker flags (Linux).
/// This needs to be called before we add the C run-time (malloc, etc).
static void addTsanRTLinux(const ToolChain &TC, const ArgList &Args,
                           ArgStringList &CmdArgs) {
  if (!Args.hasArg(options::OPT_shared)) {
    // LibTsan is "libclang_rt.tsan-<ArchName>.a" in the Linux library
    // resource directory.
    SmallString<128> LibTsan(TC.getDriver().ResourceDir);
    llvm::sys::path::append(LibTsan, "lib", "linux",
                            (Twine("libclang_rt.tsan-") +
                             TC.getArchName() + ".a"));
    CmdArgs.push_back(Args.MakeArgString(LibTsan));
    CmdArgs.push_back("-lpthread");
    CmdArgs.push_back("-ldl");
    CmdArgs.push_back("-export-dynamic");
  }
}

/// If UndefinedBehaviorSanitizer is enabled, add appropriate linker flags
/// (Linux).
static void addUbsanRTLinux(const ToolChain &TC, const ArgList &Args,
                            ArgStringList &CmdArgs) {
  if (!Args.hasArg(options::OPT_shared)) {
    // LibUbsan is "libclang_rt.ubsan-<ArchName>.a" in the Linux library
    // resource directory.
    SmallString<128> LibUbsan(TC.getDriver().ResourceDir);
    llvm::sys::path::append(LibUbsan, "lib", "linux",
                            (Twine("libclang_rt.ubsan-") +
                             TC.getArchName() + ".a"));
    CmdArgs.push_back(Args.MakeArgString(LibUbsan));
    CmdArgs.push_back("-lpthread");
  }
}

static bool shouldUseFramePointer(const ArgList &Args,
                                  const llvm::Triple &Triple) {
  if (Arg *A = Args.getLastArg(options::OPT_fno_omit_frame_pointer,
                               options::OPT_fomit_frame_pointer))
    return A->getOption().matches(options::OPT_fno_omit_frame_pointer);

  // Don't use a frame pointer on linux x86 and x86_64 if optimizing.
  if ((Triple.getArch() == llvm::Triple::x86_64 ||
       Triple.getArch() == llvm::Triple::x86) &&
      Triple.getOS() == llvm::Triple::Linux) {
    if (Arg *A = Args.getLastArg(options::OPT_O_Group))
      if (!A->getOption().matches(options::OPT_O0))
        return false;
  }

  return true;
}

void Clang::ConstructJob(Compilation &C, const JobAction &JA,
                         const InputInfo &Output,
                         const InputInfoList &Inputs,
                         const ArgList &Args,
                         const char *LinkingOutput) const {
  bool KernelOrKext = Args.hasArg(options::OPT_mkernel,
                                  options::OPT_fapple_kext);
  const Driver &D = getToolChain().getDriver();
  ArgStringList CmdArgs;

  assert(Inputs.size() == 1 && "Unable to handle multiple inputs.");

  // Invoke ourselves in -cc1 mode.
  //
  // FIXME: Implement custom jobs for internal actions.
  CmdArgs.push_back("-cc1");

  // Add the "effective" target triple.
  CmdArgs.push_back("-triple");
  std::string TripleStr = getToolChain().ComputeEffectiveClangTriple(Args);
  CmdArgs.push_back(Args.MakeArgString(TripleStr));

  // Select the appropriate action.
  RewriteKind rewriteKind = RK_None;
  
  if (isa<AnalyzeJobAction>(JA)) {
    assert(JA.getType() == types::TY_Plist && "Invalid output type.");
    CmdArgs.push_back("-analyze");
  } else if (isa<MigrateJobAction>(JA)) {
    CmdArgs.push_back("-migrate");
  } else if (isa<PreprocessJobAction>(JA)) {
    if (Output.getType() == types::TY_Dependencies)
      CmdArgs.push_back("-Eonly");
    else
      CmdArgs.push_back("-E");
  } else if (isa<AssembleJobAction>(JA)) {
    CmdArgs.push_back("-emit-obj");

    if (UseRelaxAll(C, Args))
      CmdArgs.push_back("-mrelax-all");

    // When using an integrated assembler, translate -Wa, and -Xassembler
    // options.
    for (arg_iterator it = Args.filtered_begin(options::OPT_Wa_COMMA,
                                               options::OPT_Xassembler),
           ie = Args.filtered_end(); it != ie; ++it) {
      const Arg *A = *it;
      A->claim();

      for (unsigned i = 0, e = A->getNumValues(); i != e; ++i) {
        StringRef Value = A->getValue(i);

        if (Value == "-force_cpusubtype_ALL") {
          // Do nothing, this is the default and we don't support anything else.
        } else if (Value == "-L") {
          CmdArgs.push_back("-msave-temp-labels");
        } else if (Value == "--fatal-warnings") {
          CmdArgs.push_back("-mllvm");
          CmdArgs.push_back("-fatal-assembler-warnings");
        } else if (Value == "--noexecstack") {
          CmdArgs.push_back("-mnoexecstack");
        } else {
          D.Diag(diag::err_drv_unsupported_option_argument)
            << A->getOption().getName() << Value;
        }
      }
    }

    // Also ignore explicit -force_cpusubtype_ALL option.
    (void) Args.hasArg(options::OPT_force__cpusubtype__ALL);
  } else if (isa<PrecompileJobAction>(JA)) {
    // Use PCH if the user requested it.
    bool UsePCH = D.CCCUsePCH;

    if (JA.getType() == types::TY_Nothing)
      CmdArgs.push_back("-fsyntax-only");
    else if (UsePCH)
      CmdArgs.push_back("-emit-pch");
    else
      CmdArgs.push_back("-emit-pth");
  } else {
    assert(isa<CompileJobAction>(JA) && "Invalid action for clang tool.");

    if (JA.getType() == types::TY_Nothing) {
      CmdArgs.push_back("-fsyntax-only");
    } else if (JA.getType() == types::TY_LLVM_IR ||
               JA.getType() == types::TY_LTO_IR) {
      CmdArgs.push_back("-emit-llvm");
    } else if (JA.getType() == types::TY_LLVM_BC ||
               JA.getType() == types::TY_LTO_BC) {
      CmdArgs.push_back("-emit-llvm-bc");
    } else if (JA.getType() == types::TY_PP_Asm) {
      CmdArgs.push_back("-S");
    } else if (JA.getType() == types::TY_AST) {
      CmdArgs.push_back("-emit-pch");
    } else if (JA.getType() == types::TY_RewrittenObjC) {
      CmdArgs.push_back("-rewrite-objc");
      rewriteKind = RK_NonFragile;
    } else if (JA.getType() == types::TY_RewrittenLegacyObjC) {
      CmdArgs.push_back("-rewrite-objc");
      rewriteKind = RK_Fragile;
    } else {
      assert(JA.getType() == types::TY_PP_Asm &&
             "Unexpected output type!");
    }
  }

  // The make clang go fast button.
  CmdArgs.push_back("-disable-free");

  // Disable the verification pass in -asserts builds.
#ifdef NDEBUG
  CmdArgs.push_back("-disable-llvm-verifier");
#endif

  // Set the main file name, so that debug info works even with
  // -save-temps.
  CmdArgs.push_back("-main-file-name");
  CmdArgs.push_back(darwin::CC1::getBaseInputName(Args, Inputs));

  // Some flags which affect the language (via preprocessor
  // defines). See darwin::CC1::AddCPPArgs.
  if (Args.hasArg(options::OPT_static))
    CmdArgs.push_back("-static-define");

  if (isa<AnalyzeJobAction>(JA)) {
    // Enable region store model by default.
    CmdArgs.push_back("-analyzer-store=region");

    // Treat blocks as analysis entry points.
    CmdArgs.push_back("-analyzer-opt-analyze-nested-blocks");

    CmdArgs.push_back("-analyzer-eagerly-assume");

    // Add default argument set.
    if (!Args.hasArg(options::OPT__analyzer_no_default_checks)) {
      CmdArgs.push_back("-analyzer-checker=core");

      if (getToolChain().getTriple().getOS() != llvm::Triple::Win32)
        CmdArgs.push_back("-analyzer-checker=unix");

      if (getToolChain().getTriple().getVendor() == llvm::Triple::Apple)
        CmdArgs.push_back("-analyzer-checker=osx");
      
      CmdArgs.push_back("-analyzer-checker=deadcode");
      
      // Enable the following experimental checkers for testing. 
      CmdArgs.push_back("-analyzer-checker=security.insecureAPI.UncheckedReturn");
      CmdArgs.push_back("-analyzer-checker=security.insecureAPI.getpw");
      CmdArgs.push_back("-analyzer-checker=security.insecureAPI.gets");
      CmdArgs.push_back("-analyzer-checker=security.insecureAPI.mktemp");      
      CmdArgs.push_back("-analyzer-checker=security.insecureAPI.mkstemp");
      CmdArgs.push_back("-analyzer-checker=security.insecureAPI.vfork");
    }

    // Set the output format. The default is plist, for (lame) historical
    // reasons.
    CmdArgs.push_back("-analyzer-output");
    if (Arg *A = Args.getLastArg(options::OPT__analyzer_output))
      CmdArgs.push_back(A->getValue());
    else
      CmdArgs.push_back("plist");

    // Disable the presentation of standard compiler warnings when
    // using --analyze.  We only want to show static analyzer diagnostics
    // or frontend errors.
    CmdArgs.push_back("-w");

    // Add -Xanalyzer arguments when running as analyzer.
    Args.AddAllArgValues(CmdArgs, options::OPT_Xanalyzer);
  }

  CheckCodeGenerationOptions(D, Args);

  // For the PIC and PIE flag options, this logic is different from the legacy
  // logic in very old versions of GCC, as that logic was just a bug no one had
  // ever fixed. This logic is both more rational and consistent with GCC's new
  // logic now that the bugs are fixed. The last argument relating to either
  // PIC or PIE wins, and no other argument is used. If the last argument is
  // any flavor of the '-fno-...' arguments, both PIC and PIE are disabled. Any
  // PIE option implicitly enables PIC at the same level.
  bool PIE = false;
  bool PIC = getToolChain().isPICDefault();
  bool IsPICLevelTwo = PIC;
  if (Arg *A = Args.getLastArg(options::OPT_fPIC, options::OPT_fno_PIC,
                               options::OPT_fpic, options::OPT_fno_pic,
                               options::OPT_fPIE, options::OPT_fno_PIE,
                               options::OPT_fpie, options::OPT_fno_pie)) {
    Option O = A->getOption();
    if (O.matches(options::OPT_fPIC) || O.matches(options::OPT_fpic) ||
        O.matches(options::OPT_fPIE) || O.matches(options::OPT_fpie)) {
      PIE = O.matches(options::OPT_fPIE) || O.matches(options::OPT_fpie);
      PIC = PIE || O.matches(options::OPT_fPIC) || O.matches(options::OPT_fpic);
      IsPICLevelTwo = O.matches(options::OPT_fPIE) ||
                      O.matches(options::OPT_fPIC);
    } else {
      PIE = PIC = false;
    }
  }
  // Check whether the tool chain trumps the PIC-ness decision. If the PIC-ness
  // is forced, then neither PIC nor PIE flags will have no effect.
  if (getToolChain().isPICDefaultForced()) {
    PIE = false;
    PIC = getToolChain().isPICDefault();
    IsPICLevelTwo = PIC;
  }

  // Inroduce a Darwin-specific hack. If the default is PIC but the flags
  // specified while enabling PIC enabled level 1 PIC, just force it back to
  // level 2 PIC instead. This matches the behavior of Darwin GCC (based on my
  // informal testing).
  if (PIC && getToolChain().getTriple().isOSDarwin())
    IsPICLevelTwo |= getToolChain().isPICDefault();

  // Note that these flags are trump-cards. Regardless of the order w.r.t. the
  // PIC or PIE options above, if these show up, PIC is disabled.
  llvm::Triple Triple(TripleStr);
  if ((Args.hasArg(options::OPT_mkernel) ||
       Args.hasArg(options::OPT_fapple_kext)) &&
      (Triple.getOS() != llvm::Triple::IOS ||
       Triple.isOSVersionLT(6)))
    PIC = PIE = false;
  if (Args.hasArg(options::OPT_static))
    PIC = PIE = false;

  if (Arg *A = Args.getLastArg(options::OPT_mdynamic_no_pic)) {
    // This is a very special mode. It trumps the other modes, almost no one
    // uses it, and it isn't even valid on any OS but Darwin.
    if (!getToolChain().getTriple().isOSDarwin())
      D.Diag(diag::err_drv_unsupported_opt_for_target)
        << A->getSpelling() << getToolChain().getTriple().str();

    // FIXME: Warn when this flag trumps some other PIC or PIE flag.

    CmdArgs.push_back("-mrelocation-model");
    CmdArgs.push_back("dynamic-no-pic");

    // Only a forced PIC mode can cause the actual compile to have PIC defines
    // etc., no flags are sufficient. This behavior was selected to closely
    // match that of llvm-gcc and Apple GCC before that.
    if (getToolChain().isPICDefault() && getToolChain().isPICDefaultForced()) {
      CmdArgs.push_back("-pic-level");
      CmdArgs.push_back("2");
    }
  } else {
    // Currently, LLVM only knows about PIC vs. static; the PIE differences are
    // handled in Clang's IRGen by the -pie-level flag.
    CmdArgs.push_back("-mrelocation-model");
    CmdArgs.push_back(PIC ? "pic" : "static");

    if (PIC) {
      CmdArgs.push_back("-pic-level");
      CmdArgs.push_back(IsPICLevelTwo ? "2" : "1");
      if (PIE) {
        CmdArgs.push_back("-pie-level");
        CmdArgs.push_back(IsPICLevelTwo ? "2" : "1");
      }
    }
  }

  if (!Args.hasFlag(options::OPT_fmerge_all_constants,
                    options::OPT_fno_merge_all_constants))
    CmdArgs.push_back("-fno-merge-all-constants");

  // LLVM Code Generator Options.

  if (Arg *A = Args.getLastArg(options::OPT_mregparm_EQ)) {
    CmdArgs.push_back("-mregparm");
    CmdArgs.push_back(A->getValue());
  }

  if (Args.hasFlag(options::OPT_mrtd, options::OPT_mno_rtd, false))
    CmdArgs.push_back("-mrtd");

  if (shouldUseFramePointer(Args, getToolChain().getTriple()))
    CmdArgs.push_back("-mdisable-fp-elim");
  if (!Args.hasFlag(options::OPT_fzero_initialized_in_bss,
                    options::OPT_fno_zero_initialized_in_bss))
    CmdArgs.push_back("-mno-zero-initialized-in-bss");
  if (!Args.hasFlag(options::OPT_fstrict_aliasing,
                    options::OPT_fno_strict_aliasing,
                    getToolChain().IsStrictAliasingDefault()))
    CmdArgs.push_back("-relaxed-aliasing");
  if (Args.hasFlag(options::OPT_fstrict_enums, options::OPT_fno_strict_enums,
                   false))
    CmdArgs.push_back("-fstrict-enums");
  if (!Args.hasFlag(options::OPT_foptimize_sibling_calls,
                    options::OPT_fno_optimize_sibling_calls))
    CmdArgs.push_back("-mdisable-tail-calls");

  // Handle various floating point optimization flags, mapping them to the
  // appropriate LLVM code generation flags. The pattern for all of these is to
  // default off the codegen optimizations, and if any flag enables them and no
  // flag disables them after the flag enabling them, enable the codegen
  // optimization. This is complicated by several "umbrella" flags.
  if (Arg *A = Args.getLastArg(options::OPT_ffast_math,
                               options::OPT_fno_fast_math,
                               options::OPT_ffinite_math_only,
                               options::OPT_fno_finite_math_only,
                               options::OPT_fhonor_infinities,
                               options::OPT_fno_honor_infinities))
    if (A->getOption().getID() != options::OPT_fno_fast_math &&
        A->getOption().getID() != options::OPT_fno_finite_math_only &&
        A->getOption().getID() != options::OPT_fhonor_infinities)
      CmdArgs.push_back("-menable-no-infs");
  if (Arg *A = Args.getLastArg(options::OPT_ffast_math,
                               options::OPT_fno_fast_math,
                               options::OPT_ffinite_math_only,
                               options::OPT_fno_finite_math_only,
                               options::OPT_fhonor_nans,
                               options::OPT_fno_honor_nans))
    if (A->getOption().getID() != options::OPT_fno_fast_math &&
        A->getOption().getID() != options::OPT_fno_finite_math_only &&
        A->getOption().getID() != options::OPT_fhonor_nans)
      CmdArgs.push_back("-menable-no-nans");

  // -fmath-errno is the default on some platforms, e.g. BSD-derived OSes.
  bool MathErrno = getToolChain().IsMathErrnoDefault();
  if (Arg *A = Args.getLastArg(options::OPT_ffast_math,
                               options::OPT_fno_fast_math,
                               options::OPT_fmath_errno,
                               options::OPT_fno_math_errno))
    MathErrno = A->getOption().getID() == options::OPT_fmath_errno;
  if (MathErrno)
    CmdArgs.push_back("-fmath-errno");

  // There are several flags which require disabling very specific
  // optimizations. Any of these being disabled forces us to turn off the
  // entire set of LLVM optimizations, so collect them through all the flag
  // madness.
  bool AssociativeMath = false;
  if (Arg *A = Args.getLastArg(options::OPT_ffast_math,
                               options::OPT_fno_fast_math,
                               options::OPT_funsafe_math_optimizations,
                               options::OPT_fno_unsafe_math_optimizations,
                               options::OPT_fassociative_math,
                               options::OPT_fno_associative_math))
    if (A->getOption().getID() != options::OPT_fno_fast_math &&
        A->getOption().getID() != options::OPT_fno_unsafe_math_optimizations &&
        A->getOption().getID() != options::OPT_fno_associative_math)
      AssociativeMath = true;
  bool ReciprocalMath = false;
  if (Arg *A = Args.getLastArg(options::OPT_ffast_math,
                               options::OPT_fno_fast_math,
                               options::OPT_funsafe_math_optimizations,
                               options::OPT_fno_unsafe_math_optimizations,
                               options::OPT_freciprocal_math,
                               options::OPT_fno_reciprocal_math))
    if (A->getOption().getID() != options::OPT_fno_fast_math &&
        A->getOption().getID() != options::OPT_fno_unsafe_math_optimizations &&
        A->getOption().getID() != options::OPT_fno_reciprocal_math)
      ReciprocalMath = true;
  bool SignedZeros = true;
  if (Arg *A = Args.getLastArg(options::OPT_ffast_math,
                               options::OPT_fno_fast_math,
                               options::OPT_funsafe_math_optimizations,
                               options::OPT_fno_unsafe_math_optimizations,
                               options::OPT_fsigned_zeros,
                               options::OPT_fno_signed_zeros))
    if (A->getOption().getID() != options::OPT_fno_fast_math &&
        A->getOption().getID() != options::OPT_fno_unsafe_math_optimizations &&
        A->getOption().getID() != options::OPT_fsigned_zeros)
      SignedZeros = false;
  bool TrappingMath = true;
  if (Arg *A = Args.getLastArg(options::OPT_ffast_math,
                               options::OPT_fno_fast_math,
                               options::OPT_funsafe_math_optimizations,
                               options::OPT_fno_unsafe_math_optimizations,
                               options::OPT_ftrapping_math,
                               options::OPT_fno_trapping_math))
    if (A->getOption().getID() != options::OPT_fno_fast_math &&
        A->getOption().getID() != options::OPT_fno_unsafe_math_optimizations &&
        A->getOption().getID() != options::OPT_ftrapping_math)
      TrappingMath = false;
  if (!MathErrno && AssociativeMath && ReciprocalMath && !SignedZeros &&
      !TrappingMath)
    CmdArgs.push_back("-menable-unsafe-fp-math");


  // Validate and pass through -fp-contract option. 
  if (Arg *A = Args.getLastArg(options::OPT_ffast_math,
                               options::OPT_fno_fast_math,
                               options::OPT_ffp_contract)) {
    if (A->getOption().getID() == options::OPT_ffp_contract) {
      StringRef Val = A->getValue();
      if (Val == "fast" || Val == "on" || Val == "off") {
        CmdArgs.push_back(Args.MakeArgString("-ffp-contract=" + Val));
      } else {
        D.Diag(diag::err_drv_unsupported_option_argument)
          << A->getOption().getName() << Val;
      }
    } else if (A->getOption().getID() == options::OPT_ffast_math) {
      // If fast-math is set then set the fp-contract mode to fast.
      CmdArgs.push_back(Args.MakeArgString("-ffp-contract=fast"));
    }
  }

  // We separately look for the '-ffast-math' and '-ffinite-math-only' flags,
  // and if we find them, tell the frontend to provide the appropriate
  // preprocessor macros. This is distinct from enabling any optimizations as
  // these options induce language changes which must survive serialization
  // and deserialization, etc.
  if (Arg *A = Args.getLastArg(options::OPT_ffast_math, options::OPT_fno_fast_math))
    if (A->getOption().matches(options::OPT_ffast_math))
      CmdArgs.push_back("-ffast-math");
  if (Arg *A = Args.getLastArg(options::OPT_ffinite_math_only, options::OPT_fno_fast_math))
    if (A->getOption().matches(options::OPT_ffinite_math_only))
      CmdArgs.push_back("-ffinite-math-only");

  // Decide whether to use verbose asm. Verbose assembly is the default on
  // toolchains which have the integrated assembler on by default.
  bool IsVerboseAsmDefault = getToolChain().IsIntegratedAssemblerDefault();
  if (Args.hasFlag(options::OPT_fverbose_asm, options::OPT_fno_verbose_asm,
                   IsVerboseAsmDefault) ||
      Args.hasArg(options::OPT_dA))
    CmdArgs.push_back("-masm-verbose");

  if (Args.hasArg(options::OPT_fdebug_pass_structure)) {
    CmdArgs.push_back("-mdebug-pass");
    CmdArgs.push_back("Structure");
  }
  if (Args.hasArg(options::OPT_fdebug_pass_arguments)) {
    CmdArgs.push_back("-mdebug-pass");
    CmdArgs.push_back("Arguments");
  }

  // Enable -mconstructor-aliases except on darwin, where we have to
  // work around a linker bug;  see <rdar://problem/7651567>.
  if (!getToolChain().getTriple().isOSDarwin())
    CmdArgs.push_back("-mconstructor-aliases");

  // Darwin's kernel doesn't support guard variables; just die if we
  // try to use them.
  if (KernelOrKext && getToolChain().getTriple().isOSDarwin())
    CmdArgs.push_back("-fforbid-guard-variables");

  if (Args.hasArg(options::OPT_mms_bitfields)) {
    CmdArgs.push_back("-mms-bitfields");
  }

  // This is a coarse approximation of what llvm-gcc actually does, both
  // -fasynchronous-unwind-tables and -fnon-call-exceptions interact in more
  // complicated ways.
  bool AsynchronousUnwindTables =
    Args.hasFlag(options::OPT_fasynchronous_unwind_tables,
                 options::OPT_fno_asynchronous_unwind_tables,
                 getToolChain().IsUnwindTablesDefault() &&
                 !KernelOrKext);
  if (Args.hasFlag(options::OPT_funwind_tables, options::OPT_fno_unwind_tables,
                   AsynchronousUnwindTables))
    CmdArgs.push_back("-munwind-tables");

  getToolChain().addClangTargetOptions(CmdArgs);

  if (Arg *A = Args.getLastArg(options::OPT_flimited_precision_EQ)) {
    CmdArgs.push_back("-mlimit-float-precision");
    CmdArgs.push_back(A->getValue());
  }

  // FIXME: Handle -mtune=.
  (void) Args.hasArg(options::OPT_mtune_EQ);

  if (Arg *A = Args.getLastArg(options::OPT_mcmodel_EQ)) {
    CmdArgs.push_back("-mcode-model");
    CmdArgs.push_back(A->getValue());
  }

  // Add target specific cpu and features flags.
  switch(getToolChain().getTriple().getArch()) {
  default:
    break;

  case llvm::Triple::arm:
  case llvm::Triple::thumb:
    AddARMTargetArgs(Args, CmdArgs, KernelOrKext);
    break;

  case llvm::Triple::mips:
  case llvm::Triple::mipsel:
  case llvm::Triple::mips64:
  case llvm::Triple::mips64el:
    AddMIPSTargetArgs(Args, CmdArgs);
    break;

  case llvm::Triple::ppc:
  case llvm::Triple::ppc64:
    AddPPCTargetArgs(Args, CmdArgs);
    break;

  case llvm::Triple::sparc:
    AddSparcTargetArgs(Args, CmdArgs);
    break;

  case llvm::Triple::x86:
  case llvm::Triple::x86_64:
    AddX86TargetArgs(Args, CmdArgs);
    break;

  case llvm::Triple::hexagon:
    AddHexagonTargetArgs(Args, CmdArgs);
    break;
  }



  // Pass the linker version in use.
  if (Arg *A = Args.getLastArg(options::OPT_mlinker_version_EQ)) {
    CmdArgs.push_back("-target-linker-version");
    CmdArgs.push_back(A->getValue());
  }

  // -mno-omit-leaf-frame-pointer is the default on Darwin.
  if (Args.hasFlag(options::OPT_momit_leaf_frame_pointer,
                   options::OPT_mno_omit_leaf_frame_pointer,
                   !getToolChain().getTriple().isOSDarwin()))
    CmdArgs.push_back("-momit-leaf-frame-pointer");

  // Explicitly error on some things we know we don't support and can't just
  // ignore.
  types::ID InputType = Inputs[0].getType();
  if (!Args.hasArg(options::OPT_fallow_unsupported)) {
    Arg *Unsupported;
    if (types::isCXX(InputType) &&
        getToolChain().getTriple().isOSDarwin() &&
        getToolChain().getTriple().getArch() == llvm::Triple::x86) {
      if ((Unsupported = Args.getLastArg(options::OPT_fapple_kext)) ||
          (Unsupported = Args.getLastArg(options::OPT_mkernel)))
        D.Diag(diag::err_drv_clang_unsupported_opt_cxx_darwin_i386)
          << Unsupported->getOption().getName();
    }
  }

  Args.AddAllArgs(CmdArgs, options::OPT_v);
  Args.AddLastArg(CmdArgs, options::OPT_H);
  if (D.CCPrintHeaders && !D.CCGenDiagnostics) {
    CmdArgs.push_back("-header-include-file");
    CmdArgs.push_back(D.CCPrintHeadersFilename ?
                      D.CCPrintHeadersFilename : "-");
  }
  Args.AddLastArg(CmdArgs, options::OPT_P);
  Args.AddLastArg(CmdArgs, options::OPT_print_ivar_layout);

  if (D.CCLogDiagnostics && !D.CCGenDiagnostics) {
    CmdArgs.push_back("-diagnostic-log-file");
    CmdArgs.push_back(D.CCLogDiagnosticsFilename ?
                      D.CCLogDiagnosticsFilename : "-");
  }

  // Use the last option from "-g" group. "-gline-tables-only" is
  // preserved, all other debug options are substituted with "-g".
  Args.ClaimAllArgs(options::OPT_g_Group);
  if (Arg *A = Args.getLastArg(options::OPT_g_Group)) {
    if (A->getOption().matches(options::OPT_gline_tables_only)) {
      CmdArgs.push_back("-gline-tables-only");
    } else if (!A->getOption().matches(options::OPT_g0) &&
               !A->getOption().matches(options::OPT_ggdb0)) {
      CmdArgs.push_back("-g");
    }
  }

  // We ignore flags -gstrict-dwarf and -grecord-gcc-switches for now.
  Args.ClaimAllArgs(options::OPT_g_flags_Group);
  if (Args.hasArg(options::OPT_gcolumn_info))
    CmdArgs.push_back("-dwarf-column-info");

  Args.AddAllArgs(CmdArgs, options::OPT_ffunction_sections);
  Args.AddAllArgs(CmdArgs, options::OPT_fdata_sections);

  Args.AddAllArgs(CmdArgs, options::OPT_finstrument_functions);

  if (Args.hasArg(options::OPT_ftest_coverage) ||
      Args.hasArg(options::OPT_coverage))
    CmdArgs.push_back("-femit-coverage-notes");
  if (Args.hasArg(options::OPT_fprofile_arcs) ||
      Args.hasArg(options::OPT_coverage))
    CmdArgs.push_back("-femit-coverage-data");

  if (C.getArgs().hasArg(options::OPT_c) ||
      C.getArgs().hasArg(options::OPT_S)) {
    if (Output.isFilename()) {
      CmdArgs.push_back("-coverage-file");
      SmallString<128> absFilename(Output.getFilename());
      llvm::sys::fs::make_absolute(absFilename);
      CmdArgs.push_back(Args.MakeArgString(absFilename));
    }
  }

  // Pass options for controlling the default header search paths.
  if (Args.hasArg(options::OPT_nostdinc)) {
    CmdArgs.push_back("-nostdsysteminc");
    CmdArgs.push_back("-nobuiltininc");
  } else {
    if (Args.hasArg(options::OPT_nostdlibinc))
        CmdArgs.push_back("-nostdsysteminc");
    Args.AddLastArg(CmdArgs, options::OPT_nostdincxx);
    Args.AddLastArg(CmdArgs, options::OPT_nobuiltininc);
  }

  // Pass the path to compiler resource files.
  CmdArgs.push_back("-resource-dir");
  CmdArgs.push_back(D.ResourceDir.c_str());

  Args.AddLastArg(CmdArgs, options::OPT_working_directory);

  bool ARCMTEnabled = false;
  if (!Args.hasArg(options::OPT_fno_objc_arc)) {
    if (const Arg *A = Args.getLastArg(options::OPT_ccc_arcmt_check,
                                       options::OPT_ccc_arcmt_modify,
                                       options::OPT_ccc_arcmt_migrate)) {
      ARCMTEnabled = true;
      switch (A->getOption().getID()) {
      default:
        llvm_unreachable("missed a case");
      case options::OPT_ccc_arcmt_check:
        CmdArgs.push_back("-arcmt-check");
        break;
      case options::OPT_ccc_arcmt_modify:
        CmdArgs.push_back("-arcmt-modify");
        break;
      case options::OPT_ccc_arcmt_migrate:
        CmdArgs.push_back("-arcmt-migrate");
        CmdArgs.push_back("-mt-migrate-directory");
        CmdArgs.push_back(A->getValue());

        Args.AddLastArg(CmdArgs, options::OPT_arcmt_migrate_report_output);
        Args.AddLastArg(CmdArgs, options::OPT_arcmt_migrate_emit_arc_errors);
        break;
      }
    }
  }

  if (const Arg *A = Args.getLastArg(options::OPT_ccc_objcmt_migrate)) {
    if (ARCMTEnabled) {
      D.Diag(diag::err_drv_argument_not_allowed_with)
        << A->getAsString(Args) << "-ccc-arcmt-migrate";
    }
    CmdArgs.push_back("-mt-migrate-directory");
    CmdArgs.push_back(A->getValue());

    if (!Args.hasArg(options::OPT_objcmt_migrate_literals,
                     options::OPT_objcmt_migrate_subscripting)) {
      // None specified, means enable them all.
      CmdArgs.push_back("-objcmt-migrate-literals");
      CmdArgs.push_back("-objcmt-migrate-subscripting");
    } else {
      Args.AddLastArg(CmdArgs, options::OPT_objcmt_migrate_literals);
      Args.AddLastArg(CmdArgs, options::OPT_objcmt_migrate_subscripting);
    }
  }

  // Add preprocessing options like -I, -D, etc. if we are using the
  // preprocessor.
  //
  // FIXME: Support -fpreprocessed
  if (types::getPreprocessedType(InputType) != types::TY_INVALID)
    AddPreprocessingOptions(C, D, Args, CmdArgs, Output, Inputs);

  // Don't warn about "clang -c -DPIC -fPIC test.i" because libtool.m4 assumes
  // that "The compiler can only warn and ignore the option if not recognized".
  // When building with ccache, it will pass -D options to clang even on
  // preprocessed inputs and configure concludes that -fPIC is not supported.
  Args.ClaimAllArgs(options::OPT_D);

  // Manually translate -O to -O2 and -O4 to -O3; let clang reject
  // others.
  if (Arg *A = Args.getLastArg(options::OPT_O_Group)) {
    if (A->getOption().matches(options::OPT_O4))
      CmdArgs.push_back("-O3");
    else if (A->getOption().matches(options::OPT_O) &&
             A->getValue()[0] == '\0')
      CmdArgs.push_back("-O2");
    else
      A->render(Args, CmdArgs);
  }

  Args.AddAllArgs(CmdArgs, options::OPT_W_Group);
  if (Args.hasFlag(options::OPT_pedantic, options::OPT_no_pedantic, false))
    CmdArgs.push_back("-pedantic");
  Args.AddLastArg(CmdArgs, options::OPT_pedantic_errors);
  Args.AddLastArg(CmdArgs, options::OPT_w);

  // Handle -{std, ansi, trigraphs} -- take the last of -{std, ansi}
  // (-ansi is equivalent to -std=c89).
  //
  // If a std is supplied, only add -trigraphs if it follows the
  // option.
  if (Arg *Std = Args.getLastArg(options::OPT_std_EQ, options::OPT_ansi)) {
    if (Std->getOption().matches(options::OPT_ansi))
      if (types::isCXX(InputType))
        CmdArgs.push_back("-std=c++98");
      else
        CmdArgs.push_back("-std=c89");
    else
      Std->render(Args, CmdArgs);

    if (Arg *A = Args.getLastArg(options::OPT_std_EQ, options::OPT_ansi,
                                 options::OPT_trigraphs))
      if (A != Std)
        A->render(Args, CmdArgs);
  } else {
    // Honor -std-default.
    //
    // FIXME: Clang doesn't correctly handle -std= when the input language
    // doesn't match. For the time being just ignore this for C++ inputs;
    // eventually we want to do all the standard defaulting here instead of
    // splitting it between the driver and clang -cc1.
    if (!types::isCXX(InputType))
      Args.AddAllArgsTranslated(CmdArgs, options::OPT_std_default_EQ,
                                "-std=", /*Joined=*/true);
    else if (getToolChain().getTriple().getOS() == llvm::Triple::Win32)
      CmdArgs.push_back("-std=c++11");

    Args.AddLastArg(CmdArgs, options::OPT_trigraphs);
  }

  // Map the bizarre '-Wwrite-strings' flag to a more sensible
  // '-fconst-strings'; this better indicates its actual behavior.
  if (Args.hasFlag(options::OPT_Wwrite_strings, options::OPT_Wno_write_strings,
                   false)) {
    // For perfect compatibility with GCC, we do this even in the presence of
    // '-w'. This flag names something other than a warning for GCC.
    CmdArgs.push_back("-fconst-strings");
  }

  // GCC provides a macro definition '__DEPRECATED' when -Wdeprecated is active
  // during C++ compilation, which it is by default. GCC keeps this define even
  // in the presence of '-w', match this behavior bug-for-bug.
  if (types::isCXX(InputType) &&
      Args.hasFlag(options::OPT_Wdeprecated, options::OPT_Wno_deprecated,
                   true)) {
    CmdArgs.push_back("-fdeprecated-macro");
  }

  // Translate GCC's misnamer '-fasm' arguments to '-fgnu-keywords'.
  if (Arg *Asm = Args.getLastArg(options::OPT_fasm, options::OPT_fno_asm)) {
    if (Asm->getOption().matches(options::OPT_fasm))
      CmdArgs.push_back("-fgnu-keywords");
    else
      CmdArgs.push_back("-fno-gnu-keywords");
  }

  if (ShouldDisableCFI(Args, getToolChain()))
    CmdArgs.push_back("-fno-dwarf2-cfi-asm");

  if (ShouldDisableDwarfDirectory(Args, getToolChain()))
    CmdArgs.push_back("-fno-dwarf-directory-asm");

  if (const char *pwd = ::getenv("PWD")) {
    // GCC also verifies that stat(pwd) and stat(".") have the same inode
    // number. Not doing those because stats are slow, but we could.
    if (llvm::sys::path::is_absolute(pwd)) {
      std::string CompDir = pwd;
      CmdArgs.push_back("-fdebug-compilation-dir");
      CmdArgs.push_back(Args.MakeArgString(CompDir));
    }
  }

  if (Arg *A = Args.getLastArg(options::OPT_ftemplate_depth_,
                               options::OPT_ftemplate_depth_EQ)) {
    CmdArgs.push_back("-ftemplate-depth");
    CmdArgs.push_back(A->getValue());
  }

  if (Arg *A = Args.getLastArg(options::OPT_fconstexpr_depth_EQ)) {
    CmdArgs.push_back("-fconstexpr-depth");
    CmdArgs.push_back(A->getValue());
  }

  if (Arg *A = Args.getLastArg(options::OPT_Wlarge_by_value_copy_EQ,
                               options::OPT_Wlarge_by_value_copy_def)) {
    if (A->getNumValues()) {
      StringRef bytes = A->getValue();
      CmdArgs.push_back(Args.MakeArgString("-Wlarge-by-value-copy=" + bytes));
    } else
      CmdArgs.push_back("-Wlarge-by-value-copy=64"); // default value
  }

  if (Arg *A = Args.getLastArg(options::OPT_fbounds_checking,
                               options::OPT_fbounds_checking_EQ)) {
    if (A->getNumValues()) {
      StringRef val = A->getValue();
      CmdArgs.push_back(Args.MakeArgString("-fbounds-checking=" + val));
    } else
      CmdArgs.push_back("-fbounds-checking=1");
  }

  if (Args.hasArg(options::OPT_relocatable_pch))
    CmdArgs.push_back("-relocatable-pch");

  if (Arg *A = Args.getLastArg(options::OPT_fconstant_string_class_EQ)) {
    CmdArgs.push_back("-fconstant-string-class");
    CmdArgs.push_back(A->getValue());
  }

  if (Arg *A = Args.getLastArg(options::OPT_ftabstop_EQ)) {
    CmdArgs.push_back("-ftabstop");
    CmdArgs.push_back(A->getValue());
  }

  CmdArgs.push_back("-ferror-limit");
  if (Arg *A = Args.getLastArg(options::OPT_ferror_limit_EQ))
    CmdArgs.push_back(A->getValue());
  else
    CmdArgs.push_back("19");

  if (Arg *A = Args.getLastArg(options::OPT_fmacro_backtrace_limit_EQ)) {
    CmdArgs.push_back("-fmacro-backtrace-limit");
    CmdArgs.push_back(A->getValue());
  }

  if (Arg *A = Args.getLastArg(options::OPT_ftemplate_backtrace_limit_EQ)) {
    CmdArgs.push_back("-ftemplate-backtrace-limit");
    CmdArgs.push_back(A->getValue());
  }

  if (Arg *A = Args.getLastArg(options::OPT_fconstexpr_backtrace_limit_EQ)) {
    CmdArgs.push_back("-fconstexpr-backtrace-limit");
    CmdArgs.push_back(A->getValue());
  }

  // Pass -fmessage-length=.
  CmdArgs.push_back("-fmessage-length");
  if (Arg *A = Args.getLastArg(options::OPT_fmessage_length_EQ)) {
    CmdArgs.push_back(A->getValue());
  } else {
    // If -fmessage-length=N was not specified, determine whether this is a
    // terminal and, if so, implicitly define -fmessage-length appropriately.
    unsigned N = llvm::sys::Process::StandardErrColumns();
    CmdArgs.push_back(Args.MakeArgString(Twine(N)));
  }

  if (const Arg *A = Args.getLastArg(options::OPT_fvisibility_EQ)) {
    CmdArgs.push_back("-fvisibility");
    CmdArgs.push_back(A->getValue());
  }

  Args.AddLastArg(CmdArgs, options::OPT_fvisibility_inlines_hidden);

  Args.AddLastArg(CmdArgs, options::OPT_ftlsmodel_EQ);

  // -fhosted is default.
  if (Args.hasFlag(options::OPT_ffreestanding, options::OPT_fhosted, false) ||
      KernelOrKext)
    CmdArgs.push_back("-ffreestanding");

  // Forward -f (flag) options which we can pass directly.
  Args.AddLastArg(CmdArgs, options::OPT_femit_all_decls);
  Args.AddLastArg(CmdArgs, options::OPT_fheinous_gnu_extensions);
  Args.AddLastArg(CmdArgs, options::OPT_flimit_debug_info);
  Args.AddLastArg(CmdArgs, options::OPT_fno_limit_debug_info);
  Args.AddLastArg(CmdArgs, options::OPT_fno_operator_names);
  Args.AddLastArg(CmdArgs, options::OPT_faltivec);
  Args.AddLastArg(CmdArgs, options::OPT_fdiagnostics_show_template_tree);
  Args.AddLastArg(CmdArgs, options::OPT_fno_elide_type);

  SanitizerArgs Sanitize(D, Args);
  Sanitize.addArgs(Args, CmdArgs);

  // Report and error for -faltivec on anything other then PowerPC.
  if (const Arg *A = Args.getLastArg(options::OPT_faltivec))
    if (!(getToolChain().getTriple().getArch() == llvm::Triple::ppc ||
          getToolChain().getTriple().getArch() == llvm::Triple::ppc64))
      D.Diag(diag::err_drv_argument_only_allowed_with)
        << A->getAsString(Args) << "ppc/ppc64";

  if (getToolChain().SupportsProfiling())
    Args.AddLastArg(CmdArgs, options::OPT_pg);

  // -flax-vector-conversions is default.
  if (!Args.hasFlag(options::OPT_flax_vector_conversions,
                    options::OPT_fno_lax_vector_conversions))
    CmdArgs.push_back("-fno-lax-vector-conversions");

  if (Args.getLastArg(options::OPT_fapple_kext))
    CmdArgs.push_back("-fapple-kext");

  if (Args.hasFlag(options::OPT_frewrite_includes,
                   options::OPT_fno_rewrite_includes, false))
    CmdArgs.push_back("-frewrite-includes");

  Args.AddLastArg(CmdArgs, options::OPT_fobjc_sender_dependent_dispatch);
  Args.AddLastArg(CmdArgs, options::OPT_fdiagnostics_print_source_range_info);
  Args.AddLastArg(CmdArgs, options::OPT_fdiagnostics_parseable_fixits);
  Args.AddLastArg(CmdArgs, options::OPT_ftime_report);
  Args.AddLastArg(CmdArgs, options::OPT_ftrapv);

  if (Arg *A = Args.getLastArg(options::OPT_ftrapv_handler_EQ)) {
    CmdArgs.push_back("-ftrapv-handler");
    CmdArgs.push_back(A->getValue());
  }

  Args.AddLastArg(CmdArgs, options::OPT_ftrap_function_EQ);

  // -fno-strict-overflow implies -fwrapv if it isn't disabled, but
  // -fstrict-overflow won't turn off an explicitly enabled -fwrapv.
  if (Arg *A = Args.getLastArg(options::OPT_fwrapv,
                               options::OPT_fno_wrapv)) {
    if (A->getOption().matches(options::OPT_fwrapv))
      CmdArgs.push_back("-fwrapv");
  } else if (Arg *A = Args.getLastArg(options::OPT_fstrict_overflow,
                                      options::OPT_fno_strict_overflow)) {
    if (A->getOption().matches(options::OPT_fno_strict_overflow))
      CmdArgs.push_back("-fwrapv");
  }
  Args.AddLastArg(CmdArgs, options::OPT_fwritable_strings);
  Args.AddLastArg(CmdArgs, options::OPT_funroll_loops);

  Args.AddLastArg(CmdArgs, options::OPT_pthread);


  // -stack-protector=0 is default.
  unsigned StackProtectorLevel = 0;
  if (Arg *A = Args.getLastArg(options::OPT_fno_stack_protector,
                               options::OPT_fstack_protector_all,
                               options::OPT_fstack_protector)) {
    if (A->getOption().matches(options::OPT_fstack_protector))
      StackProtectorLevel = 1;
    else if (A->getOption().matches(options::OPT_fstack_protector_all))
      StackProtectorLevel = 2;
  } else {
    StackProtectorLevel =
      getToolChain().GetDefaultStackProtectorLevel(KernelOrKext);
  }
  if (StackProtectorLevel) {
    CmdArgs.push_back("-stack-protector");
    CmdArgs.push_back(Args.MakeArgString(Twine(StackProtectorLevel)));
  }

  // --param ssp-buffer-size=
  for (arg_iterator it = Args.filtered_begin(options::OPT__param),
       ie = Args.filtered_end(); it != ie; ++it) {
    StringRef Str((*it)->getValue());
    if (Str.startswith("ssp-buffer-size=")) {
      if (StackProtectorLevel) {
        CmdArgs.push_back("-stack-protector-buffer-size");
        // FIXME: Verify the argument is a valid integer.
        CmdArgs.push_back(Args.MakeArgString(Str.drop_front(16)));
      }
      (*it)->claim();
    }
  }

  // Translate -mstackrealign
  if (Args.hasFlag(options::OPT_mstackrealign, options::OPT_mno_stackrealign,
                   false)) {
    CmdArgs.push_back("-backend-option");
    CmdArgs.push_back("-force-align-stack");
  }
  if (!Args.hasFlag(options::OPT_mno_stackrealign, options::OPT_mstackrealign,
                   false)) {
    CmdArgs.push_back(Args.MakeArgString("-mstackrealign"));
  }

  if (Args.hasArg(options::OPT_mstack_alignment)) {
    StringRef alignment = Args.getLastArgValue(options::OPT_mstack_alignment);
    CmdArgs.push_back(Args.MakeArgString("-mstack-alignment=" + alignment));
  }
  if (Args.hasArg(options::OPT_mstrict_align)) {
    CmdArgs.push_back("-backend-option");
    CmdArgs.push_back("-arm-strict-align");
  }

  // Forward -f options with positive and negative forms; we translate
  // these by hand.

  if (Args.hasArg(options::OPT_mkernel)) {
    if (!Args.hasArg(options::OPT_fapple_kext) && types::isCXX(InputType))
      CmdArgs.push_back("-fapple-kext");
    if (!Args.hasArg(options::OPT_fbuiltin))
      CmdArgs.push_back("-fno-builtin");
    Args.ClaimAllArgs(options::OPT_fno_builtin);
  }
  // -fbuiltin is default.
  else if (!Args.hasFlag(options::OPT_fbuiltin, options::OPT_fno_builtin))
    CmdArgs.push_back("-fno-builtin");

  if (!Args.hasFlag(options::OPT_fassume_sane_operator_new,
                    options::OPT_fno_assume_sane_operator_new))
    CmdArgs.push_back("-fno-assume-sane-operator-new");

  // -fblocks=0 is default.
  if (Args.hasFlag(options::OPT_fblocks, options::OPT_fno_blocks,
                   getToolChain().IsBlocksDefault()) ||
        (Args.hasArg(options::OPT_fgnu_runtime) &&
         Args.hasArg(options::OPT_fobjc_nonfragile_abi) &&
         !Args.hasArg(options::OPT_fno_blocks))) {
    CmdArgs.push_back("-fblocks");

    if (!Args.hasArg(options::OPT_fgnu_runtime) && 
        !getToolChain().hasBlocksRuntime())
      CmdArgs.push_back("-fblocks-runtime-optional");
  }

  // -fmodules enables modules (off by default). However, for C++/Objective-C++,
  // users must also pass -fcxx-modules. The latter flag will disappear once the
  // modules implementation is solid for C++/Objective-C++ programs as well.
  if (Args.hasFlag(options::OPT_fmodules, options::OPT_fno_modules, false)) {
    bool AllowedInCXX = Args.hasFlag(options::OPT_fcxx_modules, 
                                     options::OPT_fno_cxx_modules, 
                                     false);
    if (AllowedInCXX || !types::isCXX(InputType))
      CmdArgs.push_back("-fmodules");
  }

  // -faccess-control is default.
  if (Args.hasFlag(options::OPT_fno_access_control,
                   options::OPT_faccess_control,
                   false))
    CmdArgs.push_back("-fno-access-control");

  // -felide-constructors is the default.
  if (Args.hasFlag(options::OPT_fno_elide_constructors,
                   options::OPT_felide_constructors,
                   false))
    CmdArgs.push_back("-fno-elide-constructors");

  // -frtti is default.
  if (!Args.hasFlag(options::OPT_frtti, options::OPT_fno_rtti) ||
      KernelOrKext) {
    CmdArgs.push_back("-fno-rtti");

    // -fno-rtti cannot usefully be combined with -fsanitize=vptr.
    if (Sanitize.sanitizesVptr()) {
      std::string NoRttiArg =
        Args.getLastArg(options::OPT_mkernel,
                        options::OPT_fapple_kext,
                        options::OPT_fno_rtti)->getAsString(Args);
      D.Diag(diag::err_drv_argument_not_allowed_with)
        << "-fsanitize=vptr" << NoRttiArg;
    }
  }

  // -fshort-enums=0 is default for all architectures except Hexagon.
  if (Args.hasFlag(options::OPT_fshort_enums,
                   options::OPT_fno_short_enums,
                   getToolChain().getTriple().getArch() ==
                   llvm::Triple::hexagon))
    CmdArgs.push_back("-fshort-enums");

  // -fsigned-char is default.
  if (!Args.hasFlag(options::OPT_fsigned_char, options::OPT_funsigned_char,
                    isSignedCharDefault(getToolChain().getTriple())))
    CmdArgs.push_back("-fno-signed-char");

  // -fthreadsafe-static is default.
  if (!Args.hasFlag(options::OPT_fthreadsafe_statics,
                    options::OPT_fno_threadsafe_statics))
    CmdArgs.push_back("-fno-threadsafe-statics");

  // -fuse-cxa-atexit is default.
  if (!Args.hasFlag(options::OPT_fuse_cxa_atexit,
                    options::OPT_fno_use_cxa_atexit,
                   getToolChain().getTriple().getOS() != llvm::Triple::Cygwin &&
                  getToolChain().getTriple().getOS() != llvm::Triple::MinGW32 &&
              getToolChain().getTriple().getArch() != llvm::Triple::hexagon) ||
      KernelOrKext)
    CmdArgs.push_back("-fno-use-cxa-atexit");

  // -fms-extensions=0 is default.
  if (Args.hasFlag(options::OPT_fms_extensions, options::OPT_fno_ms_extensions,
                   getToolChain().getTriple().getOS() == llvm::Triple::Win32))
    CmdArgs.push_back("-fms-extensions");

  // -fms-inline-asm.
  if (Args.hasArg(options::OPT_fenable_experimental_ms_inline_asm))
    CmdArgs.push_back("-fenable-experimental-ms-inline-asm");

  // -fms-compatibility=0 is default.
  if (Args.hasFlag(options::OPT_fms_compatibility, 
                   options::OPT_fno_ms_compatibility,
                   (getToolChain().getTriple().getOS() == llvm::Triple::Win32 &&
                    Args.hasFlag(options::OPT_fms_extensions, 
                                 options::OPT_fno_ms_extensions,
                                 true))))
    CmdArgs.push_back("-fms-compatibility");

  // -fmsc-version=1300 is default.
  if (Args.hasFlag(options::OPT_fms_extensions, options::OPT_fno_ms_extensions,
                   getToolChain().getTriple().getOS() == llvm::Triple::Win32) ||
      Args.hasArg(options::OPT_fmsc_version)) {
    StringRef msc_ver = Args.getLastArgValue(options::OPT_fmsc_version);
    if (msc_ver.empty())
      CmdArgs.push_back("-fmsc-version=1300");
    else
      CmdArgs.push_back(Args.MakeArgString("-fmsc-version=" + msc_ver));
  }


  // -fborland-extensions=0 is default.
  if (Args.hasFlag(options::OPT_fborland_extensions,
                   options::OPT_fno_borland_extensions, false))
    CmdArgs.push_back("-fborland-extensions");

  // -fno-delayed-template-parsing is default, except for Windows where MSVC STL
  // needs it.
  if (Args.hasFlag(options::OPT_fdelayed_template_parsing,
                   options::OPT_fno_delayed_template_parsing,
                   getToolChain().getTriple().getOS() == llvm::Triple::Win32))
    CmdArgs.push_back("-fdelayed-template-parsing");

  // -fgnu-keywords default varies depending on language; only pass if
  // specified.
  if (Arg *A = Args.getLastArg(options::OPT_fgnu_keywords,
                               options::OPT_fno_gnu_keywords))
    A->render(Args, CmdArgs);

  if (Args.hasFlag(options::OPT_fgnu89_inline,
                   options::OPT_fno_gnu89_inline,
                   false))
    CmdArgs.push_back("-fgnu89-inline");

  if (Args.hasArg(options::OPT_fno_inline))
    CmdArgs.push_back("-fno-inline");

  if (Args.hasArg(options::OPT_fno_inline_functions))
    CmdArgs.push_back("-fno-inline-functions");

  ObjCRuntime objcRuntime = AddObjCRuntimeArgs(Args, CmdArgs, rewriteKind);

  // -fobjc-dispatch-method is only relevant with the nonfragile-abi, and
  // legacy is the default.
  if (objcRuntime.isNonFragile()) {
    if (!Args.hasFlag(options::OPT_fobjc_legacy_dispatch,
                      options::OPT_fno_objc_legacy_dispatch,
                      objcRuntime.isLegacyDispatchDefaultForArch(
                        getToolChain().getTriple().getArch()))) {
      if (getToolChain().UseObjCMixedDispatch())
        CmdArgs.push_back("-fobjc-dispatch-method=mixed");
      else
        CmdArgs.push_back("-fobjc-dispatch-method=non-legacy");
    }
  }

  // -fobjc-default-synthesize-properties=1 is default. This only has an effect
  // if the nonfragile objc abi is used.
  if (getToolChain().IsObjCDefaultSynthPropertiesDefault()) {
    CmdArgs.push_back("-fobjc-default-synthesize-properties");
  }

  // -fencode-extended-block-signature=1 is default.
  if (getToolChain().IsEncodeExtendedBlockSignatureDefault()) {
    CmdArgs.push_back("-fencode-extended-block-signature");
  }
  
  // Allow -fno-objc-arr to trump -fobjc-arr/-fobjc-arc.
  // NOTE: This logic is duplicated in ToolChains.cpp.
  bool ARC = isObjCAutoRefCount(Args);
  if (ARC) {
    getToolChain().CheckObjCARC();

    CmdArgs.push_back("-fobjc-arc");

    // FIXME: It seems like this entire block, and several around it should be
    // wrapped in isObjC, but for now we just use it here as this is where it
    // was being used previously.
    if (types::isCXX(InputType) && types::isObjC(InputType)) {
      if (getToolChain().GetCXXStdlibType(Args) == ToolChain::CST_Libcxx)
        CmdArgs.push_back("-fobjc-arc-cxxlib=libc++");
      else
        CmdArgs.push_back("-fobjc-arc-cxxlib=libstdc++");
    }

    // Allow the user to enable full exceptions code emission.
    // We define off for Objective-CC, on for Objective-C++.
    if (Args.hasFlag(options::OPT_fobjc_arc_exceptions,
                     options::OPT_fno_objc_arc_exceptions,
                     /*default*/ types::isCXX(InputType)))
      CmdArgs.push_back("-fobjc-arc-exceptions");
  }

  // -fobjc-infer-related-result-type is the default, except in the Objective-C
  // rewriter.
  if (rewriteKind != RK_None)
    CmdArgs.push_back("-fno-objc-infer-related-result-type");

  // Handle -fobjc-gc and -fobjc-gc-only. They are exclusive, and -fobjc-gc-only
  // takes precedence.
  const Arg *GCArg = Args.getLastArg(options::OPT_fobjc_gc_only);
  if (!GCArg)
    GCArg = Args.getLastArg(options::OPT_fobjc_gc);
  if (GCArg) {
    if (ARC) {
      D.Diag(diag::err_drv_objc_gc_arr)
        << GCArg->getAsString(Args);
    } else if (getToolChain().SupportsObjCGC()) {
      GCArg->render(Args, CmdArgs);
    } else {
      // FIXME: We should move this to a hard error.
      D.Diag(diag::warn_drv_objc_gc_unsupported)
        << GCArg->getAsString(Args);
    }
  }

  // Add exception args.
  addExceptionArgs(Args, InputType, getToolChain().getTriple(),
                   KernelOrKext, objcRuntime, CmdArgs);

  if (getToolChain().UseSjLjExceptions())
    CmdArgs.push_back("-fsjlj-exceptions");

  // C++ "sane" operator new.
  if (!Args.hasFlag(options::OPT_fassume_sane_operator_new,
                    options::OPT_fno_assume_sane_operator_new))
    CmdArgs.push_back("-fno-assume-sane-operator-new");

  // -fconstant-cfstrings is default, and may be subject to argument translation
  // on Darwin.
  if (!Args.hasFlag(options::OPT_fconstant_cfstrings,
                    options::OPT_fno_constant_cfstrings) ||
      !Args.hasFlag(options::OPT_mconstant_cfstrings,
                    options::OPT_mno_constant_cfstrings))
    CmdArgs.push_back("-fno-constant-cfstrings");

  // -fshort-wchar default varies depending on platform; only
  // pass if specified.
  if (Arg *A = Args.getLastArg(options::OPT_fshort_wchar))
    A->render(Args, CmdArgs);

  // -fno-pascal-strings is default, only pass non-default. If the tool chain
  // happened to translate to -mpascal-strings, we want to back translate here.
  //
  // FIXME: This is gross; that translation should be pulled from the
  // tool chain.
  if (Args.hasFlag(options::OPT_fpascal_strings,
                   options::OPT_fno_pascal_strings,
                   false) ||
      Args.hasFlag(options::OPT_mpascal_strings,
                   options::OPT_mno_pascal_strings,
                   false))
    CmdArgs.push_back("-fpascal-strings");

  // Honor -fpack-struct= and -fpack-struct, if given. Note that
  // -fno-pack-struct doesn't apply to -fpack-struct=.
  if (Arg *A = Args.getLastArg(options::OPT_fpack_struct_EQ)) {
    std::string PackStructStr = "-fpack-struct=";
    PackStructStr += A->getValue();
    CmdArgs.push_back(Args.MakeArgString(PackStructStr));
  } else if (Args.hasFlag(options::OPT_fpack_struct,
                          options::OPT_fno_pack_struct, false)) {
    CmdArgs.push_back("-fpack-struct=1");
  }

  if (Args.hasArg(options::OPT_mkernel) ||
      Args.hasArg(options::OPT_fapple_kext)) {
    if (!Args.hasArg(options::OPT_fcommon))
      CmdArgs.push_back("-fno-common");
    Args.ClaimAllArgs(options::OPT_fno_common);
  }

  // -fcommon is default, only pass non-default.
  else if (!Args.hasFlag(options::OPT_fcommon, options::OPT_fno_common))
    CmdArgs.push_back("-fno-common");

  // -fsigned-bitfields is default, and clang doesn't yet support
  // -funsigned-bitfields.
  if (!Args.hasFlag(options::OPT_fsigned_bitfields,
                    options::OPT_funsigned_bitfields))
    D.Diag(diag::warn_drv_clang_unsupported)
      << Args.getLastArg(options::OPT_funsigned_bitfields)->getAsString(Args);

  // -fsigned-bitfields is default, and clang doesn't support -fno-for-scope.
  if (!Args.hasFlag(options::OPT_ffor_scope,
                    options::OPT_fno_for_scope))
    D.Diag(diag::err_drv_clang_unsupported)
      << Args.getLastArg(options::OPT_fno_for_scope)->getAsString(Args);


  if (Arg *A = Args.getLastArg(options::OPT_fupc_threads_)) {
    CmdArgs.push_back("-fupc-threads");
    CmdArgs.push_back(A->getValue(Args));
  }

  Args.AddLastArg(CmdArgs, options::OPT_fupc_packed_bits_EQ);
  Args.AddLastArg(CmdArgs, options::OPT_fupc_pts_EQ);
  Args.AddLastArg(CmdArgs, options::OPT_fupc_pts_vaddr_order_EQ);

  Args.AddAllArgs(CmdArgs, options::OPT_fupc_inline_lib,
                  options::OPT_fno_upc_inline_lib);

  if (Args.hasFlag(options::OPT_fupc_debug,
                   options::OPT_fno_upc_debug, false))
    CmdArgs.push_back("-fupc-debug");

  // -fcaret-diagnostics is default.
  if (!Args.hasFlag(options::OPT_fcaret_diagnostics,
                    options::OPT_fno_caret_diagnostics, true))
    CmdArgs.push_back("-fno-caret-diagnostics");

  // -fdiagnostics-fixit-info is default, only pass non-default.
  if (!Args.hasFlag(options::OPT_fdiagnostics_fixit_info,
                    options::OPT_fno_diagnostics_fixit_info))
    CmdArgs.push_back("-fno-diagnostics-fixit-info");

  // Enable -fdiagnostics-show-option by default.
  if (Args.hasFlag(options::OPT_fdiagnostics_show_option,
                   options::OPT_fno_diagnostics_show_option))
    CmdArgs.push_back("-fdiagnostics-show-option");

  if (const Arg *A =
        Args.getLastArg(options::OPT_fdiagnostics_show_category_EQ)) {
    CmdArgs.push_back("-fdiagnostics-show-category");
    CmdArgs.push_back(A->getValue());
  }

  if (const Arg *A =
        Args.getLastArg(options::OPT_fdiagnostics_format_EQ)) {
    CmdArgs.push_back("-fdiagnostics-format");
    CmdArgs.push_back(A->getValue());
  }

  if (Arg *A = Args.getLastArg(
      options::OPT_fdiagnostics_show_note_include_stack,
      options::OPT_fno_diagnostics_show_note_include_stack)) {
    if (A->getOption().matches(
        options::OPT_fdiagnostics_show_note_include_stack))
      CmdArgs.push_back("-fdiagnostics-show-note-include-stack");
    else
      CmdArgs.push_back("-fno-diagnostics-show-note-include-stack");
  }

  // Color diagnostics are the default, unless the terminal doesn't support
  // them.
  if (Args.hasFlag(options::OPT_fcolor_diagnostics,
                   options::OPT_fno_color_diagnostics,
                   llvm::sys::Process::StandardErrHasColors()))
    CmdArgs.push_back("-fcolor-diagnostics");

  if (!Args.hasFlag(options::OPT_fshow_source_location,
                    options::OPT_fno_show_source_location))
    CmdArgs.push_back("-fno-show-source-location");

  if (!Args.hasFlag(options::OPT_fshow_column,
                    options::OPT_fno_show_column,
                    true))
    CmdArgs.push_back("-fno-show-column");

  if (!Args.hasFlag(options::OPT_fspell_checking,
                    options::OPT_fno_spell_checking))
    CmdArgs.push_back("-fno-spell-checking");


  // Silently ignore -fasm-blocks for now.
  (void) Args.hasFlag(options::OPT_fasm_blocks, options::OPT_fno_asm_blocks,
                      false);

  if (Arg *A = Args.getLastArg(options::OPT_fshow_overloads_EQ))
    A->render(Args, CmdArgs);

  // -fdollars-in-identifiers default varies depending on platform and
  // language; only pass if specified.
  if (Arg *A = Args.getLastArg(options::OPT_fdollars_in_identifiers,
                               options::OPT_fno_dollars_in_identifiers)) {
    if (A->getOption().matches(options::OPT_fdollars_in_identifiers))
      CmdArgs.push_back("-fdollars-in-identifiers");
    else
      CmdArgs.push_back("-fno-dollars-in-identifiers");
  }

  // -funit-at-a-time is default, and we don't support -fno-unit-at-a-time for
  // practical purposes.
  if (Arg *A = Args.getLastArg(options::OPT_funit_at_a_time,
                               options::OPT_fno_unit_at_a_time)) {
    if (A->getOption().matches(options::OPT_fno_unit_at_a_time))
      D.Diag(diag::warn_drv_clang_unsupported) << A->getAsString(Args);
  }

  if (Args.hasFlag(options::OPT_fapple_pragma_pack,
                   options::OPT_fno_apple_pragma_pack, false))
    CmdArgs.push_back("-fapple-pragma-pack");

  // Default to -fno-builtin-str{cat,cpy} on Darwin for ARM.
  //
  // FIXME: This is disabled until clang -cc1 supports -fno-builtin-foo. PR4941.
#if 0
  if (getToolChain().getTriple().isOSDarwin() &&
      (getToolChain().getTriple().getArch() == llvm::Triple::arm ||
       getToolChain().getTriple().getArch() == llvm::Triple::thumb)) {
    if (!Args.hasArg(options::OPT_fbuiltin_strcat))
      CmdArgs.push_back("-fno-builtin-strcat");
    if (!Args.hasArg(options::OPT_fbuiltin_strcpy))
      CmdArgs.push_back("-fno-builtin-strcpy");
  }
#endif

  // Only allow -traditional or -traditional-cpp outside in preprocessing modes.
  if (Arg *A = Args.getLastArg(options::OPT_traditional,
                               options::OPT_traditional_cpp)) {
    if (isa<PreprocessJobAction>(JA))
      CmdArgs.push_back("-traditional-cpp");
    else
      D.Diag(diag::err_drv_clang_unsupported) << A->getAsString(Args);
  }

  Args.AddLastArg(CmdArgs, options::OPT_dM);
  Args.AddLastArg(CmdArgs, options::OPT_dD);
  
  // Handle serialized diagnostics.
  if (Arg *A = Args.getLastArg(options::OPT__serialize_diags)) {
    CmdArgs.push_back("-serialize-diagnostic-file");
    CmdArgs.push_back(Args.MakeArgString(A->getValue()));
  }

  if (Args.hasArg(options::OPT_fretain_comments_from_system_headers))
    CmdArgs.push_back("-fretain-comments-from-system-headers");

  // Forward -Xclang arguments to -cc1, and -mllvm arguments to the LLVM option
  // parser.
  Args.AddAllArgValues(CmdArgs, options::OPT_Xclang);
  for (arg_iterator it = Args.filtered_begin(options::OPT_mllvm),
         ie = Args.filtered_end(); it != ie; ++it) {
    (*it)->claim();

    // We translate this by hand to the -cc1 argument, since nightly test uses
    // it and developers have been trained to spell it with -mllvm.
    if (StringRef((*it)->getValue(0)) == "-disable-llvm-optzns")
      CmdArgs.push_back("-disable-llvm-optzns");
    else
      (*it)->render(Args, CmdArgs);
  }

  if (Output.getType() == types::TY_Dependencies) {
    // Handled with other dependency code.
  } else if (Output.isFilename()) {
    CmdArgs.push_back("-o");
    CmdArgs.push_back(Output.getFilename());
  } else {
    assert(Output.isNothing() && "Invalid output.");
  }

  for (InputInfoList::const_iterator
         it = Inputs.begin(), ie = Inputs.end(); it != ie; ++it) {
    const InputInfo &II = *it;
    CmdArgs.push_back("-x");
    if (Args.hasArg(options::OPT_rewrite_objc))
      CmdArgs.push_back(types::getTypeName(types::TY_PP_ObjCXX));
    else
      CmdArgs.push_back(types::getTypeName(II.getType()));
    if (II.isFilename())
      CmdArgs.push_back(II.getFilename());
    else
      II.getInputArg().renderAsInput(Args, CmdArgs);
  }

  Args.AddAllArgs(CmdArgs, options::OPT_undef);

  const char *Exec = getToolChain().getDriver().getClangProgramPath();

  // Optionally embed the -cc1 level arguments into the debug info, for build
  // analysis.
  if (getToolChain().UseDwarfDebugFlags()) {
    ArgStringList OriginalArgs;
    for (ArgList::const_iterator it = Args.begin(),
           ie = Args.end(); it != ie; ++it)
      (*it)->render(Args, OriginalArgs);

    SmallString<256> Flags;
    Flags += Exec;
    for (unsigned i = 0, e = OriginalArgs.size(); i != e; ++i) {
      Flags += " ";
      Flags += OriginalArgs[i];
    }
    CmdArgs.push_back("-dwarf-debug-flags");
    CmdArgs.push_back(Args.MakeArgString(Flags.str()));
  }

  C.addCommand(new Command(JA, *this, Exec, CmdArgs));

  if (Arg *A = Args.getLastArg(options::OPT_pg))
    if (Args.hasArg(options::OPT_fomit_frame_pointer))
      D.Diag(diag::err_drv_argument_not_allowed_with)
        << "-fomit-frame-pointer" << A->getAsString(Args);

  // Claim some arguments which clang supports automatically.

  // -fpch-preprocess is used with gcc to add a special marker in the output to
  // include the PCH file. Clang's PTH solution is completely transparent, so we
  // do not need to deal with it at all.
  Args.ClaimAllArgs(options::OPT_fpch_preprocess);

  // Claim some arguments which clang doesn't support, but we don't
  // care to warn the user about.
  Args.ClaimAllArgs(options::OPT_clang_ignored_f_Group);
  Args.ClaimAllArgs(options::OPT_clang_ignored_m_Group);

  // Disable warnings for clang -E -use-gold-plugin -emit-llvm foo.c
  Args.ClaimAllArgs(options::OPT_use_gold_plugin);
  Args.ClaimAllArgs(options::OPT_emit_llvm);
}

void ClangAs::AddARMTargetArgs(const ArgList &Args,
                               ArgStringList &CmdArgs) const {
  const Driver &D = getToolChain().getDriver();
  llvm::Triple Triple = getToolChain().getTriple();

  // Set the CPU based on -march= and -mcpu=.
  CmdArgs.push_back("-target-cpu");
  CmdArgs.push_back(Args.MakeArgString(getARMTargetCPU(Args, Triple)));

  // Honor -mfpu=.
  if (const Arg *A = Args.getLastArg(options::OPT_mfpu_EQ))
    addFPUArgs(D, A, Args, CmdArgs);

  // Honor -mfpmath=.
  if (const Arg *A = Args.getLastArg(options::OPT_mfpmath_EQ))
    addFPMathArgs(D, A, Args, CmdArgs, getARMTargetCPU(Args, Triple));
}

/// Add options related to the Objective-C runtime/ABI.
///
/// Returns true if the runtime is non-fragile.
ObjCRuntime Clang::AddObjCRuntimeArgs(const ArgList &args,
                                      ArgStringList &cmdArgs,
                                      RewriteKind rewriteKind) const {
  // Look for the controlling runtime option.
  Arg *runtimeArg = args.getLastArg(options::OPT_fnext_runtime,
                                    options::OPT_fgnu_runtime,
                                    options::OPT_fobjc_runtime_EQ);

  // Just forward -fobjc-runtime= to the frontend.  This supercedes
  // options about fragility.
  if (runtimeArg &&
      runtimeArg->getOption().matches(options::OPT_fobjc_runtime_EQ)) {
    ObjCRuntime runtime;
    StringRef value = runtimeArg->getValue();
    if (runtime.tryParse(value)) {
      getToolChain().getDriver().Diag(diag::err_drv_unknown_objc_runtime)
        << value;
    }

    runtimeArg->render(args, cmdArgs);
    return runtime;
  }

  // Otherwise, we'll need the ABI "version".  Version numbers are
  // slightly confusing for historical reasons:
  //   1 - Traditional "fragile" ABI
  //   2 - Non-fragile ABI, version 1
  //   3 - Non-fragile ABI, version 2
  unsigned objcABIVersion = 1;
  // If -fobjc-abi-version= is present, use that to set the version.
  if (Arg *abiArg = args.getLastArg(options::OPT_fobjc_abi_version_EQ)) {
    StringRef value = abiArg->getValue();
    if (value == "1")
      objcABIVersion = 1;
    else if (value == "2")
      objcABIVersion = 2;
    else if (value == "3")
      objcABIVersion = 3;
    else
      getToolChain().getDriver().Diag(diag::err_drv_clang_unsupported)
        << value;
  } else {
    // Otherwise, determine if we are using the non-fragile ABI.
    bool nonFragileABIIsDefault = 
      (rewriteKind == RK_NonFragile || 
       (rewriteKind == RK_None &&
        getToolChain().IsObjCNonFragileABIDefault()));
    if (args.hasFlag(options::OPT_fobjc_nonfragile_abi,
                     options::OPT_fno_objc_nonfragile_abi,
                     nonFragileABIIsDefault)) {
      // Determine the non-fragile ABI version to use.
#ifdef DISABLE_DEFAULT_NONFRAGILEABI_TWO
      unsigned nonFragileABIVersion = 1;
#else
      unsigned nonFragileABIVersion = 2;
#endif

      if (Arg *abiArg = args.getLastArg(
            options::OPT_fobjc_nonfragile_abi_version_EQ)) {
        StringRef value = abiArg->getValue();
        if (value == "1")
          nonFragileABIVersion = 1;
        else if (value == "2")
          nonFragileABIVersion = 2;
        else
          getToolChain().getDriver().Diag(diag::err_drv_clang_unsupported)
            << value;
      }

      objcABIVersion = 1 + nonFragileABIVersion;
    } else {
      objcABIVersion = 1;
    }
  }

  // We don't actually care about the ABI version other than whether
  // it's non-fragile.
  bool isNonFragile = objcABIVersion != 1;

  // If we have no runtime argument, ask the toolchain for its default runtime.
  // However, the rewriter only really supports the Mac runtime, so assume that.
  ObjCRuntime runtime;
  if (!runtimeArg) {
    switch (rewriteKind) {
    case RK_None:
      runtime = getToolChain().getDefaultObjCRuntime(isNonFragile);
      break;
    case RK_Fragile:
      runtime = ObjCRuntime(ObjCRuntime::FragileMacOSX, VersionTuple());
      break;
    case RK_NonFragile:
      runtime = ObjCRuntime(ObjCRuntime::MacOSX, VersionTuple());
      break;
    }

  // -fnext-runtime
  } else if (runtimeArg->getOption().matches(options::OPT_fnext_runtime)) {
    // On Darwin, make this use the default behavior for the toolchain.
    if (getToolChain().getTriple().isOSDarwin()) {
      runtime = getToolChain().getDefaultObjCRuntime(isNonFragile);

    // Otherwise, build for a generic macosx port.
    } else {
      runtime = ObjCRuntime(ObjCRuntime::MacOSX, VersionTuple());
    }

  // -fgnu-runtime
  } else {
    assert(runtimeArg->getOption().matches(options::OPT_fgnu_runtime));
    // Legacy behaviour is to target the gnustep runtime if we are i
    // non-fragile mode or the GCC runtime in fragile mode.
    if (isNonFragile)
      runtime = ObjCRuntime(ObjCRuntime::GNUstep, VersionTuple(1,6));
    else
      runtime = ObjCRuntime(ObjCRuntime::GCC, VersionTuple());
  }

  cmdArgs.push_back(args.MakeArgString(
                                 "-fobjc-runtime=" + runtime.getAsString()));
  return runtime;
}

void ClangAs::ConstructJob(Compilation &C, const JobAction &JA,
                           const InputInfo &Output,
                           const InputInfoList &Inputs,
                           const ArgList &Args,
                           const char *LinkingOutput) const {
  ArgStringList CmdArgs;

  assert(Inputs.size() == 1 && "Unexpected number of inputs.");
  const InputInfo &Input = Inputs[0];

  // Don't warn about "clang -w -c foo.s"
  Args.ClaimAllArgs(options::OPT_w);
  // and "clang -emit-llvm -c foo.s"
  Args.ClaimAllArgs(options::OPT_emit_llvm);
  // and "clang -use-gold-plugin -c foo.s"
  Args.ClaimAllArgs(options::OPT_use_gold_plugin);

  // Invoke ourselves in -cc1as mode.
  //
  // FIXME: Implement custom jobs for internal actions.
  CmdArgs.push_back("-cc1as");

  // Add the "effective" target triple.
  CmdArgs.push_back("-triple");
  std::string TripleStr = 
    getToolChain().ComputeEffectiveClangTriple(Args, Input.getType());
  CmdArgs.push_back(Args.MakeArgString(TripleStr));

  // Set the output mode, we currently only expect to be used as a real
  // assembler.
  CmdArgs.push_back("-filetype");
  CmdArgs.push_back("obj");

  if (UseRelaxAll(C, Args))
    CmdArgs.push_back("-relax-all");

  // Add target specific cpu and features flags.
  switch(getToolChain().getTriple().getArch()) {
  default:
    break;

  case llvm::Triple::arm:
  case llvm::Triple::thumb:
    AddARMTargetArgs(Args, CmdArgs);
    break;
  }

  // Ignore explicit -force_cpusubtype_ALL option.
  (void) Args.hasArg(options::OPT_force__cpusubtype__ALL);

  // Determine the original source input.
  const Action *SourceAction = &JA;
  while (SourceAction->getKind() != Action::InputClass) {
    assert(!SourceAction->getInputs().empty() && "unexpected root action!");
    SourceAction = SourceAction->getInputs()[0];
  }

  // Forward -g, assuming we are dealing with an actual assembly file.
  if (SourceAction->getType() == types::TY_Asm ||
      SourceAction->getType() == types::TY_PP_Asm) {
    Args.ClaimAllArgs(options::OPT_g_Group);
    if (Arg *A = Args.getLastArg(options::OPT_g_Group))
      if (!A->getOption().matches(options::OPT_g0))
        CmdArgs.push_back("-g");
  }

  // Optionally embed the -cc1as level arguments into the debug info, for build
  // analysis.
  if (getToolChain().UseDwarfDebugFlags()) {
    ArgStringList OriginalArgs;
    for (ArgList::const_iterator it = Args.begin(),
           ie = Args.end(); it != ie; ++it)
      (*it)->render(Args, OriginalArgs);

    SmallString<256> Flags;
    const char *Exec = getToolChain().getDriver().getClangProgramPath();
    Flags += Exec;
    for (unsigned i = 0, e = OriginalArgs.size(); i != e; ++i) {
      Flags += " ";
      Flags += OriginalArgs[i];
    }
    CmdArgs.push_back("-dwarf-debug-flags");
    CmdArgs.push_back(Args.MakeArgString(Flags.str()));
  }

  // FIXME: Add -static support, once we have it.

  Args.AddAllArgValues(CmdArgs, options::OPT_Wa_COMMA,
                       options::OPT_Xassembler);
  Args.AddAllArgs(CmdArgs, options::OPT_mllvm);

  assert(Output.isFilename() && "Unexpected lipo output.");
  CmdArgs.push_back("-o");
  CmdArgs.push_back(Output.getFilename());

  assert(Input.isFilename() && "Invalid input.");
  CmdArgs.push_back(Input.getFilename());

  const char *Exec = getToolChain().getDriver().getClangProgramPath();
  C.addCommand(new Command(JA, *this, Exec, CmdArgs));
}

void gcc::Common::ConstructJob(Compilation &C, const JobAction &JA,
                               const InputInfo &Output,
                               const InputInfoList &Inputs,
                               const ArgList &Args,
                               const char *LinkingOutput) const {
  const Driver &D = getToolChain().getDriver();
  ArgStringList CmdArgs;

  for (ArgList::const_iterator
         it = Args.begin(), ie = Args.end(); it != ie; ++it) {
    Arg *A = *it;
    if (forwardToGCC(A->getOption())) {
      // Don't forward any -g arguments to assembly steps.
      if (isa<AssembleJobAction>(JA) &&
          A->getOption().matches(options::OPT_g_Group))
        continue;

      // It is unfortunate that we have to claim here, as this means
      // we will basically never report anything interesting for
      // platforms using a generic gcc, even if we are just using gcc
      // to get to the assembler.
      A->claim();
      A->render(Args, CmdArgs);
    }
  }

  RenderExtraToolArgs(JA, CmdArgs);

  // If using a driver driver, force the arch.
  llvm::Triple::ArchType Arch = getToolChain().getArch();
  if (getToolChain().getTriple().isOSDarwin()) {
    CmdArgs.push_back("-arch");

    // FIXME: Remove these special cases.
    if (Arch == llvm::Triple::ppc)
      CmdArgs.push_back("ppc");
    else if (Arch == llvm::Triple::ppc64)
      CmdArgs.push_back("ppc64");
    else
      CmdArgs.push_back(Args.MakeArgString(getToolChain().getArchName()));
  }

  // Try to force gcc to match the tool chain we want, if we recognize
  // the arch.
  //
  // FIXME: The triple class should directly provide the information we want
  // here.
  if (Arch == llvm::Triple::x86 || Arch == llvm::Triple::ppc)
    CmdArgs.push_back("-m32");
  else if (Arch == llvm::Triple::x86_64 || Arch == llvm::Triple::x86_64)
    CmdArgs.push_back("-m64");

  if (Output.isFilename()) {
    CmdArgs.push_back("-o");
    CmdArgs.push_back(Output.getFilename());
  } else {
    assert(Output.isNothing() && "Unexpected output");
    CmdArgs.push_back("-fsyntax-only");
  }

  Args.AddAllArgValues(CmdArgs, options::OPT_Wa_COMMA,
                       options::OPT_Xassembler);

  // Only pass -x if gcc will understand it; otherwise hope gcc
  // understands the suffix correctly. The main use case this would go
  // wrong in is for linker inputs if they happened to have an odd
  // suffix; really the only way to get this to happen is a command
  // like '-x foobar a.c' which will treat a.c like a linker input.
  //
  // FIXME: For the linker case specifically, can we safely convert
  // inputs into '-Wl,' options?
  for (InputInfoList::const_iterator
         it = Inputs.begin(), ie = Inputs.end(); it != ie; ++it) {
    const InputInfo &II = *it;

    // Don't try to pass LLVM or AST inputs to a generic gcc.
    if (II.getType() == types::TY_LLVM_IR || II.getType() == types::TY_LTO_IR ||
        II.getType() == types::TY_LLVM_BC || II.getType() == types::TY_LTO_BC)
      D.Diag(diag::err_drv_no_linker_llvm_support)
        << getToolChain().getTripleString();
    else if (II.getType() == types::TY_AST)
      D.Diag(diag::err_drv_no_ast_support)
        << getToolChain().getTripleString();

    if (types::canTypeBeUserSpecified(II.getType())) {
      CmdArgs.push_back("-x");
      CmdArgs.push_back(types::getTypeName(II.getType()));
    }

    if (II.isFilename())
      CmdArgs.push_back(II.getFilename());
    else {
      const Arg &A = II.getInputArg();

      // Reverse translate some rewritten options.
      if (A.getOption().matches(options::OPT_Z_reserved_lib_stdcxx)) {
        CmdArgs.push_back("-lstdc++");
        continue;
      }

      // Don't render as input, we need gcc to do the translations.
      A.render(Args, CmdArgs);
    }
  }

  const std::string customGCCName = D.getCCCGenericGCCName();
  const char *GCCName;
  if (!customGCCName.empty())
    GCCName = customGCCName.c_str();
  else if (D.CCCIsCXX) {
    GCCName = "g++";
  } else
    GCCName = "gcc";

  const char *Exec =
    Args.MakeArgString(getToolChain().GetProgramPath(GCCName));
  C.addCommand(new Command(JA, *this, Exec, CmdArgs));
}

void gcc::Preprocess::RenderExtraToolArgs(const JobAction &JA,
                                          ArgStringList &CmdArgs) const {
  CmdArgs.push_back("-E");
}

void gcc::Precompile::RenderExtraToolArgs(const JobAction &JA,
                                          ArgStringList &CmdArgs) const {
  // The type is good enough.
}

void gcc::Compile::RenderExtraToolArgs(const JobAction &JA,
                                       ArgStringList &CmdArgs) const {
  const Driver &D = getToolChain().getDriver();

  // If -flto, etc. are present then make sure not to force assembly output.
  if (JA.getType() == types::TY_LLVM_IR || JA.getType() == types::TY_LTO_IR ||
      JA.getType() == types::TY_LLVM_BC || JA.getType() == types::TY_LTO_BC)
    CmdArgs.push_back("-c");
  else {
    if (JA.getType() != types::TY_PP_Asm)
      D.Diag(diag::err_drv_invalid_gcc_output_type)
        << getTypeName(JA.getType());

    CmdArgs.push_back("-S");
  }
}

void gcc::Assemble::RenderExtraToolArgs(const JobAction &JA,
                                        ArgStringList &CmdArgs) const {
  CmdArgs.push_back("-c");
}

void gcc::Link::RenderExtraToolArgs(const JobAction &JA,
                                    ArgStringList &CmdArgs) const {
  // The types are (hopefully) good enough.
}

// Hexagon tools start.
void hexagon::Assemble::RenderExtraToolArgs(const JobAction &JA,
                                        ArgStringList &CmdArgs) const {

}
void hexagon::Assemble::ConstructJob(Compilation &C, const JobAction &JA,
                               const InputInfo &Output,
                               const InputInfoList &Inputs,
                               const ArgList &Args,
                               const char *LinkingOutput) const {

  const Driver &D = getToolChain().getDriver();
  ArgStringList CmdArgs;

  std::string MarchString = "-march=";
  MarchString += getHexagonTargetCPU(Args);
  CmdArgs.push_back(Args.MakeArgString(MarchString));

  RenderExtraToolArgs(JA, CmdArgs);

  if (Output.isFilename()) {
    CmdArgs.push_back("-o");
    CmdArgs.push_back(Output.getFilename());
  } else {
    assert(Output.isNothing() && "Unexpected output");
    CmdArgs.push_back("-fsyntax-only");
  }


  // Only pass -x if gcc will understand it; otherwise hope gcc
  // understands the suffix correctly. The main use case this would go
  // wrong in is for linker inputs if they happened to have an odd
  // suffix; really the only way to get this to happen is a command
  // like '-x foobar a.c' which will treat a.c like a linker input.
  //
  // FIXME: For the linker case specifically, can we safely convert
  // inputs into '-Wl,' options?
  for (InputInfoList::const_iterator
         it = Inputs.begin(), ie = Inputs.end(); it != ie; ++it) {
    const InputInfo &II = *it;

    // Don't try to pass LLVM or AST inputs to a generic gcc.
    if (II.getType() == types::TY_LLVM_IR || II.getType() == types::TY_LTO_IR ||
        II.getType() == types::TY_LLVM_BC || II.getType() == types::TY_LTO_BC)
      D.Diag(clang::diag::err_drv_no_linker_llvm_support)
        << getToolChain().getTripleString();
    else if (II.getType() == types::TY_AST)
      D.Diag(clang::diag::err_drv_no_ast_support)
        << getToolChain().getTripleString();

    if (II.isFilename())
      CmdArgs.push_back(II.getFilename());
    else
      // Don't render as input, we need gcc to do the translations. FIXME: Pranav: What is this ?
      II.getInputArg().render(Args, CmdArgs);
  }

  const char *GCCName = "hexagon-as";
  const char *Exec =
    Args.MakeArgString(getToolChain().GetProgramPath(GCCName));
  C.addCommand(new Command(JA, *this, Exec, CmdArgs));

}
void hexagon::Link::RenderExtraToolArgs(const JobAction &JA,
                                    ArgStringList &CmdArgs) const {
  // The types are (hopefully) good enough.
}

void hexagon::Link::ConstructJob(Compilation &C, const JobAction &JA,
                               const InputInfo &Output,
                               const InputInfoList &Inputs,
                               const ArgList &Args,
                               const char *LinkingOutput) const {

  const Driver &D = getToolChain().getDriver();
  ArgStringList CmdArgs;

  for (ArgList::const_iterator
         it = Args.begin(), ie = Args.end(); it != ie; ++it) {
    Arg *A = *it;
    if (forwardToGCC(A->getOption())) {
      // Don't forward any -g arguments to assembly steps.
      if (isa<AssembleJobAction>(JA) &&
          A->getOption().matches(options::OPT_g_Group))
        continue;

      // It is unfortunate that we have to claim here, as this means
      // we will basically never report anything interesting for
      // platforms using a generic gcc, even if we are just using gcc
      // to get to the assembler.
      A->claim();
      A->render(Args, CmdArgs);
    }
  }

  RenderExtraToolArgs(JA, CmdArgs);

  // Add Arch Information
  Arg *A;
  if ((A = getLastHexagonArchArg(Args))) {
    if (A->getOption().matches(options::OPT_m_Joined))
      A->render(Args, CmdArgs);
    else
      CmdArgs.push_back (Args.MakeArgString("-m" + getHexagonTargetCPU(Args)));
  }
  else {
    CmdArgs.push_back (Args.MakeArgString("-m" + getHexagonTargetCPU(Args)));
  }

  CmdArgs.push_back("-mqdsp6-compat");

  const char *GCCName;
  if (C.getDriver().CCCIsCXX)
    GCCName = "hexagon-g++";
  else
    GCCName = "hexagon-gcc";
  const char *Exec =
    Args.MakeArgString(getToolChain().GetProgramPath(GCCName));

  if (Output.isFilename()) {
    CmdArgs.push_back("-o");
    CmdArgs.push_back(Output.getFilename());
  }

  for (InputInfoList::const_iterator
         it = Inputs.begin(), ie = Inputs.end(); it != ie; ++it) {
    const InputInfo &II = *it;

    // Don't try to pass LLVM or AST inputs to a generic gcc.
    if (II.getType() == types::TY_LLVM_IR || II.getType() == types::TY_LTO_IR ||
        II.getType() == types::TY_LLVM_BC || II.getType() == types::TY_LTO_BC)
      D.Diag(clang::diag::err_drv_no_linker_llvm_support)
        << getToolChain().getTripleString();
    else if (II.getType() == types::TY_AST)
      D.Diag(clang::diag::err_drv_no_ast_support)
        << getToolChain().getTripleString();

    if (II.isFilename())
      CmdArgs.push_back(II.getFilename());
    else
      // Don't render as input, we need gcc to do the translations. FIXME: Pranav: What is this ?
      II.getInputArg().render(Args, CmdArgs);
  }
  C.addCommand(new Command(JA, *this, Exec, CmdArgs));

}
// Hexagon tools end.

llvm::Triple::ArchType darwin::getArchTypeForDarwinArchName(StringRef Str) {
  // See arch(3) and llvm-gcc's driver-driver.c. We don't implement support for
  // archs which Darwin doesn't use.

  // The matching this routine does is fairly pointless, since it is neither the
  // complete architecture list, nor a reasonable subset. The problem is that
  // historically the driver driver accepts this and also ties its -march=
  // handling to the architecture name, so we need to be careful before removing
  // support for it.

  // This code must be kept in sync with Clang's Darwin specific argument
  // translation.

  return llvm::StringSwitch<llvm::Triple::ArchType>(Str)
    .Cases("ppc", "ppc601", "ppc603", "ppc604", "ppc604e", llvm::Triple::ppc)
    .Cases("ppc750", "ppc7400", "ppc7450", "ppc970", llvm::Triple::ppc)
    .Case("ppc64", llvm::Triple::ppc64)
    .Cases("i386", "i486", "i486SX", "i586", "i686", llvm::Triple::x86)
    .Cases("pentium", "pentpro", "pentIIm3", "pentIIm5", "pentium4",
           llvm::Triple::x86)
    .Case("x86_64", llvm::Triple::x86_64)
    // This is derived from the driver driver.
    .Cases("arm", "armv4t", "armv5", "armv6", llvm::Triple::arm)
    .Cases("armv7", "armv7f", "armv7k", "armv7s", "xscale", llvm::Triple::arm)
    .Case("r600", llvm::Triple::r600)
    .Case("nvptx", llvm::Triple::nvptx)
    .Case("nvptx64", llvm::Triple::nvptx64)
    .Case("amdil", llvm::Triple::amdil)
    .Case("spir", llvm::Triple::spir)
    .Default(llvm::Triple::UnknownArch);
}

const char *darwin::CC1::getCC1Name(types::ID Type) const {
  switch (Type) {
  default:
    llvm_unreachable("Unexpected type for Darwin CC1 tool.");
  case types::TY_Asm:
  case types::TY_C: case types::TY_CHeader:
  case types::TY_PP_C: case types::TY_PP_CHeader:
    return "cc1";
  case types::TY_ObjC: case types::TY_ObjCHeader:
  case types::TY_PP_ObjC: case types::TY_PP_ObjC_Alias:
  case types::TY_PP_ObjCHeader:
    return "cc1obj";
  case types::TY_CXX: case types::TY_CXXHeader:
  case types::TY_PP_CXX: case types::TY_PP_CXXHeader:
    return "cc1plus";
  case types::TY_ObjCXX: case types::TY_ObjCXXHeader:
  case types::TY_PP_ObjCXX: case types::TY_PP_ObjCXX_Alias:
  case types::TY_PP_ObjCXXHeader:
    return "cc1objplus";
  }
}

void darwin::CC1::anchor() {}

const char *darwin::CC1::getBaseInputName(const ArgList &Args,
                                          const InputInfoList &Inputs) {
  return Args.MakeArgString(
    llvm::sys::path::filename(Inputs[0].getBaseInput()));
}

const char *darwin::CC1::getBaseInputStem(const ArgList &Args,
                                          const InputInfoList &Inputs) {
  const char *Str = getBaseInputName(Args, Inputs);

  if (const char *End = strrchr(Str, '.'))
    return Args.MakeArgString(std::string(Str, End));

  return Str;
}

const char *
darwin::CC1::getDependencyFileName(const ArgList &Args,
                                   const InputInfoList &Inputs) {
  // FIXME: Think about this more.
  std::string Res;

  if (Arg *OutputOpt = Args.getLastArg(options::OPT_o)) {
    std::string Str(OutputOpt->getValue());
    Res = Str.substr(0, Str.rfind('.'));
  } else {
    Res = darwin::CC1::getBaseInputStem(Args, Inputs);
  }
  return Args.MakeArgString(Res + ".d");
}

void darwin::CC1::RemoveCC1UnsupportedArgs(ArgStringList &CmdArgs) const {
  for (ArgStringList::iterator it = CmdArgs.begin(), ie = CmdArgs.end();
       it != ie;) {

    StringRef Option = *it;
    bool RemoveOption = false;

    // Erase both -fmodule-cache-path and its argument.
    if (Option.equals("-fmodule-cache-path") && it+2 != ie) {
      it = CmdArgs.erase(it, it+2);
      ie = CmdArgs.end();
      continue;
    }

    // Remove unsupported -f options.
    if (Option.startswith("-f")) {
      // Remove -f/-fno- to reduce the number of cases.
      if (Option.startswith("-fno-"))
        Option = Option.substr(5);
      else
        Option = Option.substr(2);
      RemoveOption = llvm::StringSwitch<bool>(Option)
        .Case("altivec", true)
        .Case("modules", true)
        .Case("diagnostics-show-note-include-stack", true)
        .Default(false);
    }

    // Handle machine specific options.
    if (Option.startswith("-m")) {
      RemoveOption = llvm::StringSwitch<bool>(Option)
        .Case("-mthumb", true)
        .Case("-mno-thumb", true)
        .Case("-mno-fused-madd", true)
        .Case("-mlong-branch", true)
        .Case("-mlongcall", true)
        .Case("-mcpu=G4", true)
        .Case("-mcpu=G5", true)
        .Default(false);
    }
    
    // Handle warning options.
    if (Option.startswith("-W")) {
      // Remove -W/-Wno- to reduce the number of cases.
      if (Option.startswith("-Wno-"))
        Option = Option.substr(5);
      else
        Option = Option.substr(2);
      
      RemoveOption = llvm::StringSwitch<bool>(Option)
        .Case("address-of-temporary", true)
        .Case("ambiguous-member-template", true)
        .Case("analyzer-incompatible-plugin", true)
        .Case("array-bounds", true)
        .Case("array-bounds-pointer-arithmetic", true)
        .Case("bind-to-temporary-copy", true)
        .Case("bitwise-op-parentheses", true)
        .Case("bool-conversions", true)
        .Case("builtin-macro-redefined", true)
        .Case("c++-hex-floats", true)
        .Case("c++0x-compat", true)
        .Case("c++0x-extensions", true)
        .Case("c++0x-narrowing", true)
        .Case("c++11-compat", true)
        .Case("c++11-extensions", true)
        .Case("c++11-narrowing", true)
        .Case("conditional-uninitialized", true)
        .Case("constant-conversion", true)
        .Case("conversion-null", true)
        .Case("CFString-literal", true)
        .Case("constant-logical-operand", true)
        .Case("custom-atomic-properties", true)
        .Case("default-arg-special-member", true)
        .Case("delegating-ctor-cycles", true)
        .Case("delete-non-virtual-dtor", true)
        .Case("deprecated-implementations", true)
        .Case("deprecated-writable-strings", true)
        .Case("distributed-object-modifiers", true)
        .Case("duplicate-method-arg", true)
        .Case("dynamic-class-memaccess", true)
        .Case("enum-compare", true)
        .Case("enum-conversion", true)
        .Case("exit-time-destructors", true)
        .Case("gnu", true)
        .Case("gnu-designator", true)
        .Case("header-hygiene", true)
        .Case("idiomatic-parentheses", true)
        .Case("ignored-qualifiers", true)
        .Case("implicit-atomic-properties", true)
        .Case("incompatible-pointer-types", true)
        .Case("incomplete-implementation", true)
        .Case("int-conversion", true)
        .Case("initializer-overrides", true)
        .Case("invalid-noreturn", true)
        .Case("invalid-token-paste", true)
        .Case("language-extension-token", true)
        .Case("literal-conversion", true)
        .Case("literal-range", true)
        .Case("local-type-template-args", true)
        .Case("logical-op-parentheses", true)
        .Case("method-signatures", true)
        .Case("microsoft", true)
        .Case("mismatched-tags", true)
        .Case("missing-method-return-type", true)
        .Case("non-pod-varargs", true)
        .Case("nonfragile-abi2", true)
        .Case("null-arithmetic", true)
        .Case("null-dereference", true)
        .Case("out-of-line-declaration", true)
        .Case("overriding-method-mismatch", true)
        .Case("readonly-setter-attrs", true)
        .Case("return-stack-address", true)
        .Case("self-assign", true)
        .Case("semicolon-before-method-body", true)
        .Case("sentinel", true)
        .Case("shift-overflow", true)
        .Case("shift-sign-overflow", true)
        .Case("sign-conversion", true)
        .Case("sizeof-array-argument", true)
        .Case("sizeof-pointer-memaccess", true)
        .Case("string-compare", true)
        .Case("super-class-method-mismatch", true)
        .Case("tautological-compare", true)
        .Case("typedef-redefinition", true)
        .Case("typename-missing", true)
        .Case("undefined-reinterpret-cast", true)
        .Case("unknown-warning-option", true)
        .Case("unnamed-type-template-args", true)
        .Case("unneeded-internal-declaration", true)
        .Case("unneeded-member-function", true)
        .Case("unused-comparison", true)
        .Case("unused-exception-parameter", true)
        .Case("unused-member-function", true)
        .Case("unused-result", true)
        .Case("vector-conversions", true)
        .Case("vla", true)
        .Case("used-but-marked-unused", true)
        .Case("weak-vtables", true)
        .Default(false);
    } // if (Option.startswith("-W"))
    if (RemoveOption) {
      it = CmdArgs.erase(it);
      ie = CmdArgs.end();
    } else {
      ++it;
    }
  }
}

void darwin::CC1::AddCC1Args(const ArgList &Args,
                             ArgStringList &CmdArgs) const {
  const Driver &D = getToolChain().getDriver();

  CheckCodeGenerationOptions(D, Args);

  // Derived from cc1 spec.
  if ((!Args.hasArg(options::OPT_mkernel) ||
       (getDarwinToolChain().isTargetIPhoneOS() &&
        !getDarwinToolChain().isIPhoneOSVersionLT(6, 0))) &&
      !Args.hasArg(options::OPT_static) &&
      !Args.hasArg(options::OPT_mdynamic_no_pic))
    CmdArgs.push_back("-fPIC");

  if (getToolChain().getTriple().getArch() == llvm::Triple::arm ||
      getToolChain().getTriple().getArch() == llvm::Triple::thumb) {
    if (!Args.hasArg(options::OPT_fbuiltin_strcat))
      CmdArgs.push_back("-fno-builtin-strcat");
    if (!Args.hasArg(options::OPT_fbuiltin_strcpy))
      CmdArgs.push_back("-fno-builtin-strcpy");
  }

  if (Args.hasArg(options::OPT_g_Flag) &&
      !Args.hasArg(options::OPT_fno_eliminate_unused_debug_symbols))
    CmdArgs.push_back("-feliminate-unused-debug-symbols");
}

void darwin::CC1::AddCC1OptionsArgs(const ArgList &Args, ArgStringList &CmdArgs,
                                    const InputInfoList &Inputs,
                                    const ArgStringList &OutputArgs) const {
  const Driver &D = getToolChain().getDriver();

  // Derived from cc1_options spec.
  if (Args.hasArg(options::OPT_fast) ||
      Args.hasArg(options::OPT_fastf) ||
      Args.hasArg(options::OPT_fastcp))
    CmdArgs.push_back("-O3");

  if (Arg *A = Args.getLastArg(options::OPT_pg))
    if (Args.hasArg(options::OPT_fomit_frame_pointer))
      D.Diag(diag::err_drv_argument_not_allowed_with)
        << A->getAsString(Args) << "-fomit-frame-pointer";

  AddCC1Args(Args, CmdArgs);

  if (!Args.hasArg(options::OPT_Q))
    CmdArgs.push_back("-quiet");

  CmdArgs.push_back("-dumpbase");
  CmdArgs.push_back(darwin::CC1::getBaseInputName(Args, Inputs));

  Args.AddAllArgs(CmdArgs, options::OPT_d_Group);

  Args.AddAllArgs(CmdArgs, options::OPT_m_Group);
  Args.AddAllArgs(CmdArgs, options::OPT_a_Group);

  // FIXME: The goal is to use the user provided -o if that is our
  // final output, otherwise to drive from the original input
  // name. Find a clean way to go about this.
  if ((Args.hasArg(options::OPT_c) || Args.hasArg(options::OPT_S)) &&
      Args.hasArg(options::OPT_o)) {
    Arg *OutputOpt = Args.getLastArg(options::OPT_o);
    CmdArgs.push_back("-auxbase-strip");
    CmdArgs.push_back(OutputOpt->getValue());
  } else {
    CmdArgs.push_back("-auxbase");
    CmdArgs.push_back(darwin::CC1::getBaseInputStem(Args, Inputs));
  }

  Args.AddAllArgs(CmdArgs, options::OPT_g_Group);

  Args.AddAllArgs(CmdArgs, options::OPT_O);
  // FIXME: -Wall is getting some special treatment. Investigate.
  Args.AddAllArgs(CmdArgs, options::OPT_W_Group, options::OPT_pedantic_Group);
  Args.AddLastArg(CmdArgs, options::OPT_w);
  Args.AddAllArgs(CmdArgs, options::OPT_std_EQ, options::OPT_ansi,
                  options::OPT_trigraphs);
  if (!Args.getLastArg(options::OPT_std_EQ, options::OPT_ansi)) {
    // Honor -std-default.
    Args.AddAllArgsTranslated(CmdArgs, options::OPT_std_default_EQ,
                              "-std=", /*Joined=*/true);
  }

  if (Args.hasArg(options::OPT_v))
    CmdArgs.push_back("-version");
  if (Args.hasArg(options::OPT_pg) &&
      getToolChain().SupportsProfiling())
    CmdArgs.push_back("-p");
  Args.AddLastArg(CmdArgs, options::OPT_p);

  // The driver treats -fsyntax-only specially.
  if (getToolChain().getTriple().getArch() == llvm::Triple::arm ||
      getToolChain().getTriple().getArch() == llvm::Triple::thumb) {
    // Removes -fbuiltin-str{cat,cpy}; these aren't recognized by cc1 but are
    // used to inhibit the default -fno-builtin-str{cat,cpy}.
    //
    // FIXME: Should we grow a better way to deal with "removing" args?
    for (arg_iterator it = Args.filtered_begin(options::OPT_f_Group,
                                               options::OPT_fsyntax_only),
           ie = Args.filtered_end(); it != ie; ++it) {
      if (!(*it)->getOption().matches(options::OPT_fbuiltin_strcat) &&
          !(*it)->getOption().matches(options::OPT_fbuiltin_strcpy)) {
        (*it)->claim();
        (*it)->render(Args, CmdArgs);
      }
    }
  } else
    Args.AddAllArgs(CmdArgs, options::OPT_f_Group, options::OPT_fsyntax_only);

  // Claim Clang only -f options, they aren't worth warning about.
  Args.ClaimAllArgs(options::OPT_f_clang_Group);

  Args.AddAllArgs(CmdArgs, options::OPT_undef);
  if (Args.hasArg(options::OPT_Qn))
    CmdArgs.push_back("-fno-ident");

  // FIXME: This isn't correct.
  //Args.AddLastArg(CmdArgs, options::OPT__help)
  //Args.AddLastArg(CmdArgs, options::OPT__targetHelp)

  CmdArgs.append(OutputArgs.begin(), OutputArgs.end());

  // FIXME: Still don't get what is happening here. Investigate.
  Args.AddAllArgs(CmdArgs, options::OPT__param);

  if (Args.hasArg(options::OPT_fmudflap) ||
      Args.hasArg(options::OPT_fmudflapth)) {
    CmdArgs.push_back("-fno-builtin");
    CmdArgs.push_back("-fno-merge-constants");
  }

  if (Args.hasArg(options::OPT_coverage)) {
    CmdArgs.push_back("-fprofile-arcs");
    CmdArgs.push_back("-ftest-coverage");
  }

  if (types::isCXX(Inputs[0].getType()))
    CmdArgs.push_back("-D__private_extern__=extern");
}

void darwin::CC1::AddCPPOptionsArgs(const ArgList &Args, ArgStringList &CmdArgs,
                                    const InputInfoList &Inputs,
                                    const ArgStringList &OutputArgs) const {
  // Derived from cpp_options
  AddCPPUniqueOptionsArgs(Args, CmdArgs, Inputs);

  CmdArgs.append(OutputArgs.begin(), OutputArgs.end());

  AddCC1Args(Args, CmdArgs);

  // NOTE: The code below has some commonality with cpp_options, but
  // in classic gcc style ends up sending things in different
  // orders. This may be a good merge candidate once we drop pedantic
  // compatibility.

  Args.AddAllArgs(CmdArgs, options::OPT_m_Group);
  Args.AddAllArgs(CmdArgs, options::OPT_std_EQ, options::OPT_ansi,
                  options::OPT_trigraphs);
  if (!Args.getLastArg(options::OPT_std_EQ, options::OPT_ansi)) {
    // Honor -std-default.
    Args.AddAllArgsTranslated(CmdArgs, options::OPT_std_default_EQ,
                              "-std=", /*Joined=*/true);
  }
  Args.AddAllArgs(CmdArgs, options::OPT_W_Group, options::OPT_pedantic_Group);
  Args.AddLastArg(CmdArgs, options::OPT_w);

  // The driver treats -fsyntax-only specially.
  Args.AddAllArgs(CmdArgs, options::OPT_f_Group, options::OPT_fsyntax_only);

  // Claim Clang only -f options, they aren't worth warning about.
  Args.ClaimAllArgs(options::OPT_f_clang_Group);

  if (Args.hasArg(options::OPT_g_Group) && !Args.hasArg(options::OPT_g0) &&
      !Args.hasArg(options::OPT_fno_working_directory))
    CmdArgs.push_back("-fworking-directory");

  Args.AddAllArgs(CmdArgs, options::OPT_O);
  Args.AddAllArgs(CmdArgs, options::OPT_undef);
  if (Args.hasArg(options::OPT_save_temps))
    CmdArgs.push_back("-fpch-preprocess");
}

void darwin::CC1::AddCPPUniqueOptionsArgs(const ArgList &Args,
                                          ArgStringList &CmdArgs,
                                          const InputInfoList &Inputs) const {
  const Driver &D = getToolChain().getDriver();

  CheckPreprocessingOptions(D, Args);

  // Derived from cpp_unique_options.
  // -{C,CC} only with -E is checked in CheckPreprocessingOptions().
  Args.AddLastArg(CmdArgs, options::OPT_C);
  Args.AddLastArg(CmdArgs, options::OPT_CC);
  if (!Args.hasArg(options::OPT_Q))
    CmdArgs.push_back("-quiet");
  Args.AddAllArgs(CmdArgs, options::OPT_nostdinc);
  Args.AddAllArgs(CmdArgs, options::OPT_nostdincxx);
  Args.AddLastArg(CmdArgs, options::OPT_v);
  Args.AddAllArgs(CmdArgs, options::OPT_I_Group, options::OPT_F);
  Args.AddLastArg(CmdArgs, options::OPT_P);

  // FIXME: Handle %I properly.
  if (getToolChain().getArch() == llvm::Triple::x86_64) {
    CmdArgs.push_back("-imultilib");
    CmdArgs.push_back("x86_64");
  }

  if (Args.hasArg(options::OPT_MD)) {
    CmdArgs.push_back("-MD");
    CmdArgs.push_back(darwin::CC1::getDependencyFileName(Args, Inputs));
  }

  if (Args.hasArg(options::OPT_MMD)) {
    CmdArgs.push_back("-MMD");
    CmdArgs.push_back(darwin::CC1::getDependencyFileName(Args, Inputs));
  }

  Args.AddLastArg(CmdArgs, options::OPT_M);
  Args.AddLastArg(CmdArgs, options::OPT_MM);
  Args.AddAllArgs(CmdArgs, options::OPT_MF);
  Args.AddLastArg(CmdArgs, options::OPT_MG);
  Args.AddLastArg(CmdArgs, options::OPT_MP);
  Args.AddAllArgs(CmdArgs, options::OPT_MQ);
  Args.AddAllArgs(CmdArgs, options::OPT_MT);
  if (!Args.hasArg(options::OPT_M) && !Args.hasArg(options::OPT_MM) &&
      (Args.hasArg(options::OPT_MD) || Args.hasArg(options::OPT_MMD))) {
    if (Arg *OutputOpt = Args.getLastArg(options::OPT_o)) {
      CmdArgs.push_back("-MQ");
      CmdArgs.push_back(OutputOpt->getValue());
    }
  }

  Args.AddLastArg(CmdArgs, options::OPT_remap);
  if (Args.hasArg(options::OPT_g3))
    CmdArgs.push_back("-dD");
  Args.AddLastArg(CmdArgs, options::OPT_H);

  AddCPPArgs(Args, CmdArgs);

  Args.AddAllArgs(CmdArgs, options::OPT_D, options::OPT_U, options::OPT_A);
  Args.AddAllArgs(CmdArgs, options::OPT_i_Group);

  for (InputInfoList::const_iterator
         it = Inputs.begin(), ie = Inputs.end(); it != ie; ++it) {
    const InputInfo &II = *it;

    CmdArgs.push_back(II.getFilename());
  }

  Args.AddAllArgValues(CmdArgs, options::OPT_Wp_COMMA,
                       options::OPT_Xpreprocessor);

  if (Args.hasArg(options::OPT_fmudflap)) {
    CmdArgs.push_back("-D_MUDFLAP");
    CmdArgs.push_back("-include");
    CmdArgs.push_back("mf-runtime.h");
  }

  if (Args.hasArg(options::OPT_fmudflapth)) {
    CmdArgs.push_back("-D_MUDFLAP");
    CmdArgs.push_back("-D_MUDFLAPTH");
    CmdArgs.push_back("-include");
    CmdArgs.push_back("mf-runtime.h");
  }
}

void darwin::CC1::AddCPPArgs(const ArgList &Args,
                             ArgStringList &CmdArgs) const {
  // Derived from cpp spec.

  if (Args.hasArg(options::OPT_static)) {
    // The gcc spec is broken here, it refers to dynamic but
    // that has been translated. Start by being bug compatible.

    // if (!Args.hasArg(arglist.parser.dynamicOption))
    CmdArgs.push_back("-D__STATIC__");
  } else
    CmdArgs.push_back("-D__DYNAMIC__");

  if (Args.hasArg(options::OPT_pthread))
    CmdArgs.push_back("-D_REENTRANT");
}

void darwin::Preprocess::ConstructJob(Compilation &C, const JobAction &JA,
                                      const InputInfo &Output,
                                      const InputInfoList &Inputs,
                                      const ArgList &Args,
                                      const char *LinkingOutput) const {
  ArgStringList CmdArgs;

  assert(Inputs.size() == 1 && "Unexpected number of inputs!");

  CmdArgs.push_back("-E");

  if (Args.hasArg(options::OPT_traditional) ||
      Args.hasArg(options::OPT_traditional_cpp))
    CmdArgs.push_back("-traditional-cpp");

  ArgStringList OutputArgs;
  assert(Output.isFilename() && "Unexpected CC1 output.");
  OutputArgs.push_back("-o");
  OutputArgs.push_back(Output.getFilename());

  if (Args.hasArg(options::OPT_E) || getToolChain().getDriver().CCCIsCPP) {
    AddCPPOptionsArgs(Args, CmdArgs, Inputs, OutputArgs);
  } else {
    AddCPPOptionsArgs(Args, CmdArgs, Inputs, ArgStringList());
    CmdArgs.append(OutputArgs.begin(), OutputArgs.end());
  }

  Args.AddAllArgs(CmdArgs, options::OPT_d_Group);

  RemoveCC1UnsupportedArgs(CmdArgs);

  const char *CC1Name = getCC1Name(Inputs[0].getType());
  const char *Exec =
    Args.MakeArgString(getToolChain().GetProgramPath(CC1Name));
  C.addCommand(new Command(JA, *this, Exec, CmdArgs));
}

void darwin::Compile::ConstructJob(Compilation &C, const JobAction &JA,
                                   const InputInfo &Output,
                                   const InputInfoList &Inputs,
                                   const ArgList &Args,
                                   const char *LinkingOutput) const {
  const Driver &D = getToolChain().getDriver();
  ArgStringList CmdArgs;

  assert(Inputs.size() == 1 && "Unexpected number of inputs!");

  // Silence warning about unused --serialize-diagnostics
  Args.ClaimAllArgs(options::OPT__serialize_diags);

  types::ID InputType = Inputs[0].getType();
  if (const Arg *A = Args.getLastArg(options::OPT_traditional))
    D.Diag(diag::err_drv_argument_only_allowed_with)
      << A->getAsString(Args) << "-E";

  if (JA.getType() == types::TY_LLVM_IR ||
      JA.getType() == types::TY_LTO_IR)
    CmdArgs.push_back("-emit-llvm");
  else if (JA.getType() == types::TY_LLVM_BC ||
           JA.getType() == types::TY_LTO_BC)
    CmdArgs.push_back("-emit-llvm-bc");
  else if (Output.getType() == types::TY_AST)
    D.Diag(diag::err_drv_no_ast_support)
      << getToolChain().getTripleString();
  else if (JA.getType() != types::TY_PP_Asm &&
           JA.getType() != types::TY_PCH)
    D.Diag(diag::err_drv_invalid_gcc_output_type)
      << getTypeName(JA.getType());

  ArgStringList OutputArgs;
  if (Output.getType() != types::TY_PCH) {
    OutputArgs.push_back("-o");
    if (Output.isNothing())
      OutputArgs.push_back("/dev/null");
    else
      OutputArgs.push_back(Output.getFilename());
  }

  // There is no need for this level of compatibility, but it makes
  // diffing easier.
  bool OutputArgsEarly = (Args.hasArg(options::OPT_fsyntax_only) ||
                          Args.hasArg(options::OPT_S));

  if (types::getPreprocessedType(InputType) != types::TY_INVALID) {
    AddCPPUniqueOptionsArgs(Args, CmdArgs, Inputs);
    if (OutputArgsEarly) {
      AddCC1OptionsArgs(Args, CmdArgs, Inputs, OutputArgs);
    } else {
      AddCC1OptionsArgs(Args, CmdArgs, Inputs, ArgStringList());
      CmdArgs.append(OutputArgs.begin(), OutputArgs.end());
    }
  } else {
    CmdArgs.push_back("-fpreprocessed");

    for (InputInfoList::const_iterator
           it = Inputs.begin(), ie = Inputs.end(); it != ie; ++it) {
      const InputInfo &II = *it;

      // Reject AST inputs.
      if (II.getType() == types::TY_AST) {
        D.Diag(diag::err_drv_no_ast_support)
          << getToolChain().getTripleString();
        return;
      }

      CmdArgs.push_back(II.getFilename());
    }

    if (OutputArgsEarly) {
      AddCC1OptionsArgs(Args, CmdArgs, Inputs, OutputArgs);
    } else {
      AddCC1OptionsArgs(Args, CmdArgs, Inputs, ArgStringList());
      CmdArgs.append(OutputArgs.begin(), OutputArgs.end());
    }
  }

  if (Output.getType() == types::TY_PCH) {
    assert(Output.isFilename() && "Invalid PCH output.");

    CmdArgs.push_back("-o");
    // NOTE: gcc uses a temp .s file for this, but there doesn't seem
    // to be a good reason.
    const char *TmpPath = C.getArgs().MakeArgString(
      D.GetTemporaryPath("cc", "s"));
    C.addTempFile(TmpPath);
    CmdArgs.push_back(TmpPath);

    // If we're emitting a pch file with the last 4 characters of ".pth"
    // and falling back to llvm-gcc we want to use ".gch" instead.
    std::string OutputFile(Output.getFilename());
    size_t loc = OutputFile.rfind(".pth");
    if (loc != std::string::npos)
      OutputFile.replace(loc, 4, ".gch");
    const char *Tmp = C.getArgs().MakeArgString("--output-pch="+OutputFile);
    CmdArgs.push_back(Tmp);
  }

  RemoveCC1UnsupportedArgs(CmdArgs);

  const char *CC1Name = getCC1Name(Inputs[0].getType());
  const char *Exec =
    Args.MakeArgString(getToolChain().GetProgramPath(CC1Name));
  C.addCommand(new Command(JA, *this, Exec, CmdArgs));
}

void darwin::Assemble::ConstructJob(Compilation &C, const JobAction &JA,
                                    const InputInfo &Output,
                                    const InputInfoList &Inputs,
                                    const ArgList &Args,
                                    const char *LinkingOutput) const {
  ArgStringList CmdArgs;

  assert(Inputs.size() == 1 && "Unexpected number of inputs.");
  const InputInfo &Input = Inputs[0];

  // Determine the original source input.
  const Action *SourceAction = &JA;
  while (SourceAction->getKind() != Action::InputClass) {
    assert(!SourceAction->getInputs().empty() && "unexpected root action!");
    SourceAction = SourceAction->getInputs()[0];
  }

  // Forward -g, assuming we are dealing with an actual assembly file.
  if (SourceAction->getType() == types::TY_Asm ||
      SourceAction->getType() == types::TY_PP_Asm) {
    if (Args.hasArg(options::OPT_gstabs))
      CmdArgs.push_back("--gstabs");
    else if (Args.hasArg(options::OPT_g_Group))
      CmdArgs.push_back("-g");
  }

  // Derived from asm spec.
  AddDarwinArch(Args, CmdArgs);

  // Use -force_cpusubtype_ALL on x86 by default.
  if (getToolChain().getTriple().getArch() == llvm::Triple::x86 ||
      getToolChain().getTriple().getArch() == llvm::Triple::x86_64 ||
      Args.hasArg(options::OPT_force__cpusubtype__ALL))
    CmdArgs.push_back("-force_cpusubtype_ALL");

  if (getToolChain().getTriple().getArch() != llvm::Triple::x86_64 &&
      (((Args.hasArg(options::OPT_mkernel) ||
         Args.hasArg(options::OPT_fapple_kext)) &&
        (!getDarwinToolChain().isTargetIPhoneOS() ||
         getDarwinToolChain().isIPhoneOSVersionLT(6, 0))) ||
       Args.hasArg(options::OPT_static)))
    CmdArgs.push_back("-static");

  Args.AddAllArgValues(CmdArgs, options::OPT_Wa_COMMA,
                       options::OPT_Xassembler);

  assert(Output.isFilename() && "Unexpected lipo output.");
  CmdArgs.push_back("-o");
  CmdArgs.push_back(Output.getFilename());

  assert(Input.isFilename() && "Invalid input.");
  CmdArgs.push_back(Input.getFilename());

  // asm_final spec is empty.

  const char *Exec =
    Args.MakeArgString(getToolChain().GetProgramPath("as"));
  C.addCommand(new Command(JA, *this, Exec, CmdArgs));
}

void darwin::DarwinTool::anchor() {}

void darwin::DarwinTool::AddDarwinArch(const ArgList &Args,
                                       ArgStringList &CmdArgs) const {
  StringRef ArchName = getDarwinToolChain().getDarwinArchName(Args);

  // Derived from darwin_arch spec.
  CmdArgs.push_back("-arch");
  CmdArgs.push_back(Args.MakeArgString(ArchName));

  // FIXME: Is this needed anymore?
  if (ArchName == "arm")
    CmdArgs.push_back("-force_cpusubtype_ALL");
}

bool darwin::Link::NeedsTempPath(const InputInfoList &Inputs) const {
  // We only need to generate a temp path for LTO if we aren't compiling object
  // files. When compiling source files, we run 'dsymutil' after linking. We
  // don't run 'dsymutil' when compiling object files.
  for (InputInfoList::const_iterator
         it = Inputs.begin(), ie = Inputs.end(); it != ie; ++it)
    if (it->getType() != types::TY_Object)
      return true;

  return false;
}

void darwin::Link::AddLinkArgs(Compilation &C,
                               const ArgList &Args,
                               ArgStringList &CmdArgs,
                               const InputInfoList &Inputs) const {
  const Driver &D = getToolChain().getDriver();
  const toolchains::Darwin &DarwinTC = getDarwinToolChain();

  unsigned Version[3] = { 0, 0, 0 };
  if (Arg *A = Args.getLastArg(options::OPT_mlinker_version_EQ)) {
    bool HadExtra;
    if (!Driver::GetReleaseVersion(A->getValue(), Version[0],
                                   Version[1], Version[2], HadExtra) ||
        HadExtra)
      D.Diag(diag::err_drv_invalid_version_number)
        << A->getAsString(Args);
  }

  // Newer linkers support -demangle, pass it if supported and not disabled by
  // the user.
  if (Version[0] >= 100 && !Args.hasArg(options::OPT_Z_Xlinker__no_demangle)) {
    // Don't pass -demangle to ld_classic.
    //
    // FIXME: This is a temporary workaround, ld should be handling this.
    bool UsesLdClassic = (getToolChain().getArch() == llvm::Triple::x86 &&
                          Args.hasArg(options::OPT_static));
    if (getToolChain().getArch() == llvm::Triple::x86) {
      for (arg_iterator it = Args.filtered_begin(options::OPT_Xlinker,
                                                 options::OPT_Wl_COMMA),
             ie = Args.filtered_end(); it != ie; ++it) {
        const Arg *A = *it;
        for (unsigned i = 0, e = A->getNumValues(); i != e; ++i)
          if (StringRef(A->getValue(i)) == "-kext")
            UsesLdClassic = true;
      }
    }
    if (!UsesLdClassic)
      CmdArgs.push_back("-demangle");
  }

  // If we are using LTO, then automatically create a temporary file path for
  // the linker to use, so that it's lifetime will extend past a possible
  // dsymutil step.
  if (Version[0] >= 116 && D.IsUsingLTO(Args) && NeedsTempPath(Inputs)) {
    const char *TmpPath = C.getArgs().MakeArgString(
      D.GetTemporaryPath("cc", types::getTypeTempSuffix(types::TY_Object)));
    C.addTempFile(TmpPath);
    CmdArgs.push_back("-object_path_lto");
    CmdArgs.push_back(TmpPath);
  }

  // Derived from the "link" spec.
  Args.AddAllArgs(CmdArgs, options::OPT_static);
  if (!Args.hasArg(options::OPT_static))
    CmdArgs.push_back("-dynamic");
  if (Args.hasArg(options::OPT_fgnu_runtime)) {
    // FIXME: gcc replaces -lobjc in forward args with -lobjc-gnu
    // here. How do we wish to handle such things?
  }

  if (!Args.hasArg(options::OPT_dynamiclib)) {
    AddDarwinArch(Args, CmdArgs);
    // FIXME: Why do this only on this path?
    Args.AddLastArg(CmdArgs, options::OPT_force__cpusubtype__ALL);

    Args.AddLastArg(CmdArgs, options::OPT_bundle);
    Args.AddAllArgs(CmdArgs, options::OPT_bundle__loader);
    Args.AddAllArgs(CmdArgs, options::OPT_client__name);

    Arg *A;
    if ((A = Args.getLastArg(options::OPT_compatibility__version)) ||
        (A = Args.getLastArg(options::OPT_current__version)) ||
        (A = Args.getLastArg(options::OPT_install__name)))
      D.Diag(diag::err_drv_argument_only_allowed_with)
        << A->getAsString(Args) << "-dynamiclib";

    Args.AddLastArg(CmdArgs, options::OPT_force__flat__namespace);
    Args.AddLastArg(CmdArgs, options::OPT_keep__private__externs);
    Args.AddLastArg(CmdArgs, options::OPT_private__bundle);
  } else {
    CmdArgs.push_back("-dylib");

    Arg *A;
    if ((A = Args.getLastArg(options::OPT_bundle)) ||
        (A = Args.getLastArg(options::OPT_bundle__loader)) ||
        (A = Args.getLastArg(options::OPT_client__name)) ||
        (A = Args.getLastArg(options::OPT_force__flat__namespace)) ||
        (A = Args.getLastArg(options::OPT_keep__private__externs)) ||
        (A = Args.getLastArg(options::OPT_private__bundle)))
      D.Diag(diag::err_drv_argument_not_allowed_with)
        << A->getAsString(Args) << "-dynamiclib";

    Args.AddAllArgsTranslated(CmdArgs, options::OPT_compatibility__version,
                              "-dylib_compatibility_version");
    Args.AddAllArgsTranslated(CmdArgs, options::OPT_current__version,
                              "-dylib_current_version");

    AddDarwinArch(Args, CmdArgs);

    Args.AddAllArgsTranslated(CmdArgs, options::OPT_install__name,
                              "-dylib_install_name");
  }

  Args.AddLastArg(CmdArgs, options::OPT_all__load);
  Args.AddAllArgs(CmdArgs, options::OPT_allowable__client);
  Args.AddLastArg(CmdArgs, options::OPT_bind__at__load);
  if (DarwinTC.isTargetIPhoneOS())
    Args.AddLastArg(CmdArgs, options::OPT_arch__errors__fatal);
  Args.AddLastArg(CmdArgs, options::OPT_dead__strip);
  Args.AddLastArg(CmdArgs, options::OPT_no__dead__strip__inits__and__terms);
  Args.AddAllArgs(CmdArgs, options::OPT_dylib__file);
  Args.AddLastArg(CmdArgs, options::OPT_dynamic);
  Args.AddAllArgs(CmdArgs, options::OPT_exported__symbols__list);
  Args.AddLastArg(CmdArgs, options::OPT_flat__namespace);
  Args.AddAllArgs(CmdArgs, options::OPT_force__load);
  Args.AddAllArgs(CmdArgs, options::OPT_headerpad__max__install__names);
  Args.AddAllArgs(CmdArgs, options::OPT_image__base);
  Args.AddAllArgs(CmdArgs, options::OPT_init);

  // Add the deployment target.
  VersionTuple TargetVersion = DarwinTC.getTargetVersion();

  // If we had an explicit -mios-simulator-version-min argument, honor that,
  // otherwise use the traditional deployment targets. We can't just check the
  // is-sim attribute because existing code follows this path, and the linker
  // may not handle the argument.
  //
  // FIXME: We may be able to remove this, once we can verify no one depends on
  // it.
  if (Args.hasArg(options::OPT_mios_simulator_version_min_EQ))
    CmdArgs.push_back("-ios_simulator_version_min");
  else if (DarwinTC.isTargetIPhoneOS())
    CmdArgs.push_back("-iphoneos_version_min");
  else
    CmdArgs.push_back("-macosx_version_min");
  CmdArgs.push_back(Args.MakeArgString(TargetVersion.getAsString()));

  Args.AddLastArg(CmdArgs, options::OPT_nomultidefs);
  Args.AddLastArg(CmdArgs, options::OPT_multi__module);
  Args.AddLastArg(CmdArgs, options::OPT_single__module);
  Args.AddAllArgs(CmdArgs, options::OPT_multiply__defined);
  Args.AddAllArgs(CmdArgs, options::OPT_multiply__defined__unused);

  if (const Arg *A = Args.getLastArg(options::OPT_fpie, options::OPT_fPIE,
                                     options::OPT_fno_pie,
                                     options::OPT_fno_PIE)) {
    if (A->getOption().matches(options::OPT_fpie) ||
        A->getOption().matches(options::OPT_fPIE))
      CmdArgs.push_back("-pie");
    else
      CmdArgs.push_back("-no_pie");
  }

  Args.AddLastArg(CmdArgs, options::OPT_prebind);
  Args.AddLastArg(CmdArgs, options::OPT_noprebind);
  Args.AddLastArg(CmdArgs, options::OPT_nofixprebinding);
  Args.AddLastArg(CmdArgs, options::OPT_prebind__all__twolevel__modules);
  Args.AddLastArg(CmdArgs, options::OPT_read__only__relocs);
  Args.AddAllArgs(CmdArgs, options::OPT_sectcreate);
  Args.AddAllArgs(CmdArgs, options::OPT_sectorder);
  Args.AddAllArgs(CmdArgs, options::OPT_seg1addr);
  Args.AddAllArgs(CmdArgs, options::OPT_segprot);
  Args.AddAllArgs(CmdArgs, options::OPT_segaddr);
  Args.AddAllArgs(CmdArgs, options::OPT_segs__read__only__addr);
  Args.AddAllArgs(CmdArgs, options::OPT_segs__read__write__addr);
  Args.AddAllArgs(CmdArgs, options::OPT_seg__addr__table);
  Args.AddAllArgs(CmdArgs, options::OPT_seg__addr__table__filename);
  Args.AddAllArgs(CmdArgs, options::OPT_sub__library);
  Args.AddAllArgs(CmdArgs, options::OPT_sub__umbrella);

  // Give --sysroot= preference, over the Apple specific behavior to also use
  // --isysroot as the syslibroot.
  StringRef sysroot = C.getSysRoot();
  if (sysroot != "") {
    CmdArgs.push_back("-syslibroot");
    CmdArgs.push_back(C.getArgs().MakeArgString(sysroot));
  } else if (const Arg *A = Args.getLastArg(options::OPT_isysroot)) {
    CmdArgs.push_back("-syslibroot");
    CmdArgs.push_back(A->getValue());
  }

  Args.AddLastArg(CmdArgs, options::OPT_twolevel__namespace);
  Args.AddLastArg(CmdArgs, options::OPT_twolevel__namespace__hints);
  Args.AddAllArgs(CmdArgs, options::OPT_umbrella);
  Args.AddAllArgs(CmdArgs, options::OPT_undefined);
  Args.AddAllArgs(CmdArgs, options::OPT_unexported__symbols__list);
  Args.AddAllArgs(CmdArgs, options::OPT_weak__reference__mismatches);
  Args.AddLastArg(CmdArgs, options::OPT_X_Flag);
  Args.AddAllArgs(CmdArgs, options::OPT_y);
  Args.AddLastArg(CmdArgs, options::OPT_w);
  Args.AddAllArgs(CmdArgs, options::OPT_pagezero__size);
  Args.AddAllArgs(CmdArgs, options::OPT_segs__read__);
  Args.AddLastArg(CmdArgs, options::OPT_seglinkedit);
  Args.AddLastArg(CmdArgs, options::OPT_noseglinkedit);
  Args.AddAllArgs(CmdArgs, options::OPT_sectalign);
  Args.AddAllArgs(CmdArgs, options::OPT_sectobjectsymbols);
  Args.AddAllArgs(CmdArgs, options::OPT_segcreate);
  Args.AddLastArg(CmdArgs, options::OPT_whyload);
  Args.AddLastArg(CmdArgs, options::OPT_whatsloaded);
  Args.AddAllArgs(CmdArgs, options::OPT_dylinker__install__name);
  Args.AddLastArg(CmdArgs, options::OPT_dylinker);
  Args.AddLastArg(CmdArgs, options::OPT_Mach);
}

void darwin::Link::ConstructJob(Compilation &C, const JobAction &JA,
                                const InputInfo &Output,
                                const InputInfoList &Inputs,
                                const ArgList &Args,
                                const char *LinkingOutput) const {
  const toolchains::Darwin& ToolChain = getDarwinToolChain();
  const Driver &D = ToolChain.getDriver();

  assert(Output.getType() == types::TY_Image && "Invalid linker output type.");

  // The logic here is derived from gcc's behavior; most of which
  // comes from specs (starting with link_command). Consult gcc for
  // more information.
  ArgStringList CmdArgs;

  /// Hack(tm) to ignore linking errors when we are doing ARC migration.
  if (Args.hasArg(options::OPT_ccc_arcmt_check,
                  options::OPT_ccc_arcmt_migrate)) {
    for (ArgList::const_iterator I = Args.begin(), E = Args.end(); I != E; ++I)
      (*I)->claim();
    const char *Exec =
      Args.MakeArgString(getToolChain().GetProgramPath("touch"));
    CmdArgs.push_back(Output.getFilename());
    C.addCommand(new Command(JA, *this, Exec, CmdArgs));
    return;
  }

  // I'm not sure why this particular decomposition exists in gcc, but
  // we follow suite for ease of comparison.
  AddLinkArgs(C, Args, CmdArgs, Inputs);

  Args.AddAllArgs(CmdArgs, options::OPT_d_Flag);
  Args.AddAllArgs(CmdArgs, options::OPT_s);
  Args.AddAllArgs(CmdArgs, options::OPT_t);
  Args.AddAllArgs(CmdArgs, options::OPT_Z_Flag);
  Args.AddAllArgs(CmdArgs, options::OPT_u_Group);
  Args.AddLastArg(CmdArgs, options::OPT_e);
  Args.AddAllArgs(CmdArgs, options::OPT_m_Separate);
  Args.AddAllArgs(CmdArgs, options::OPT_r);

  // Forward -ObjC when either -ObjC or -ObjC++ is used, to force loading
  // members of static archive libraries which implement Objective-C classes or
  // categories.
  if (Args.hasArg(options::OPT_ObjC) || Args.hasArg(options::OPT_ObjCXX))
    CmdArgs.push_back("-ObjC");

  CmdArgs.push_back("-o");
  CmdArgs.push_back(Output.getFilename());

  if (!Args.hasArg(options::OPT_nostdlib) &&
      !Args.hasArg(options::OPT_nostartfiles)) {
    // Derived from startfile spec.
    if (Args.hasArg(options::OPT_dynamiclib)) {
      // Derived from darwin_dylib1 spec.
      if (getDarwinToolChain().isTargetIOSSimulator()) {
        // The simulator doesn't have a versioned crt1 file.
        CmdArgs.push_back("-ldylib1.o");
      } else if (getDarwinToolChain().isTargetIPhoneOS()) {
        if (getDarwinToolChain().isIPhoneOSVersionLT(3, 1))
          CmdArgs.push_back("-ldylib1.o");
      } else {
        if (getDarwinToolChain().isMacosxVersionLT(10, 5))
          CmdArgs.push_back("-ldylib1.o");
        else if (getDarwinToolChain().isMacosxVersionLT(10, 6))
          CmdArgs.push_back("-ldylib1.10.5.o");
      }
    } else {
      if (Args.hasArg(options::OPT_bundle)) {
        if (!Args.hasArg(options::OPT_static)) {
          // Derived from darwin_bundle1 spec.
          if (getDarwinToolChain().isTargetIOSSimulator()) {
            // The simulator doesn't have a versioned crt1 file.
            CmdArgs.push_back("-lbundle1.o");
          } else if (getDarwinToolChain().isTargetIPhoneOS()) {
            if (getDarwinToolChain().isIPhoneOSVersionLT(3, 1))
              CmdArgs.push_back("-lbundle1.o");
          } else {
            if (getDarwinToolChain().isMacosxVersionLT(10, 6))
              CmdArgs.push_back("-lbundle1.o");
          }
        }
      } else {
        if (Args.hasArg(options::OPT_pg) &&
            getToolChain().SupportsProfiling()) {
          if (Args.hasArg(options::OPT_static) ||
              Args.hasArg(options::OPT_object) ||
              Args.hasArg(options::OPT_preload)) {
            CmdArgs.push_back("-lgcrt0.o");
          } else {
            CmdArgs.push_back("-lgcrt1.o");

            // darwin_crt2 spec is empty.
          }
          // By default on OS X 10.8 and later, we don't link with a crt1.o
          // file and the linker knows to use _main as the entry point.  But,
          // when compiling with -pg, we need to link with the gcrt1.o file,
          // so pass the -no_new_main option to tell the linker to use the
          // "start" symbol as the entry point.
          if (getDarwinToolChain().isTargetMacOS() &&
              !getDarwinToolChain().isMacosxVersionLT(10, 8))
            CmdArgs.push_back("-no_new_main");
        } else {
          if (Args.hasArg(options::OPT_static) ||
              Args.hasArg(options::OPT_object) ||
              Args.hasArg(options::OPT_preload)) {
            CmdArgs.push_back("-lcrt0.o");
          } else {
            // Derived from darwin_crt1 spec.
            if (getDarwinToolChain().isTargetIOSSimulator()) {
              // The simulator doesn't have a versioned crt1 file.
              CmdArgs.push_back("-lcrt1.o");
            } else if (getDarwinToolChain().isTargetIPhoneOS()) {
              if (getDarwinToolChain().isIPhoneOSVersionLT(3, 1))
                CmdArgs.push_back("-lcrt1.o");
              else if (getDarwinToolChain().isIPhoneOSVersionLT(6, 0))
                CmdArgs.push_back("-lcrt1.3.1.o");
            } else {
              if (getDarwinToolChain().isMacosxVersionLT(10, 5))
                CmdArgs.push_back("-lcrt1.o");
              else if (getDarwinToolChain().isMacosxVersionLT(10, 6))
                CmdArgs.push_back("-lcrt1.10.5.o");
              else if (getDarwinToolChain().isMacosxVersionLT(10, 8))
                CmdArgs.push_back("-lcrt1.10.6.o");

              // darwin_crt2 spec is empty.
            }
          }
        }
      }
      if (D.CCCIsUPC) {
        const char *upc_crtbegin;
        if (Args.hasArg(options::OPT_static))
          upc_crtbegin = "upc-crtbeginT.o";
        else if (Args.hasArg(options::OPT_shared) || Args.hasArg(options::OPT_pie))
          upc_crtbegin = "upc-crtbeginS.o";
        else
          upc_crtbegin = "upc-crtbegin.o";
        CmdArgs.push_back(Args.MakeArgString(getToolChain().GetFilePath(upc_crtbegin)));
      }
    }

    if (!getDarwinToolChain().isTargetIPhoneOS() &&
        Args.hasArg(options::OPT_shared_libgcc) &&
        getDarwinToolChain().isMacosxVersionLT(10, 5)) {
      const char *Str =
        Args.MakeArgString(getToolChain().GetFilePath("crt3.o"));
      CmdArgs.push_back(Str);
    }
  }

  Args.AddAllArgs(CmdArgs, options::OPT_L);

<<<<<<< HEAD
  const ToolChain::path_list Paths = ToolChain.getFilePaths();

  for (ToolChain::path_list::const_iterator i = Paths.begin(), e = Paths.end();
       i != e; ++i)
    CmdArgs.push_back(Args.MakeArgString(StringRef("-L") + *i));

  // If we're building a dynamic lib with -faddress-sanitizer, unresolved
  // symbols may appear. Mark all of them as dynamic_lookup.
  // Linking executables is handled in lib/Driver/ToolChains.cpp.
  if (Args.hasFlag(options::OPT_faddress_sanitizer,
                   options::OPT_fno_address_sanitizer, false)) {
=======
  SanitizerArgs Sanitize(getToolChain().getDriver(), Args);
  // If we're building a dynamic lib with -fsanitize=address, or
  // -fsanitize=undefined, unresolved symbols may appear. Mark all
  // of them as dynamic_lookup. Linking executables is handled in
  // lib/Driver/ToolChains.cpp.
  if (Sanitize.needsAsanRt() || Sanitize.needsUbsanRt()) {
>>>>>>> b03b278e
    if (Args.hasArg(options::OPT_dynamiclib) ||
        Args.hasArg(options::OPT_bundle)) {
      CmdArgs.push_back("-undefined");
      CmdArgs.push_back("dynamic_lookup");
    }
  }

  if (Args.hasArg(options::OPT_fopenmp))
    // This is more complicated in gcc...
    CmdArgs.push_back("-lgomp");

<<<<<<< HEAD
  if (D.CCCIsUPC && !Args.hasArg(options::OPT_nostdlib)) {
    llvm::SmallString<32> Buf("-lupc");
    if (Args.getLastArgValue(options::OPT_fupc_pts_EQ, "packed") == "struct") {
      Buf += "-s";
    }
    if (Args.getLastArgValue(options::OPT_fupc_pts_vaddr_order_EQ, "first") == "last") {
      Buf += "-l";
    }
    if (Arg * A = Args.getLastArg(options::OPT_fupc_packed_bits_EQ)) {
      llvm::SmallVector<llvm::StringRef, 3> Bits;
      StringRef(A->getValue(Args)).split(Bits, ",");
      bool okay = true;
      int Values[3];
      if (Bits.size() == 3) {
        for (int i = 0; i < 3; ++i)
          if (Bits[i].getAsInteger(10, Values[i]) || Values[i] <= 0)
            okay = false;
        if (Values[0] + Values[1] + Values[2] != 64)
          okay = false;
      } else {
        okay = false;
      }
      if (okay) {
        if(Values[0] != 20 || Values[1] != 10 || Values[2] != 34) {
          Buf += "-";
          Buf += Bits[0];
          Buf += "-";
          Buf += Bits[1];
          Buf += "-";
          Buf += Bits[2];
        }
      }
    }
    CmdArgs.push_back(Args.MakeArgString(Buf));
  }

  getDarwinToolChain().AddLinkSearchPathArgs(Args, CmdArgs);

  if (isObjCRuntimeLinked(Args)) {
=======
  AddLinkerInputs(getToolChain(), Inputs, Args, CmdArgs);
  
  if (isObjCRuntimeLinked(Args) &&
      !Args.hasArg(options::OPT_nostdlib) &&
      !Args.hasArg(options::OPT_nodefaultlibs)) {
>>>>>>> b03b278e
    // Avoid linking compatibility stubs on i386 mac.
    if (!getDarwinToolChain().isTargetMacOS() ||
        getDarwinToolChain().getArch() != llvm::Triple::x86) {
      // If we don't have ARC or subscripting runtime support, link in the
      // runtime stubs.  We have to do this *before* adding any of the normal
      // linker inputs so that its initializer gets run first.
      ObjCRuntime runtime =
        getDarwinToolChain().getDefaultObjCRuntime(/*nonfragile*/ true);
      // We use arclite library for both ARC and subscripting support.
      if ((!runtime.hasNativeARC() && isObjCAutoRefCount(Args)) ||
          !runtime.hasSubscripting())
        getDarwinToolChain().AddLinkARCArgs(Args, CmdArgs);
    }
    CmdArgs.push_back("-framework");
    CmdArgs.push_back("Foundation");
    // Link libobj.
    CmdArgs.push_back("-lobjc");
  }

  if (LinkingOutput) {
    CmdArgs.push_back("-arch_multiple");
    CmdArgs.push_back("-final_output");
    CmdArgs.push_back(LinkingOutput);
  }

  if (Args.hasArg(options::OPT_fnested_functions))
    CmdArgs.push_back("-allow_stack_execute");

  if (!Args.hasArg(options::OPT_nostdlib) &&
      !Args.hasArg(options::OPT_nodefaultlibs)) {
    if (getToolChain().getDriver().CCCIsCXX)
      getToolChain().AddCXXStdlibLibArgs(Args, CmdArgs);

    // link_ssp spec is empty.

    // Let the tool chain choose which runtime library to link.
    getDarwinToolChain().AddLinkRuntimeLibArgs(Args, CmdArgs);
  }

  if (!Args.hasArg(options::OPT_nostdlib) &&
      !Args.hasArg(options::OPT_nostartfiles)) {

    if (D.CCCIsUPC) {
      const char *upc_crtend;
      if (Args.hasArg(options::OPT_static))
        upc_crtend = "upc-crtendT.o";
      else if (Args.hasArg(options::OPT_shared) || Args.hasArg(options::OPT_pie))
        upc_crtend = "upc-crtendS.o";
      else
        upc_crtend = "upc-crtend.o";
      CmdArgs.push_back(Args.MakeArgString(ToolChain.GetFilePath(upc_crtend)));
    }
  }

  Args.AddAllArgs(CmdArgs, options::OPT_T_Group);
  Args.AddAllArgs(CmdArgs, options::OPT_F);

  const char *Exec =
    Args.MakeArgString(getToolChain().GetProgramPath("ld"));
  C.addCommand(new Command(JA, *this, Exec, CmdArgs));
}

void darwin::Lipo::ConstructJob(Compilation &C, const JobAction &JA,
                                const InputInfo &Output,
                                const InputInfoList &Inputs,
                                const ArgList &Args,
                                const char *LinkingOutput) const {
  ArgStringList CmdArgs;

  CmdArgs.push_back("-create");
  assert(Output.isFilename() && "Unexpected lipo output.");

  CmdArgs.push_back("-output");
  CmdArgs.push_back(Output.getFilename());

  for (InputInfoList::const_iterator
         it = Inputs.begin(), ie = Inputs.end(); it != ie; ++it) {
    const InputInfo &II = *it;
    assert(II.isFilename() && "Unexpected lipo input.");
    CmdArgs.push_back(II.getFilename());
  }
  const char *Exec =
    Args.MakeArgString(getToolChain().GetProgramPath("lipo"));
  C.addCommand(new Command(JA, *this, Exec, CmdArgs));
}

void darwin::Dsymutil::ConstructJob(Compilation &C, const JobAction &JA,
                                    const InputInfo &Output,
                                    const InputInfoList &Inputs,
                                    const ArgList &Args,
                                    const char *LinkingOutput) const {
  ArgStringList CmdArgs;

  CmdArgs.push_back("-o");
  CmdArgs.push_back(Output.getFilename());

  assert(Inputs.size() == 1 && "Unable to handle multiple inputs.");
  const InputInfo &Input = Inputs[0];
  assert(Input.isFilename() && "Unexpected dsymutil input.");
  CmdArgs.push_back(Input.getFilename());

  const char *Exec =
    Args.MakeArgString(getToolChain().GetProgramPath("dsymutil"));
  C.addCommand(new Command(JA, *this, Exec, CmdArgs));
}

void darwin::VerifyDebug::ConstructJob(Compilation &C, const JobAction &JA,
				       const InputInfo &Output,
				       const InputInfoList &Inputs,
				       const ArgList &Args,
				       const char *LinkingOutput) const {
  ArgStringList CmdArgs;
  CmdArgs.push_back("--verify");
  CmdArgs.push_back("--debug-info");
  CmdArgs.push_back("--eh-frame");
  CmdArgs.push_back("--quiet");

  assert(Inputs.size() == 1 && "Unable to handle multiple inputs.");
  const InputInfo &Input = Inputs[0];
  assert(Input.isFilename() && "Unexpected verify input");

  // Grabbing the output of the earlier dsymutil run.
  CmdArgs.push_back(Input.getFilename());

  const char *Exec =
    Args.MakeArgString(getToolChain().GetProgramPath("dwarfdump"));
  C.addCommand(new Command(JA, *this, Exec, CmdArgs));
}

void solaris::Assemble::ConstructJob(Compilation &C, const JobAction &JA,
                                      const InputInfo &Output,
                                      const InputInfoList &Inputs,
                                      const ArgList &Args,
                                      const char *LinkingOutput) const {
  ArgStringList CmdArgs;

  Args.AddAllArgValues(CmdArgs, options::OPT_Wa_COMMA,
                       options::OPT_Xassembler);

  CmdArgs.push_back("-o");
  CmdArgs.push_back(Output.getFilename());

  for (InputInfoList::const_iterator
         it = Inputs.begin(), ie = Inputs.end(); it != ie; ++it) {
    const InputInfo &II = *it;
    CmdArgs.push_back(II.getFilename());
  }

  const char *Exec =
    Args.MakeArgString(getToolChain().GetProgramPath("as"));
  C.addCommand(new Command(JA, *this, Exec, CmdArgs));
}


void solaris::Link::ConstructJob(Compilation &C, const JobAction &JA,
                                  const InputInfo &Output,
                                  const InputInfoList &Inputs,
                                  const ArgList &Args,
                                  const char *LinkingOutput) const {
  // FIXME: Find a real GCC, don't hard-code versions here
  std::string GCCLibPath = "/usr/gcc/4.5/lib/gcc/";
  const llvm::Triple &T = getToolChain().getTriple();
  std::string LibPath = "/usr/lib/";
  llvm::Triple::ArchType Arch = T.getArch();
  switch (Arch) {
        case llvm::Triple::x86:
          GCCLibPath += ("i386-" + T.getVendorName() + "-" +
              T.getOSName()).str() + "/4.5.2/";
          break;
        case llvm::Triple::x86_64:
          GCCLibPath += ("i386-" + T.getVendorName() + "-" +
              T.getOSName()).str();
          GCCLibPath += "/4.5.2/amd64/";
          LibPath += "amd64/";
          break;
        default:
          assert(0 && "Unsupported architecture");
  }

  ArgStringList CmdArgs;

  // Demangle C++ names in errors
  CmdArgs.push_back("-C");

  if ((!Args.hasArg(options::OPT_nostdlib)) &&
      (!Args.hasArg(options::OPT_shared))) {
    CmdArgs.push_back("-e");
    CmdArgs.push_back("_start");
  }

  if (Args.hasArg(options::OPT_static)) {
    CmdArgs.push_back("-Bstatic");
    CmdArgs.push_back("-dn");
  } else {
    CmdArgs.push_back("-Bdynamic");
    if (Args.hasArg(options::OPT_shared)) {
      CmdArgs.push_back("-shared");
    } else {
      CmdArgs.push_back("--dynamic-linker");
      CmdArgs.push_back(Args.MakeArgString(LibPath + "ld.so.1"));
    }
  }

  if (Output.isFilename()) {
    CmdArgs.push_back("-o");
    CmdArgs.push_back(Output.getFilename());
  } else {
    assert(Output.isNothing() && "Invalid output.");
  }

  if (!Args.hasArg(options::OPT_nostdlib) &&
      !Args.hasArg(options::OPT_nostartfiles)) {
    if (!Args.hasArg(options::OPT_shared)) {
      CmdArgs.push_back(Args.MakeArgString(LibPath + "crt1.o"));
      CmdArgs.push_back(Args.MakeArgString(LibPath + "crti.o"));
      CmdArgs.push_back(Args.MakeArgString(LibPath + "values-Xa.o"));
      CmdArgs.push_back(Args.MakeArgString(GCCLibPath + "crtbegin.o"));
    } else {
      CmdArgs.push_back(Args.MakeArgString(LibPath + "crti.o"));
      CmdArgs.push_back(Args.MakeArgString(LibPath + "values-Xa.o"));
      CmdArgs.push_back(Args.MakeArgString(GCCLibPath + "crtbegin.o"));
    }
    if (getToolChain().getDriver().CCCIsCXX)
      CmdArgs.push_back(Args.MakeArgString(LibPath + "cxa_finalize.o"));
  }

  CmdArgs.push_back(Args.MakeArgString("-L" + GCCLibPath));

  Args.AddAllArgs(CmdArgs, options::OPT_L);
  Args.AddAllArgs(CmdArgs, options::OPT_T_Group);
  Args.AddAllArgs(CmdArgs, options::OPT_e);
  Args.AddAllArgs(CmdArgs, options::OPT_r);

  AddLinkerInputs(getToolChain(), Inputs, Args, CmdArgs);

  if (!Args.hasArg(options::OPT_nostdlib) &&
      !Args.hasArg(options::OPT_nodefaultlibs)) {
    if (getToolChain().getDriver().CCCIsCXX)
      getToolChain().AddCXXStdlibLibArgs(Args, CmdArgs);
    CmdArgs.push_back("-lgcc_s");
    if (!Args.hasArg(options::OPT_shared)) {
      CmdArgs.push_back("-lgcc");
      CmdArgs.push_back("-lc");
      CmdArgs.push_back("-lm");
    }
  }

  if (!Args.hasArg(options::OPT_nostdlib) &&
      !Args.hasArg(options::OPT_nostartfiles)) {
    CmdArgs.push_back(Args.MakeArgString(GCCLibPath + "crtend.o"));
  }
  CmdArgs.push_back(Args.MakeArgString(LibPath + "crtn.o"));

  addProfileRT(getToolChain(), Args, CmdArgs, getToolChain().getTriple());

  const char *Exec =
    Args.MakeArgString(getToolChain().GetProgramPath("ld"));
  C.addCommand(new Command(JA, *this, Exec, CmdArgs));
}

void auroraux::Assemble::ConstructJob(Compilation &C, const JobAction &JA,
                                      const InputInfo &Output,
                                      const InputInfoList &Inputs,
                                      const ArgList &Args,
                                      const char *LinkingOutput) const {
  ArgStringList CmdArgs;

  Args.AddAllArgValues(CmdArgs, options::OPT_Wa_COMMA,
                       options::OPT_Xassembler);

  CmdArgs.push_back("-o");
  CmdArgs.push_back(Output.getFilename());

  for (InputInfoList::const_iterator
         it = Inputs.begin(), ie = Inputs.end(); it != ie; ++it) {
    const InputInfo &II = *it;
    CmdArgs.push_back(II.getFilename());
  }

  const char *Exec =
    Args.MakeArgString(getToolChain().GetProgramPath("gas"));
  C.addCommand(new Command(JA, *this, Exec, CmdArgs));
}

void auroraux::Link::ConstructJob(Compilation &C, const JobAction &JA,
                                  const InputInfo &Output,
                                  const InputInfoList &Inputs,
                                  const ArgList &Args,
                                  const char *LinkingOutput) const {
  ArgStringList CmdArgs;

  if ((!Args.hasArg(options::OPT_nostdlib)) &&
      (!Args.hasArg(options::OPT_shared))) {
    CmdArgs.push_back("-e");
    CmdArgs.push_back("_start");
  }

  if (Args.hasArg(options::OPT_static)) {
    CmdArgs.push_back("-Bstatic");
    CmdArgs.push_back("-dn");
  } else {
//    CmdArgs.push_back("--eh-frame-hdr");
    CmdArgs.push_back("-Bdynamic");
    if (Args.hasArg(options::OPT_shared)) {
      CmdArgs.push_back("-shared");
    } else {
      CmdArgs.push_back("--dynamic-linker");
      CmdArgs.push_back("/lib/ld.so.1"); // 64Bit Path /lib/amd64/ld.so.1
    }
  }

  if (Output.isFilename()) {
    CmdArgs.push_back("-o");
    CmdArgs.push_back(Output.getFilename());
  } else {
    assert(Output.isNothing() && "Invalid output.");
  }

  if (!Args.hasArg(options::OPT_nostdlib) &&
      !Args.hasArg(options::OPT_nostartfiles)) {
    if (!Args.hasArg(options::OPT_shared)) {
      CmdArgs.push_back(Args.MakeArgString(
                                getToolChain().GetFilePath("crt1.o")));
      CmdArgs.push_back(Args.MakeArgString(
                                getToolChain().GetFilePath("crti.o")));
      CmdArgs.push_back(Args.MakeArgString(
                                getToolChain().GetFilePath("crtbegin.o")));
    } else {
      CmdArgs.push_back(Args.MakeArgString(
                                getToolChain().GetFilePath("crti.o")));
    }
    CmdArgs.push_back(Args.MakeArgString(
                                getToolChain().GetFilePath("crtn.o")));
  }

  CmdArgs.push_back(Args.MakeArgString("-L/opt/gcc4/lib/gcc/"
                                       + getToolChain().getTripleString()
                                       + "/4.2.4"));

  Args.AddAllArgs(CmdArgs, options::OPT_L);
  Args.AddAllArgs(CmdArgs, options::OPT_T_Group);
  Args.AddAllArgs(CmdArgs, options::OPT_e);

  AddLinkerInputs(getToolChain(), Inputs, Args, CmdArgs);

  if (!Args.hasArg(options::OPT_nostdlib) &&
      !Args.hasArg(options::OPT_nodefaultlibs)) {
    // FIXME: For some reason GCC passes -lgcc before adding
    // the default system libraries. Just mimic this for now.
    CmdArgs.push_back("-lgcc");

    if (Args.hasArg(options::OPT_pthread))
      CmdArgs.push_back("-pthread");
    if (!Args.hasArg(options::OPT_shared))
      CmdArgs.push_back("-lc");
    CmdArgs.push_back("-lgcc");
  }

  if (!Args.hasArg(options::OPT_nostdlib) &&
      !Args.hasArg(options::OPT_nostartfiles)) {
    if (!Args.hasArg(options::OPT_shared))
      CmdArgs.push_back(Args.MakeArgString(
                                getToolChain().GetFilePath("crtend.o")));
  }

  addProfileRT(getToolChain(), Args, CmdArgs, getToolChain().getTriple());

  const char *Exec =
    Args.MakeArgString(getToolChain().GetProgramPath("ld"));
  C.addCommand(new Command(JA, *this, Exec, CmdArgs));
}

void openbsd::Assemble::ConstructJob(Compilation &C, const JobAction &JA,
                                     const InputInfo &Output,
                                     const InputInfoList &Inputs,
                                     const ArgList &Args,
                                     const char *LinkingOutput) const {
  ArgStringList CmdArgs;

  Args.AddAllArgValues(CmdArgs, options::OPT_Wa_COMMA,
                       options::OPT_Xassembler);

  CmdArgs.push_back("-o");
  CmdArgs.push_back(Output.getFilename());

  for (InputInfoList::const_iterator
         it = Inputs.begin(), ie = Inputs.end(); it != ie; ++it) {
    const InputInfo &II = *it;
    CmdArgs.push_back(II.getFilename());
  }

  const char *Exec =
    Args.MakeArgString(getToolChain().GetProgramPath("as"));
  C.addCommand(new Command(JA, *this, Exec, CmdArgs));
}

void openbsd::Link::ConstructJob(Compilation &C, const JobAction &JA,
                                 const InputInfo &Output,
                                 const InputInfoList &Inputs,
                                 const ArgList &Args,
                                 const char *LinkingOutput) const {
  const Driver &D = getToolChain().getDriver();
  ArgStringList CmdArgs;

  if ((!Args.hasArg(options::OPT_nostdlib)) &&
      (!Args.hasArg(options::OPT_shared))) {
    CmdArgs.push_back("-e");
    CmdArgs.push_back("__start");
  }

  if (Args.hasArg(options::OPT_static)) {
    CmdArgs.push_back("-Bstatic");
  } else {
    if (Args.hasArg(options::OPT_rdynamic))
      CmdArgs.push_back("-export-dynamic");
    CmdArgs.push_back("--eh-frame-hdr");
    CmdArgs.push_back("-Bdynamic");
    if (Args.hasArg(options::OPT_shared)) {
      CmdArgs.push_back("-shared");
    } else {
      CmdArgs.push_back("-dynamic-linker");
      CmdArgs.push_back("/usr/libexec/ld.so");
    }
  }

  if (Output.isFilename()) {
    CmdArgs.push_back("-o");
    CmdArgs.push_back(Output.getFilename());
  } else {
    assert(Output.isNothing() && "Invalid output.");
  }

  if (!Args.hasArg(options::OPT_nostdlib) &&
      !Args.hasArg(options::OPT_nostartfiles)) {
    if (!Args.hasArg(options::OPT_shared)) {
      if (Args.hasArg(options::OPT_pg))  
        CmdArgs.push_back(Args.MakeArgString(
                                getToolChain().GetFilePath("gcrt0.o")));
      else
        CmdArgs.push_back(Args.MakeArgString(
                                getToolChain().GetFilePath("crt0.o")));
      CmdArgs.push_back(Args.MakeArgString(
                              getToolChain().GetFilePath("crtbegin.o")));
    } else {
      CmdArgs.push_back(Args.MakeArgString(
                              getToolChain().GetFilePath("crtbeginS.o")));
    }
  }

  std::string Triple = getToolChain().getTripleString();
  if (Triple.substr(0, 6) == "x86_64")
    Triple.replace(0, 6, "amd64");
  CmdArgs.push_back(Args.MakeArgString("-L/usr/lib/gcc-lib/" + Triple +
                                       "/4.2.1"));

  Args.AddAllArgs(CmdArgs, options::OPT_L);
  Args.AddAllArgs(CmdArgs, options::OPT_T_Group);
  Args.AddAllArgs(CmdArgs, options::OPT_e);

  AddLinkerInputs(getToolChain(), Inputs, Args, CmdArgs);

  if (!Args.hasArg(options::OPT_nostdlib) &&
      !Args.hasArg(options::OPT_nodefaultlibs)) {
    if (D.CCCIsCXX) {
      getToolChain().AddCXXStdlibLibArgs(Args, CmdArgs);
      if (Args.hasArg(options::OPT_pg)) 
        CmdArgs.push_back("-lm_p");
      else
        CmdArgs.push_back("-lm");
    }

    // FIXME: For some reason GCC passes -lgcc before adding
    // the default system libraries. Just mimic this for now.
    CmdArgs.push_back("-lgcc");

    if (Args.hasArg(options::OPT_pthread)) {
      if (!Args.hasArg(options::OPT_shared) &&
          Args.hasArg(options::OPT_pg))
         CmdArgs.push_back("-lpthread_p");
      else
         CmdArgs.push_back("-lpthread");
    }

    if (!Args.hasArg(options::OPT_shared)) {
      if (Args.hasArg(options::OPT_pg))
         CmdArgs.push_back("-lc_p");
      else
         CmdArgs.push_back("-lc");
    }

    CmdArgs.push_back("-lgcc");
  }

  if (!Args.hasArg(options::OPT_nostdlib) &&
      !Args.hasArg(options::OPT_nostartfiles)) {
    if (!Args.hasArg(options::OPT_shared))
      CmdArgs.push_back(Args.MakeArgString(
                              getToolChain().GetFilePath("crtend.o")));
    else
      CmdArgs.push_back(Args.MakeArgString(
                              getToolChain().GetFilePath("crtendS.o")));
  }

  const char *Exec =
    Args.MakeArgString(getToolChain().GetProgramPath("ld"));
  C.addCommand(new Command(JA, *this, Exec, CmdArgs));
}

void bitrig::Assemble::ConstructJob(Compilation &C, const JobAction &JA,
                                    const InputInfo &Output,
                                    const InputInfoList &Inputs,
                                    const ArgList &Args,
                                    const char *LinkingOutput) const {
  ArgStringList CmdArgs;

  Args.AddAllArgValues(CmdArgs, options::OPT_Wa_COMMA,
                       options::OPT_Xassembler);

  CmdArgs.push_back("-o");
  CmdArgs.push_back(Output.getFilename());

  for (InputInfoList::const_iterator
         it = Inputs.begin(), ie = Inputs.end(); it != ie; ++it) {
    const InputInfo &II = *it;
    CmdArgs.push_back(II.getFilename());
  }

  const char *Exec =
    Args.MakeArgString(getToolChain().GetProgramPath("as"));
  C.addCommand(new Command(JA, *this, Exec, CmdArgs));
}

void bitrig::Link::ConstructJob(Compilation &C, const JobAction &JA,
                                const InputInfo &Output,
                                const InputInfoList &Inputs,
                                const ArgList &Args,
                                const char *LinkingOutput) const {
  const Driver &D = getToolChain().getDriver();
  ArgStringList CmdArgs;

  if ((!Args.hasArg(options::OPT_nostdlib)) &&
      (!Args.hasArg(options::OPT_shared))) {
    CmdArgs.push_back("-e");
    CmdArgs.push_back("__start");
  }

  if (Args.hasArg(options::OPT_static)) {
    CmdArgs.push_back("-Bstatic");
  } else {
    if (Args.hasArg(options::OPT_rdynamic))
      CmdArgs.push_back("-export-dynamic");
    CmdArgs.push_back("--eh-frame-hdr");
    CmdArgs.push_back("-Bdynamic");
    if (Args.hasArg(options::OPT_shared)) {
      CmdArgs.push_back("-shared");
    } else {
      CmdArgs.push_back("-dynamic-linker");
      CmdArgs.push_back("/usr/libexec/ld.so");
    }
  }

  if (Output.isFilename()) {
    CmdArgs.push_back("-o");
    CmdArgs.push_back(Output.getFilename());
  } else {
    assert(Output.isNothing() && "Invalid output.");
  }

  if (!Args.hasArg(options::OPT_nostdlib) &&
      !Args.hasArg(options::OPT_nostartfiles)) {
    if (!Args.hasArg(options::OPT_shared)) {
      if (Args.hasArg(options::OPT_pg))
        CmdArgs.push_back(Args.MakeArgString(
                                getToolChain().GetFilePath("gcrt0.o")));
      else
        CmdArgs.push_back(Args.MakeArgString(
                                getToolChain().GetFilePath("crt0.o")));
      CmdArgs.push_back(Args.MakeArgString(
                              getToolChain().GetFilePath("crtbegin.o")));
    } else {
      CmdArgs.push_back(Args.MakeArgString(
                              getToolChain().GetFilePath("crtbeginS.o")));
    }
  }

  Args.AddAllArgs(CmdArgs, options::OPT_L);
  Args.AddAllArgs(CmdArgs, options::OPT_T_Group);
  Args.AddAllArgs(CmdArgs, options::OPT_e);

  AddLinkerInputs(getToolChain(), Inputs, Args, CmdArgs);

  if (!Args.hasArg(options::OPT_nostdlib) &&
      !Args.hasArg(options::OPT_nodefaultlibs)) {
    if (D.CCCIsCXX) {
      getToolChain().AddCXXStdlibLibArgs(Args, CmdArgs);
      if (Args.hasArg(options::OPT_pg))
        CmdArgs.push_back("-lm_p");
      else
        CmdArgs.push_back("-lm");
    }

    if (Args.hasArg(options::OPT_pthread)) {
      if (!Args.hasArg(options::OPT_shared) &&
          Args.hasArg(options::OPT_pg))
        CmdArgs.push_back("-lpthread_p");
      else
        CmdArgs.push_back("-lpthread");
    }

    if (!Args.hasArg(options::OPT_shared)) {
      if (Args.hasArg(options::OPT_pg))
        CmdArgs.push_back("-lc_p");
      else
        CmdArgs.push_back("-lc");
    }

    std::string myarch = "-lclang_rt.";
    const llvm::Triple &T = getToolChain().getTriple();
    llvm::Triple::ArchType Arch = T.getArch();
    switch (Arch) {
          case llvm::Triple::arm:
            myarch += ("arm");
            break;
          case llvm::Triple::x86:
            myarch += ("i386");
            break;
          case llvm::Triple::x86_64:
            myarch += ("amd64");
            break;
          default:
            assert(0 && "Unsupported architecture");
     }
     CmdArgs.push_back(Args.MakeArgString(myarch));
  }

  if (!Args.hasArg(options::OPT_nostdlib) &&
      !Args.hasArg(options::OPT_nostartfiles)) {
    if (!Args.hasArg(options::OPT_shared))
      CmdArgs.push_back(Args.MakeArgString(
                              getToolChain().GetFilePath("crtend.o")));
    else
      CmdArgs.push_back(Args.MakeArgString(
                              getToolChain().GetFilePath("crtendS.o")));
  }

  const char *Exec =
    Args.MakeArgString(getToolChain().GetProgramPath("ld"));
  C.addCommand(new Command(JA, *this, Exec, CmdArgs));
}

void freebsd::Assemble::ConstructJob(Compilation &C, const JobAction &JA,
                                     const InputInfo &Output,
                                     const InputInfoList &Inputs,
                                     const ArgList &Args,
                                     const char *LinkingOutput) const {
  ArgStringList CmdArgs;

  // When building 32-bit code on FreeBSD/amd64, we have to explicitly
  // instruct as in the base system to assemble 32-bit code.
  if (getToolChain().getArch() == llvm::Triple::x86)
    CmdArgs.push_back("--32");
  else if (getToolChain().getArch() == llvm::Triple::ppc)
    CmdArgs.push_back("-a32");
  else if (getToolChain().getArch() == llvm::Triple::mips ||
           getToolChain().getArch() == llvm::Triple::mipsel ||
           getToolChain().getArch() == llvm::Triple::mips64 ||
           getToolChain().getArch() == llvm::Triple::mips64el) {
    StringRef CPUName;
    StringRef ABIName;
    getMipsCPUAndABI(Args, getToolChain(), CPUName, ABIName);

    CmdArgs.push_back("-march");
    CmdArgs.push_back(CPUName.data());

    // Convert ABI name to the GNU tools acceptable variant.
    if (ABIName == "o32")
      ABIName = "32";
    else if (ABIName == "n64")
      ABIName = "64";

    CmdArgs.push_back("-mabi");
    CmdArgs.push_back(ABIName.data());

    if (getToolChain().getArch() == llvm::Triple::mips ||
        getToolChain().getArch() == llvm::Triple::mips64)
      CmdArgs.push_back("-EB");
    else
      CmdArgs.push_back("-EL");

    Arg *LastPICArg = Args.getLastArg(options::OPT_fPIC, options::OPT_fno_PIC,
                                      options::OPT_fpic, options::OPT_fno_pic,
                                      options::OPT_fPIE, options::OPT_fno_PIE,
                                      options::OPT_fpie, options::OPT_fno_pie);
    if (LastPICArg &&
        (LastPICArg->getOption().matches(options::OPT_fPIC) ||
         LastPICArg->getOption().matches(options::OPT_fpic) ||
         LastPICArg->getOption().matches(options::OPT_fPIE) ||
         LastPICArg->getOption().matches(options::OPT_fpie))) {
      CmdArgs.push_back("-KPIC");
    }
  }

  Args.AddAllArgValues(CmdArgs, options::OPT_Wa_COMMA,
                       options::OPT_Xassembler);

  CmdArgs.push_back("-o");
  CmdArgs.push_back(Output.getFilename());

  for (InputInfoList::const_iterator
         it = Inputs.begin(), ie = Inputs.end(); it != ie; ++it) {
    const InputInfo &II = *it;
    CmdArgs.push_back(II.getFilename());
  }

  const char *Exec =
    Args.MakeArgString(getToolChain().GetProgramPath("as"));
  C.addCommand(new Command(JA, *this, Exec, CmdArgs));
}

void freebsd::Link::ConstructJob(Compilation &C, const JobAction &JA,
                                 const InputInfo &Output,
                                 const InputInfoList &Inputs,
                                 const ArgList &Args,
                                 const char *LinkingOutput) const {
  const toolchains::FreeBSD& ToolChain = 
    static_cast<const toolchains::FreeBSD&>(getToolChain());
  const Driver &D = ToolChain.getDriver();
  ArgStringList CmdArgs;

  // Silence warning for "clang -g foo.o -o foo"
  Args.ClaimAllArgs(options::OPT_g_Group);
  // and "clang -emit-llvm foo.o -o foo"
  Args.ClaimAllArgs(options::OPT_emit_llvm);
  // and for "clang -w foo.o -o foo". Other warning options are already
  // handled somewhere else.
  Args.ClaimAllArgs(options::OPT_w);

  if (!D.SysRoot.empty())
    CmdArgs.push_back(Args.MakeArgString("--sysroot=" + D.SysRoot));

  if (Args.hasArg(options::OPT_pie))
    CmdArgs.push_back("-pie");

  if (Args.hasArg(options::OPT_static)) {
    CmdArgs.push_back("-Bstatic");
  } else {
    if (Args.hasArg(options::OPT_rdynamic))
      CmdArgs.push_back("-export-dynamic");
    CmdArgs.push_back("--eh-frame-hdr");
    if (Args.hasArg(options::OPT_shared)) {
      CmdArgs.push_back("-Bshareable");
    } else {
      CmdArgs.push_back("-dynamic-linker");
      CmdArgs.push_back("/libexec/ld-elf.so.1");
    }
    if (ToolChain.getTriple().getOSMajorVersion() >= 9) {
      llvm::Triple::ArchType Arch = ToolChain.getArch();
      if (Arch == llvm::Triple::arm || Arch == llvm::Triple::sparc ||
          Arch == llvm::Triple::x86 || Arch == llvm::Triple::x86_64) {
        CmdArgs.push_back("--hash-style=both");
      }
    }
    CmdArgs.push_back("--enable-new-dtags");
  }

  // When building 32-bit code on FreeBSD/amd64, we have to explicitly
  // instruct ld in the base system to link 32-bit code.
  if (ToolChain.getArch() == llvm::Triple::x86) {
    CmdArgs.push_back("-m");
    CmdArgs.push_back("elf_i386_fbsd");
  }

  if (ToolChain.getArch() == llvm::Triple::ppc) {
    CmdArgs.push_back("-m");
    CmdArgs.push_back("elf32ppc_fbsd");
  }

  if (Output.isFilename()) {
    CmdArgs.push_back("-o");
    CmdArgs.push_back(Output.getFilename());
  } else {
    assert(Output.isNothing() && "Invalid output.");
  }

  if (!Args.hasArg(options::OPT_nostdlib) &&
      !Args.hasArg(options::OPT_nostartfiles)) {
    const char *crt1 = NULL;
    if (!Args.hasArg(options::OPT_shared)) {
      if (Args.hasArg(options::OPT_pg))
        crt1 = "gcrt1.o";
      else if (Args.hasArg(options::OPT_pie))
        crt1 = "Scrt1.o";
      else
        crt1 = "crt1.o";
    }
    if (crt1)
      CmdArgs.push_back(Args.MakeArgString(ToolChain.GetFilePath(crt1)));

    CmdArgs.push_back(Args.MakeArgString(ToolChain.GetFilePath("crti.o")));

    const char *crtbegin = NULL;
    if (Args.hasArg(options::OPT_static))
      crtbegin = "crtbeginT.o";
    else if (Args.hasArg(options::OPT_shared) || Args.hasArg(options::OPT_pie))
      crtbegin = "crtbeginS.o";
    else
      crtbegin = "crtbegin.o";

    CmdArgs.push_back(Args.MakeArgString(ToolChain.GetFilePath(crtbegin)));
  }

  Args.AddAllArgs(CmdArgs, options::OPT_L);
  const ToolChain::path_list Paths = ToolChain.getFilePaths();
  for (ToolChain::path_list::const_iterator i = Paths.begin(), e = Paths.end();
       i != e; ++i)
    CmdArgs.push_back(Args.MakeArgString(StringRef("-L") + *i));
  Args.AddAllArgs(CmdArgs, options::OPT_T_Group);
  Args.AddAllArgs(CmdArgs, options::OPT_e);
  Args.AddAllArgs(CmdArgs, options::OPT_s);
  Args.AddAllArgs(CmdArgs, options::OPT_t);
  Args.AddAllArgs(CmdArgs, options::OPT_Z_Flag);
  Args.AddAllArgs(CmdArgs, options::OPT_r);

  AddLinkerInputs(ToolChain, Inputs, Args, CmdArgs);

  if (!Args.hasArg(options::OPT_nostdlib) &&
      !Args.hasArg(options::OPT_nodefaultlibs)) {
    if (D.CCCIsCXX) {
      ToolChain.AddCXXStdlibLibArgs(Args, CmdArgs);
      if (Args.hasArg(options::OPT_pg))
        CmdArgs.push_back("-lm_p");
      else
        CmdArgs.push_back("-lm");
    }
    // FIXME: For some reason GCC passes -lgcc and -lgcc_s before adding
    // the default system libraries. Just mimic this for now.
    if (Args.hasArg(options::OPT_pg))
      CmdArgs.push_back("-lgcc_p");
    else
      CmdArgs.push_back("-lgcc");
    if (Args.hasArg(options::OPT_static)) {
      CmdArgs.push_back("-lgcc_eh");
    } else if (Args.hasArg(options::OPT_pg)) {
      CmdArgs.push_back("-lgcc_eh_p");
    } else {
      CmdArgs.push_back("--as-needed");
      CmdArgs.push_back("-lgcc_s");
      CmdArgs.push_back("--no-as-needed");
    }

    if (Args.hasArg(options::OPT_pthread)) {
      if (Args.hasArg(options::OPT_pg))
        CmdArgs.push_back("-lpthread_p");
      else
        CmdArgs.push_back("-lpthread");
    }

    if (Args.hasArg(options::OPT_pg)) {
      if (Args.hasArg(options::OPT_shared))
        CmdArgs.push_back("-lc");
      else
        CmdArgs.push_back("-lc_p");
      CmdArgs.push_back("-lgcc_p");
    } else {
      CmdArgs.push_back("-lc");
      CmdArgs.push_back("-lgcc");
    }

    if (Args.hasArg(options::OPT_static)) {
      CmdArgs.push_back("-lgcc_eh");
    } else if (Args.hasArg(options::OPT_pg)) {
      CmdArgs.push_back("-lgcc_eh_p");
    } else {
      CmdArgs.push_back("--as-needed");
      CmdArgs.push_back("-lgcc_s");
      CmdArgs.push_back("--no-as-needed");
    }
  }

  if (!Args.hasArg(options::OPT_nostdlib) &&
      !Args.hasArg(options::OPT_nostartfiles)) {
    if (Args.hasArg(options::OPT_shared) || Args.hasArg(options::OPT_pie))
      CmdArgs.push_back(Args.MakeArgString(ToolChain.GetFilePath("crtendS.o")));
    else
      CmdArgs.push_back(Args.MakeArgString(ToolChain.GetFilePath("crtend.o")));
    CmdArgs.push_back(Args.MakeArgString(ToolChain.GetFilePath("crtn.o")));
  }

  addProfileRT(ToolChain, Args, CmdArgs, ToolChain.getTriple());

  const char *Exec =
    Args.MakeArgString(ToolChain.GetProgramPath("ld"));
  C.addCommand(new Command(JA, *this, Exec, CmdArgs));
}

void netbsd::Assemble::ConstructJob(Compilation &C, const JobAction &JA,
                                     const InputInfo &Output,
                                     const InputInfoList &Inputs,
                                     const ArgList &Args,
                                     const char *LinkingOutput) const {
  ArgStringList CmdArgs;

  // When building 32-bit code on NetBSD/amd64, we have to explicitly
  // instruct as in the base system to assemble 32-bit code.
  if (getToolChain().getArch() == llvm::Triple::x86)
    CmdArgs.push_back("--32");

  // Set byte order explicitly
  if (getToolChain().getArch() == llvm::Triple::mips)
    CmdArgs.push_back("-EB");
  else if (getToolChain().getArch() == llvm::Triple::mipsel)
    CmdArgs.push_back("-EL");

  Args.AddAllArgValues(CmdArgs, options::OPT_Wa_COMMA,
                       options::OPT_Xassembler);

  CmdArgs.push_back("-o");
  CmdArgs.push_back(Output.getFilename());

  for (InputInfoList::const_iterator
         it = Inputs.begin(), ie = Inputs.end(); it != ie; ++it) {
    const InputInfo &II = *it;
    CmdArgs.push_back(II.getFilename());
  }

  const char *Exec = Args.MakeArgString((getToolChain().GetProgramPath("as")));
  C.addCommand(new Command(JA, *this, Exec, CmdArgs));
}

void netbsd::Link::ConstructJob(Compilation &C, const JobAction &JA,
                                 const InputInfo &Output,
                                 const InputInfoList &Inputs,
                                 const ArgList &Args,
                                 const char *LinkingOutput) const {
  const Driver &D = getToolChain().getDriver();
  ArgStringList CmdArgs;

  if (!D.SysRoot.empty())
    CmdArgs.push_back(Args.MakeArgString("--sysroot=" + D.SysRoot));

  if (Args.hasArg(options::OPT_static)) {
    CmdArgs.push_back("-Bstatic");
  } else {
    if (Args.hasArg(options::OPT_rdynamic))
      CmdArgs.push_back("-export-dynamic");
    CmdArgs.push_back("--eh-frame-hdr");
    if (Args.hasArg(options::OPT_shared)) {
      CmdArgs.push_back("-Bshareable");
    } else {
      CmdArgs.push_back("-dynamic-linker");
      CmdArgs.push_back("/libexec/ld.elf_so");
    }
  }

  // When building 32-bit code on NetBSD/amd64, we have to explicitly
  // instruct ld in the base system to link 32-bit code.
  if (getToolChain().getArch() == llvm::Triple::x86) {
    CmdArgs.push_back("-m");
    CmdArgs.push_back("elf_i386");
  }

  if (Output.isFilename()) {
    CmdArgs.push_back("-o");
    CmdArgs.push_back(Output.getFilename());
  } else {
    assert(Output.isNothing() && "Invalid output.");
  }

  if (!Args.hasArg(options::OPT_nostdlib) &&
      !Args.hasArg(options::OPT_nostartfiles)) {
    if (!Args.hasArg(options::OPT_shared)) {
      CmdArgs.push_back(Args.MakeArgString(
                              getToolChain().GetFilePath("crt0.o")));
      CmdArgs.push_back(Args.MakeArgString(
                              getToolChain().GetFilePath("crti.o")));
      CmdArgs.push_back(Args.MakeArgString(
                              getToolChain().GetFilePath("crtbegin.o")));
    } else {
      CmdArgs.push_back(Args.MakeArgString(
                              getToolChain().GetFilePath("crti.o")));
      CmdArgs.push_back(Args.MakeArgString(
                              getToolChain().GetFilePath("crtbeginS.o")));
    }
  }

  Args.AddAllArgs(CmdArgs, options::OPT_L);
  Args.AddAllArgs(CmdArgs, options::OPT_T_Group);
  Args.AddAllArgs(CmdArgs, options::OPT_e);
  Args.AddAllArgs(CmdArgs, options::OPT_s);
  Args.AddAllArgs(CmdArgs, options::OPT_t);
  Args.AddAllArgs(CmdArgs, options::OPT_Z_Flag);
  Args.AddAllArgs(CmdArgs, options::OPT_r);

  AddLinkerInputs(getToolChain(), Inputs, Args, CmdArgs);

  if (!Args.hasArg(options::OPT_nostdlib) &&
      !Args.hasArg(options::OPT_nodefaultlibs)) {
    if (D.CCCIsCXX) {
      getToolChain().AddCXXStdlibLibArgs(Args, CmdArgs);
      CmdArgs.push_back("-lm");
    }
    // FIXME: For some reason GCC passes -lgcc and -lgcc_s before adding
    // the default system libraries. Just mimic this for now.
    if (Args.hasArg(options::OPT_static)) {
      CmdArgs.push_back("-lgcc_eh");
    } else {
      CmdArgs.push_back("--as-needed");
      CmdArgs.push_back("-lgcc_s");
      CmdArgs.push_back("--no-as-needed");
    }
    CmdArgs.push_back("-lgcc");

    if (Args.hasArg(options::OPT_pthread))
      CmdArgs.push_back("-lpthread");
    CmdArgs.push_back("-lc");

    CmdArgs.push_back("-lgcc");
    if (Args.hasArg(options::OPT_static)) {
      CmdArgs.push_back("-lgcc_eh");
    } else {
      CmdArgs.push_back("--as-needed");
      CmdArgs.push_back("-lgcc_s");
      CmdArgs.push_back("--no-as-needed");
    }
  }

  if (!Args.hasArg(options::OPT_nostdlib) &&
      !Args.hasArg(options::OPT_nostartfiles)) {
    if (!Args.hasArg(options::OPT_shared))
      CmdArgs.push_back(Args.MakeArgString(getToolChain().GetFilePath(
                                                                  "crtend.o")));
    else
      CmdArgs.push_back(Args.MakeArgString(getToolChain().GetFilePath(
                                                                 "crtendS.o")));
    CmdArgs.push_back(Args.MakeArgString(getToolChain().GetFilePath(
                                                                    "crtn.o")));
  }

  addProfileRT(getToolChain(), Args, CmdArgs, getToolChain().getTriple());

  const char *Exec = Args.MakeArgString(getToolChain().GetProgramPath("ld"));
  C.addCommand(new Command(JA, *this, Exec, CmdArgs));
}

void linuxtools::Assemble::ConstructJob(Compilation &C, const JobAction &JA,
                                        const InputInfo &Output,
                                        const InputInfoList &Inputs,
                                        const ArgList &Args,
                                        const char *LinkingOutput) const {
  ArgStringList CmdArgs;

  // Add --32/--64 to make sure we get the format we want.
  // This is incomplete
  if (getToolChain().getArch() == llvm::Triple::x86) {
    CmdArgs.push_back("--32");
  } else if (getToolChain().getArch() == llvm::Triple::x86_64) {
    CmdArgs.push_back("--64");
  } else if (getToolChain().getArch() == llvm::Triple::ppc) {
    CmdArgs.push_back("-a32");
    CmdArgs.push_back("-mppc");
    CmdArgs.push_back("-many");
  } else if (getToolChain().getArch() == llvm::Triple::ppc64) {
    CmdArgs.push_back("-a64");
    CmdArgs.push_back("-mppc64");
    CmdArgs.push_back("-many");
  } else if (getToolChain().getArch() == llvm::Triple::arm) {
    StringRef MArch = getToolChain().getArchName();
    if (MArch == "armv7" || MArch == "armv7a" || MArch == "armv7-a")
      CmdArgs.push_back("-mfpu=neon");

    StringRef ARMFloatABI = getARMFloatABI(getToolChain().getDriver(), Args,
                                           getToolChain().getTriple());
    CmdArgs.push_back(Args.MakeArgString("-mfloat-abi=" + ARMFloatABI));

    Args.AddLastArg(CmdArgs, options::OPT_march_EQ);
    Args.AddLastArg(CmdArgs, options::OPT_mcpu_EQ);
    Args.AddLastArg(CmdArgs, options::OPT_mfpu_EQ);
  } else if (getToolChain().getArch() == llvm::Triple::mips ||
             getToolChain().getArch() == llvm::Triple::mipsel ||
             getToolChain().getArch() == llvm::Triple::mips64 ||
             getToolChain().getArch() == llvm::Triple::mips64el) {
    StringRef CPUName;
    StringRef ABIName;
    getMipsCPUAndABI(Args, getToolChain(), CPUName, ABIName);

    CmdArgs.push_back("-march");
    CmdArgs.push_back(CPUName.data());

    // Convert ABI name to the GNU tools acceptable variant.
    if (ABIName == "o32")
      ABIName = "32";
    else if (ABIName == "n64")
      ABIName = "64";

    CmdArgs.push_back("-mabi");
    CmdArgs.push_back(ABIName.data());

    if (getToolChain().getArch() == llvm::Triple::mips ||
        getToolChain().getArch() == llvm::Triple::mips64)
      CmdArgs.push_back("-EB");
    else
      CmdArgs.push_back("-EL");

    Arg *LastPICArg = Args.getLastArg(options::OPT_fPIC, options::OPT_fno_PIC,
                                      options::OPT_fpic, options::OPT_fno_pic,
                                      options::OPT_fPIE, options::OPT_fno_PIE,
                                      options::OPT_fpie, options::OPT_fno_pie);
    if (LastPICArg &&
        (LastPICArg->getOption().matches(options::OPT_fPIC) ||
         LastPICArg->getOption().matches(options::OPT_fpic) ||
         LastPICArg->getOption().matches(options::OPT_fPIE) ||
         LastPICArg->getOption().matches(options::OPT_fpie))) {
      CmdArgs.push_back("-KPIC");
    }
  }

  Args.AddAllArgValues(CmdArgs, options::OPT_Wa_COMMA,
                       options::OPT_Xassembler);

  CmdArgs.push_back("-o");
  CmdArgs.push_back(Output.getFilename());

  for (InputInfoList::const_iterator
         it = Inputs.begin(), ie = Inputs.end(); it != ie; ++it) {
    const InputInfo &II = *it;
    CmdArgs.push_back(II.getFilename());
  }

  const char *Exec =
    Args.MakeArgString(getToolChain().GetProgramPath("as"));
  C.addCommand(new Command(JA, *this, Exec, CmdArgs));
}

static void AddLibgcc(llvm::Triple Triple, const Driver &D,
                      ArgStringList &CmdArgs, const ArgList &Args) {
  bool isAndroid = Triple.getEnvironment() == llvm::Triple::Android;
  bool StaticLibgcc = isAndroid || Args.hasArg(options::OPT_static) ||
    Args.hasArg(options::OPT_static_libgcc);
  if (!D.CCCIsCXX)
    CmdArgs.push_back("-lgcc");

  if (StaticLibgcc) {
    if (D.CCCIsCXX)
      CmdArgs.push_back("-lgcc");
  } else {
    if (!D.CCCIsCXX)
      CmdArgs.push_back("--as-needed");
    CmdArgs.push_back("-lgcc_s");
    if (!D.CCCIsCXX)
      CmdArgs.push_back("--no-as-needed");
  }

  if (StaticLibgcc && !isAndroid)
    CmdArgs.push_back("-lgcc_eh");
  else if (!Args.hasArg(options::OPT_shared) && D.CCCIsCXX)
    CmdArgs.push_back("-lgcc");
}

static bool hasMipsN32ABIArg(const ArgList &Args) {
  Arg *A = Args.getLastArg(options::OPT_mabi_EQ);
  return A && (A->getValue() == StringRef("n32"));
}

void linuxtools::Link::ConstructJob(Compilation &C, const JobAction &JA,
                                    const InputInfo &Output,
                                    const InputInfoList &Inputs,
                                    const ArgList &Args,
                                    const char *LinkingOutput) const {
  const toolchains::Linux& ToolChain =
    static_cast<const toolchains::Linux&>(getToolChain());
  const Driver &D = ToolChain.getDriver();
  const bool isAndroid =
    ToolChain.getTriple().getEnvironment() == llvm::Triple::Android;

  ArgStringList CmdArgs;

  // Silence warning for "clang -g foo.o -o foo"
  Args.ClaimAllArgs(options::OPT_g_Group);
  // and "clang -emit-llvm foo.o -o foo"
  Args.ClaimAllArgs(options::OPT_emit_llvm);
  // and for "clang -w foo.o -o foo". Other warning options are already
  // handled somewhere else.
  Args.ClaimAllArgs(options::OPT_w);

  if (!D.SysRoot.empty())
    CmdArgs.push_back(Args.MakeArgString("--sysroot=" + D.SysRoot));

  if (Args.hasArg(options::OPT_pie))
    CmdArgs.push_back("-pie");

  if (Args.hasArg(options::OPT_rdynamic))
    CmdArgs.push_back("-export-dynamic");

  if (Args.hasArg(options::OPT_s))
    CmdArgs.push_back("-s");

  for (std::vector<std::string>::const_iterator i = ToolChain.ExtraOpts.begin(),
         e = ToolChain.ExtraOpts.end();
       i != e; ++i)
    CmdArgs.push_back(i->c_str());

  if (!Args.hasArg(options::OPT_static)) {
    CmdArgs.push_back("--eh-frame-hdr");
  }

  CmdArgs.push_back("-m");
  if (ToolChain.getArch() == llvm::Triple::x86)
    CmdArgs.push_back("elf_i386");
  else if (ToolChain.getArch() == llvm::Triple::arm
           ||  ToolChain.getArch() == llvm::Triple::thumb)
    CmdArgs.push_back("armelf_linux_eabi");
  else if (ToolChain.getArch() == llvm::Triple::ppc)
    CmdArgs.push_back("elf32ppclinux");
  else if (ToolChain.getArch() == llvm::Triple::ppc64)
    CmdArgs.push_back("elf64ppc");
  else if (ToolChain.getArch() == llvm::Triple::mips)
    CmdArgs.push_back("elf32btsmip");
  else if (ToolChain.getArch() == llvm::Triple::mipsel)
    CmdArgs.push_back("elf32ltsmip");
  else if (ToolChain.getArch() == llvm::Triple::mips64) {
    if (hasMipsN32ABIArg(Args))
      CmdArgs.push_back("elf32btsmipn32");
    else
      CmdArgs.push_back("elf64btsmip");
  }
  else if (ToolChain.getArch() == llvm::Triple::mips64el) {
    if (hasMipsN32ABIArg(Args))
      CmdArgs.push_back("elf32ltsmipn32");
    else
      CmdArgs.push_back("elf64ltsmip");
  }
  else
    CmdArgs.push_back("elf_x86_64");

  if (Args.hasArg(options::OPT_static)) {
    if (ToolChain.getArch() == llvm::Triple::arm
        || ToolChain.getArch() == llvm::Triple::thumb)
      CmdArgs.push_back("-Bstatic");
    else
      CmdArgs.push_back("-static");
  } else if (Args.hasArg(options::OPT_shared)) {
    CmdArgs.push_back("-shared");
    if (isAndroid) {
      CmdArgs.push_back("-Bsymbolic");
    }
  }

  if (ToolChain.getArch() == llvm::Triple::arm ||
      ToolChain.getArch() == llvm::Triple::thumb ||
      (!Args.hasArg(options::OPT_static) &&
       !Args.hasArg(options::OPT_shared))) {
    CmdArgs.push_back("-dynamic-linker");
    if (isAndroid)
      CmdArgs.push_back("/system/bin/linker");
    else if (ToolChain.getArch() == llvm::Triple::x86)
      CmdArgs.push_back("/lib/ld-linux.so.2");
    else if (ToolChain.getArch() == llvm::Triple::arm ||
             ToolChain.getArch() == llvm::Triple::thumb) {
      if (ToolChain.getTriple().getEnvironment() == llvm::Triple::GNUEABIHF)
        CmdArgs.push_back("/lib/ld-linux-armhf.so.3");
      else
        CmdArgs.push_back("/lib/ld-linux.so.3");
    }
    else if (ToolChain.getArch() == llvm::Triple::mips ||
             ToolChain.getArch() == llvm::Triple::mipsel)
      CmdArgs.push_back("/lib/ld.so.1");
    else if (ToolChain.getArch() == llvm::Triple::mips64 ||
             ToolChain.getArch() == llvm::Triple::mips64el) {
      if (hasMipsN32ABIArg(Args))
        CmdArgs.push_back("/lib32/ld.so.1");
      else
        CmdArgs.push_back("/lib64/ld.so.1");
    }
    else if (ToolChain.getArch() == llvm::Triple::ppc)
      CmdArgs.push_back("/lib/ld.so.1");
    else if (ToolChain.getArch() == llvm::Triple::ppc64)
      CmdArgs.push_back("/lib64/ld64.so.1");
    else
      CmdArgs.push_back("/lib64/ld-linux-x86-64.so.2");
  }

  CmdArgs.push_back("-o");
  CmdArgs.push_back(Output.getFilename());

  if (!Args.hasArg(options::OPT_nostdlib) &&
      !Args.hasArg(options::OPT_nostartfiles)) {
    if (!isAndroid) {
      const char *crt1 = NULL;
      if (!Args.hasArg(options::OPT_shared)){
        if (Args.hasArg(options::OPT_pie))
          crt1 = "Scrt1.o";
        else
          crt1 = "crt1.o";
      }
      if (crt1)
        CmdArgs.push_back(Args.MakeArgString(ToolChain.GetFilePath(crt1)));

      CmdArgs.push_back(Args.MakeArgString(ToolChain.GetFilePath("crti.o")));
    }

    const char *crtbegin;
    if (Args.hasArg(options::OPT_static))
      crtbegin = isAndroid ? "crtbegin_static.o" : "crtbeginT.o";
    else if (Args.hasArg(options::OPT_shared))
      crtbegin = isAndroid ? "crtbegin_so.o" : "crtbeginS.o";
    else if (Args.hasArg(options::OPT_pie))
      crtbegin = isAndroid ? "crtbegin_dynamic.o" : "crtbeginS.o";
    else
      crtbegin = isAndroid ? "crtbegin_dynamic.o" : "crtbegin.o";
    CmdArgs.push_back(Args.MakeArgString(ToolChain.GetFilePath(crtbegin)));

<<<<<<< HEAD
    if (D.CCCIsUPC) {
      const char *upc_crtbegin;
      if (Args.hasArg(options::OPT_static))
        upc_crtbegin = "upc-crtbeginT.o";
      else if (Args.hasArg(options::OPT_shared) || Args.hasArg(options::OPT_pie))
        upc_crtbegin = "upc-crtbeginS.o";
      else
        upc_crtbegin = "upc-crtbegin.o";
      CmdArgs.push_back(Args.MakeArgString(ToolChain.GetFilePath(upc_crtbegin)));
    }
=======
    // Add crtfastmath.o if available and fast math is enabled.
    ToolChain.AddFastMathRuntimeIfAvailable(Args, CmdArgs);
>>>>>>> b03b278e
  }

  Args.AddAllArgs(CmdArgs, options::OPT_L);

  const ToolChain::path_list Paths = ToolChain.getFilePaths();

  for (ToolChain::path_list::const_iterator i = Paths.begin(), e = Paths.end();
       i != e; ++i)
    CmdArgs.push_back(Args.MakeArgString(StringRef("-L") + *i));

  // Tell the linker to load the plugin. This has to come before AddLinkerInputs
  // as gold requires -plugin to come before any -plugin-opt that -Wl might
  // forward.
  if (D.IsUsingLTO(Args) || Args.hasArg(options::OPT_use_gold_plugin)) {
    CmdArgs.push_back("-plugin");
    std::string Plugin = ToolChain.getDriver().Dir + "/../lib/LLVMgold.so";
    CmdArgs.push_back(Args.MakeArgString(Plugin));
  }

  if (Args.hasArg(options::OPT_Z_Xlinker__no_demangle))
    CmdArgs.push_back("--no-demangle");

  AddLinkerInputs(ToolChain, Inputs, Args, CmdArgs);

  SanitizerArgs Sanitize(D, Args);

  // Call this before we add the C++ ABI library.
  if (Sanitize.needsUbsanRt())
    addUbsanRTLinux(getToolChain(), Args, CmdArgs);

  if (D.CCCIsCXX &&
      !Args.hasArg(options::OPT_nostdlib) &&
      !Args.hasArg(options::OPT_nodefaultlibs)) {
    bool OnlyLibstdcxxStatic = Args.hasArg(options::OPT_static_libstdcxx) &&
      !Args.hasArg(options::OPT_static);
    if (OnlyLibstdcxxStatic)
      CmdArgs.push_back("-Bstatic");
    ToolChain.AddCXXStdlibLibArgs(Args, CmdArgs);
    if (OnlyLibstdcxxStatic)
      CmdArgs.push_back("-Bdynamic");
    CmdArgs.push_back("-lm");
  }

  if (D.CCCIsUPC && !Args.hasArg(options::OPT_nostdlib)) {
    CmdArgs.push_back(Args.MakeArgString("-T" + ToolChain.GetFilePath("upc.ld")));
    llvm::SmallString<32> Buf("-lupc");
    if (Args.getLastArgValue(options::OPT_fupc_pts_EQ, "packed") == "struct") {
      Buf += "-s";
    }
    if (Args.getLastArgValue(options::OPT_fupc_pts_vaddr_order_EQ, "first") == "last") {
      Buf += "-l";
    }
    if (Arg * A = Args.getLastArg(options::OPT_fupc_packed_bits_EQ)) {
      llvm::SmallVector<llvm::StringRef, 3> Bits;
      StringRef(A->getValue(Args)).split(Bits, ",");
      bool okay = true;
      int Values[3];
      if (Bits.size() == 3) {
        for (int i = 0; i < 3; ++i)
          if (Bits[i].getAsInteger(10, Values[i]) || Values[i] <= 0)
            okay = false;
        if (Values[0] + Values[1] + Values[2] != 64)
          okay = false;
      } else {
        okay = false;
      }
      if (okay) {
        if(Values[0] != 20 || Values[1] != 10 || Values[2] != 34) {
          Buf += "-";
          Buf += Bits[0];
          Buf += "-";
          Buf += Bits[1];
          Buf += "-";
          Buf += Bits[2];
        }
      }
    }
    CmdArgs.push_back(Args.MakeArgString(Buf));
    CmdArgs.push_back("-lrt");
  }

  // Call this before we add the C run-time.
  if (Sanitize.needsAsanRt())
    addAsanRTLinux(getToolChain(), Args, CmdArgs);
  if (Sanitize.needsTsanRt())
    addTsanRTLinux(getToolChain(), Args, CmdArgs);

  if (!Args.hasArg(options::OPT_nostdlib)) {
    if (!Args.hasArg(options::OPT_nodefaultlibs)) {
      if (Args.hasArg(options::OPT_static))
        CmdArgs.push_back("--start-group");

      AddLibgcc(ToolChain.getTriple(), D, CmdArgs, Args);

      if (Args.hasArg(options::OPT_pthread) ||
          Args.hasArg(options::OPT_pthreads))
        CmdArgs.push_back("-lpthread");

      CmdArgs.push_back("-lc");

      if (Args.hasArg(options::OPT_static))
        CmdArgs.push_back("--end-group");
      else
        AddLibgcc(ToolChain.getTriple(), D, CmdArgs, Args);
    }

    if (!Args.hasArg(options::OPT_nostartfiles)) {

      if (D.CCCIsUPC) {
        const char *upc_crtend;
        if (Args.hasArg(options::OPT_static))
          upc_crtend = "upc-crtendT.o";
        else if (Args.hasArg(options::OPT_shared) || Args.hasArg(options::OPT_pie))
          upc_crtend = "upc-crtendS.o";
        else
          upc_crtend = "upc-crtend.o";
        CmdArgs.push_back(Args.MakeArgString(ToolChain.GetFilePath(upc_crtend)));
      }

      const char *crtend;
      if (Args.hasArg(options::OPT_shared))
        crtend = isAndroid ? "crtend_so.o" : "crtendS.o";
      else if (Args.hasArg(options::OPT_pie))
        crtend = isAndroid ? "crtend_android.o" : "crtendS.o";
      else
        crtend = isAndroid ? "crtend_android.o" : "crtend.o";

      CmdArgs.push_back(Args.MakeArgString(ToolChain.GetFilePath(crtend)));
      if (!isAndroid)
        CmdArgs.push_back(Args.MakeArgString(ToolChain.GetFilePath("crtn.o")));
    }
  }

  addProfileRT(getToolChain(), Args, CmdArgs, getToolChain().getTriple());

  C.addCommand(new Command(JA, *this, ToolChain.Linker.c_str(), CmdArgs));
}

void minix::Assemble::ConstructJob(Compilation &C, const JobAction &JA,
                                   const InputInfo &Output,
                                   const InputInfoList &Inputs,
                                   const ArgList &Args,
                                   const char *LinkingOutput) const {
  ArgStringList CmdArgs;

  Args.AddAllArgValues(CmdArgs, options::OPT_Wa_COMMA,
                       options::OPT_Xassembler);

  CmdArgs.push_back("-o");
  CmdArgs.push_back(Output.getFilename());

  for (InputInfoList::const_iterator
         it = Inputs.begin(), ie = Inputs.end(); it != ie; ++it) {
    const InputInfo &II = *it;
    CmdArgs.push_back(II.getFilename());
  }

  const char *Exec =
    Args.MakeArgString(getToolChain().GetProgramPath("as"));
  C.addCommand(new Command(JA, *this, Exec, CmdArgs));
}

void minix::Link::ConstructJob(Compilation &C, const JobAction &JA,
                               const InputInfo &Output,
                               const InputInfoList &Inputs,
                               const ArgList &Args,
                               const char *LinkingOutput) const {
  const Driver &D = getToolChain().getDriver();
  ArgStringList CmdArgs;

  if (Output.isFilename()) {
    CmdArgs.push_back("-o");
    CmdArgs.push_back(Output.getFilename());
  } else {
    assert(Output.isNothing() && "Invalid output.");
  }

  if (!Args.hasArg(options::OPT_nostdlib) &&
      !Args.hasArg(options::OPT_nostartfiles)) {
      CmdArgs.push_back(Args.MakeArgString(getToolChain().GetFilePath("crt1.o")));
      CmdArgs.push_back(Args.MakeArgString(getToolChain().GetFilePath("crti.o")));
      CmdArgs.push_back(Args.MakeArgString(getToolChain().GetFilePath("crtbegin.o")));
      CmdArgs.push_back(Args.MakeArgString(getToolChain().GetFilePath("crtn.o")));
  }

  Args.AddAllArgs(CmdArgs, options::OPT_L);
  Args.AddAllArgs(CmdArgs, options::OPT_T_Group);
  Args.AddAllArgs(CmdArgs, options::OPT_e);

  AddLinkerInputs(getToolChain(), Inputs, Args, CmdArgs);

  addProfileRT(getToolChain(), Args, CmdArgs, getToolChain().getTriple());

  if (!Args.hasArg(options::OPT_nostdlib) &&
      !Args.hasArg(options::OPT_nodefaultlibs)) {
    if (D.CCCIsCXX) {
      getToolChain().AddCXXStdlibLibArgs(Args, CmdArgs);
      CmdArgs.push_back("-lm");
    }
  }

  if (!Args.hasArg(options::OPT_nostdlib) &&
      !Args.hasArg(options::OPT_nostartfiles)) {
    if (Args.hasArg(options::OPT_pthread))
      CmdArgs.push_back("-lpthread");
    CmdArgs.push_back("-lc");
    CmdArgs.push_back("-lCompilerRT-Generic");
    CmdArgs.push_back("-L/usr/pkg/compiler-rt/lib");
    CmdArgs.push_back(
	 Args.MakeArgString(getToolChain().GetFilePath("crtend.o")));
  }

  const char *Exec = Args.MakeArgString(getToolChain().GetProgramPath("ld"));
  C.addCommand(new Command(JA, *this, Exec, CmdArgs));
}

/// DragonFly Tools

// For now, DragonFly Assemble does just about the same as for
// FreeBSD, but this may change soon.
void dragonfly::Assemble::ConstructJob(Compilation &C, const JobAction &JA,
                                       const InputInfo &Output,
                                       const InputInfoList &Inputs,
                                       const ArgList &Args,
                                       const char *LinkingOutput) const {
  ArgStringList CmdArgs;

  // When building 32-bit code on DragonFly/pc64, we have to explicitly
  // instruct as in the base system to assemble 32-bit code.
  if (getToolChain().getArch() == llvm::Triple::x86)
    CmdArgs.push_back("--32");

  Args.AddAllArgValues(CmdArgs, options::OPT_Wa_COMMA,
                       options::OPT_Xassembler);

  CmdArgs.push_back("-o");
  CmdArgs.push_back(Output.getFilename());

  for (InputInfoList::const_iterator
         it = Inputs.begin(), ie = Inputs.end(); it != ie; ++it) {
    const InputInfo &II = *it;
    CmdArgs.push_back(II.getFilename());
  }

  const char *Exec =
    Args.MakeArgString(getToolChain().GetProgramPath("as"));
  C.addCommand(new Command(JA, *this, Exec, CmdArgs));
}

void dragonfly::Link::ConstructJob(Compilation &C, const JobAction &JA,
                                   const InputInfo &Output,
                                   const InputInfoList &Inputs,
                                   const ArgList &Args,
                                   const char *LinkingOutput) const {
  const Driver &D = getToolChain().getDriver();
  ArgStringList CmdArgs;

  if (!D.SysRoot.empty())
    CmdArgs.push_back(Args.MakeArgString("--sysroot=" + D.SysRoot));

  if (Args.hasArg(options::OPT_static)) {
    CmdArgs.push_back("-Bstatic");
  } else {
    if (Args.hasArg(options::OPT_shared))
      CmdArgs.push_back("-Bshareable");
    else {
      CmdArgs.push_back("-dynamic-linker");
      CmdArgs.push_back("/usr/libexec/ld-elf.so.2");
    }
  }

  // When building 32-bit code on DragonFly/pc64, we have to explicitly
  // instruct ld in the base system to link 32-bit code.
  if (getToolChain().getArch() == llvm::Triple::x86) {
    CmdArgs.push_back("-m");
    CmdArgs.push_back("elf_i386");
  }

  if (Output.isFilename()) {
    CmdArgs.push_back("-o");
    CmdArgs.push_back(Output.getFilename());
  } else {
    assert(Output.isNothing() && "Invalid output.");
  }

  if (!Args.hasArg(options::OPT_nostdlib) &&
      !Args.hasArg(options::OPT_nostartfiles)) {
    if (!Args.hasArg(options::OPT_shared)) {
      CmdArgs.push_back(
            Args.MakeArgString(getToolChain().GetFilePath("crt1.o")));
      CmdArgs.push_back(
            Args.MakeArgString(getToolChain().GetFilePath("crti.o")));
      CmdArgs.push_back(
            Args.MakeArgString(getToolChain().GetFilePath("crtbegin.o")));
    } else {
      CmdArgs.push_back(
            Args.MakeArgString(getToolChain().GetFilePath("crti.o")));
      CmdArgs.push_back(
            Args.MakeArgString(getToolChain().GetFilePath("crtbeginS.o")));
    }
  }

  Args.AddAllArgs(CmdArgs, options::OPT_L);
  Args.AddAllArgs(CmdArgs, options::OPT_T_Group);
  Args.AddAllArgs(CmdArgs, options::OPT_e);

  AddLinkerInputs(getToolChain(), Inputs, Args, CmdArgs);

  if (!Args.hasArg(options::OPT_nostdlib) &&
      !Args.hasArg(options::OPT_nodefaultlibs)) {
    // FIXME: GCC passes on -lgcc, -lgcc_pic and a whole lot of
    //         rpaths
    CmdArgs.push_back("-L/usr/lib/gcc41");

    if (!Args.hasArg(options::OPT_static)) {
      CmdArgs.push_back("-rpath");
      CmdArgs.push_back("/usr/lib/gcc41");

      CmdArgs.push_back("-rpath-link");
      CmdArgs.push_back("/usr/lib/gcc41");

      CmdArgs.push_back("-rpath");
      CmdArgs.push_back("/usr/lib");

      CmdArgs.push_back("-rpath-link");
      CmdArgs.push_back("/usr/lib");
    }

    if (D.CCCIsCXX) {
      getToolChain().AddCXXStdlibLibArgs(Args, CmdArgs);
      CmdArgs.push_back("-lm");
    }

    if (Args.hasArg(options::OPT_shared)) {
      CmdArgs.push_back("-lgcc_pic");
    } else {
      CmdArgs.push_back("-lgcc");
    }


    if (Args.hasArg(options::OPT_pthread))
      CmdArgs.push_back("-lpthread");

    if (!Args.hasArg(options::OPT_nolibc)) {
      CmdArgs.push_back("-lc");
    }

    if (Args.hasArg(options::OPT_shared)) {
      CmdArgs.push_back("-lgcc_pic");
    } else {
      CmdArgs.push_back("-lgcc");
    }
  }

  if (!Args.hasArg(options::OPT_nostdlib) &&
      !Args.hasArg(options::OPT_nostartfiles)) {
    if (!Args.hasArg(options::OPT_shared))
      CmdArgs.push_back(Args.MakeArgString(
                              getToolChain().GetFilePath("crtend.o")));
    else
      CmdArgs.push_back(Args.MakeArgString(
                              getToolChain().GetFilePath("crtendS.o")));
    CmdArgs.push_back(Args.MakeArgString(
                              getToolChain().GetFilePath("crtn.o")));
  }

  addProfileRT(getToolChain(), Args, CmdArgs, getToolChain().getTriple());

  const char *Exec =
    Args.MakeArgString(getToolChain().GetProgramPath("ld"));
  C.addCommand(new Command(JA, *this, Exec, CmdArgs));
}

void visualstudio::Link::ConstructJob(Compilation &C, const JobAction &JA,
                                      const InputInfo &Output,
                                      const InputInfoList &Inputs,
                                      const ArgList &Args,
                                      const char *LinkingOutput) const {
  ArgStringList CmdArgs;

  if (Output.isFilename()) {
    CmdArgs.push_back(Args.MakeArgString(std::string("-out:") +
                                         Output.getFilename()));
  } else {
    assert(Output.isNothing() && "Invalid output.");
  }

  if (!Args.hasArg(options::OPT_nostdlib) &&
    !Args.hasArg(options::OPT_nostartfiles)) {
    CmdArgs.push_back("-defaultlib:libcmt");
  }

  CmdArgs.push_back("-nologo");

  Args.AddAllArgValues(CmdArgs, options::OPT_l);

  // Add filenames immediately.
  for (InputInfoList::const_iterator
       it = Inputs.begin(), ie = Inputs.end(); it != ie; ++it) {
    if (it->isFilename())
      CmdArgs.push_back(it->getFilename());
  }

  const char *Exec =
    Args.MakeArgString(getToolChain().GetProgramPath("link.exe"));
  C.addCommand(new Command(JA, *this, Exec, CmdArgs));
}<|MERGE_RESOLUTION|>--- conflicted
+++ resolved
@@ -2864,7 +2864,7 @@
 
   if (Arg *A = Args.getLastArg(options::OPT_fupc_threads_)) {
     CmdArgs.push_back("-fupc-threads");
-    CmdArgs.push_back(A->getValue(Args));
+    CmdArgs.push_back(A->getValue());
   }
 
   Args.AddLastArg(CmdArgs, options::OPT_fupc_packed_bits_EQ);
@@ -4739,26 +4739,18 @@
 
   Args.AddAllArgs(CmdArgs, options::OPT_L);
 
-<<<<<<< HEAD
   const ToolChain::path_list Paths = ToolChain.getFilePaths();
 
   for (ToolChain::path_list::const_iterator i = Paths.begin(), e = Paths.end();
        i != e; ++i)
     CmdArgs.push_back(Args.MakeArgString(StringRef("-L") + *i));
 
-  // If we're building a dynamic lib with -faddress-sanitizer, unresolved
-  // symbols may appear. Mark all of them as dynamic_lookup.
-  // Linking executables is handled in lib/Driver/ToolChains.cpp.
-  if (Args.hasFlag(options::OPT_faddress_sanitizer,
-                   options::OPT_fno_address_sanitizer, false)) {
-=======
   SanitizerArgs Sanitize(getToolChain().getDriver(), Args);
   // If we're building a dynamic lib with -fsanitize=address, or
   // -fsanitize=undefined, unresolved symbols may appear. Mark all
   // of them as dynamic_lookup. Linking executables is handled in
   // lib/Driver/ToolChains.cpp.
   if (Sanitize.needsAsanRt() || Sanitize.needsUbsanRt()) {
->>>>>>> b03b278e
     if (Args.hasArg(options::OPT_dynamiclib) ||
         Args.hasArg(options::OPT_bundle)) {
       CmdArgs.push_back("-undefined");
@@ -4770,7 +4762,6 @@
     // This is more complicated in gcc...
     CmdArgs.push_back("-lgomp");
 
-<<<<<<< HEAD
   if (D.CCCIsUPC && !Args.hasArg(options::OPT_nostdlib)) {
     llvm::SmallString<32> Buf("-lupc");
     if (Args.getLastArgValue(options::OPT_fupc_pts_EQ, "packed") == "struct") {
@@ -4781,7 +4772,7 @@
     }
     if (Arg * A = Args.getLastArg(options::OPT_fupc_packed_bits_EQ)) {
       llvm::SmallVector<llvm::StringRef, 3> Bits;
-      StringRef(A->getValue(Args)).split(Bits, ",");
+      StringRef(A->getValue()).split(Bits, ",");
       bool okay = true;
       int Values[3];
       if (Bits.size() == 3) {
@@ -4807,16 +4798,11 @@
     CmdArgs.push_back(Args.MakeArgString(Buf));
   }
 
-  getDarwinToolChain().AddLinkSearchPathArgs(Args, CmdArgs);
-
-  if (isObjCRuntimeLinked(Args)) {
-=======
   AddLinkerInputs(getToolChain(), Inputs, Args, CmdArgs);
   
   if (isObjCRuntimeLinked(Args) &&
       !Args.hasArg(options::OPT_nostdlib) &&
       !Args.hasArg(options::OPT_nodefaultlibs)) {
->>>>>>> b03b278e
     // Avoid linking compatibility stubs on i386 mac.
     if (!getDarwinToolChain().isTargetMacOS() ||
         getDarwinToolChain().getArch() != llvm::Triple::x86) {
@@ -6128,7 +6114,6 @@
       crtbegin = isAndroid ? "crtbegin_dynamic.o" : "crtbegin.o";
     CmdArgs.push_back(Args.MakeArgString(ToolChain.GetFilePath(crtbegin)));
 
-<<<<<<< HEAD
     if (D.CCCIsUPC) {
       const char *upc_crtbegin;
       if (Args.hasArg(options::OPT_static))
@@ -6139,10 +6124,9 @@
         upc_crtbegin = "upc-crtbegin.o";
       CmdArgs.push_back(Args.MakeArgString(ToolChain.GetFilePath(upc_crtbegin)));
     }
-=======
+
     // Add crtfastmath.o if available and fast math is enabled.
     ToolChain.AddFastMathRuntimeIfAvailable(Args, CmdArgs);
->>>>>>> b03b278e
   }
 
   Args.AddAllArgs(CmdArgs, options::OPT_L);
@@ -6197,7 +6181,7 @@
     }
     if (Arg * A = Args.getLastArg(options::OPT_fupc_packed_bits_EQ)) {
       llvm::SmallVector<llvm::StringRef, 3> Bits;
-      StringRef(A->getValue(Args)).split(Bits, ",");
+      StringRef(A->getValue()).split(Bits, ",");
       bool okay = true;
       int Values[3];
       if (Bits.size() == 3) {
