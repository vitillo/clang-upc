--- conflicted
+++ resolved
@@ -56,15 +56,9 @@
     DefaultImageName(DefaultImageName),
     DriverTitle("clang LLVM compiler"),
     CCPrintOptionsFilename(0), CCPrintHeadersFilename(0),
-<<<<<<< HEAD
-    CCLogDiagnosticsFilename(0), CCCIsCXX(false), CCCIsUPC(false),
-    CCCIsCPP(false),CCCEcho(false), CCCPrintBindings(false),
-    CCPrintOptions(false), CCPrintHeaders(false), CCLogDiagnostics(false),
-=======
     CCLogDiagnosticsFilename(0),
     CCCPrintBindings(false),
     CCPrintHeaders(false), CCLogDiagnostics(false),
->>>>>>> 48b80c78
     CCGenDiagnostics(false), CCCGenericGCCName(""), CheckInputsExist(true),
     CCCUsePCH(true), SuppressMissingInputWarning(false) {
 
@@ -105,6 +99,7 @@
         .Case("g++", GXXMode)
         .Case("cpp", CPPMode)
         .Case("cl",  CLMode)
+        .Case("upc",  CLMode)
         .Default(~0U);
 
     if (M != ~0U)
@@ -1063,7 +1058,7 @@
               Diag(clang::diag::warn_drv_treating_input_as_cxx)
                 << getTypeName(OldTy) << getTypeName(Ty);
           }
-          if (CCCIsUPC) {
+          if (CCCIsUPC()) {
             types::ID OldTy = Ty;
             Ty = types::lookupUPCTypeForCType(Ty);
 
