--- conflicted
+++ resolved
@@ -953,16 +953,6 @@
            .Case("cxx_user_literals", LangOpts.CPlusPlus11)
            .Case("cxx_variadic_templates", LangOpts.CPlusPlus11)
            // C++1y features
-<<<<<<< HEAD
-           .Case("cxx_binary_literals", LangOpts.CPlusPlus1y)
-           //.Case("cxx_contextual_conversions", LangOpts.CPlusPlus1y)
-           //.Case("cxx_generalized_capture", LangOpts.CPlusPlus1y)
-           //.Case("cxx_generic_lambda", LangOpts.CPlusPlus1y)
-           //.Case("cxx_relaxed_constexpr", LangOpts.CPlusPlus1y)
-           //.Case("cxx_return_type_deduction", LangOpts.CPlusPlus1y)
-           //.Case("cxx_runtime_array", LangOpts.CPlusPlus1y)
-           .Case("cxx_aggregate_nsdmi", LangOpts.CPlusPlus1y)
-=======
            .Case("cxx_aggregate_nsdmi", LangOpts.CPlusPlus1y)
            .Case("cxx_binary_literals", LangOpts.CPlusPlus1y)
            .Case("cxx_contextual_conversions", LangOpts.CPlusPlus1y)
@@ -971,7 +961,6 @@
            .Case("cxx_relaxed_constexpr", LangOpts.CPlusPlus1y)
            .Case("cxx_return_type_deduction", LangOpts.CPlusPlus1y)
            //.Case("cxx_runtime_array", LangOpts.CPlusPlus1y)
->>>>>>> 48b80c78
            //.Case("cxx_variable_templates", LangOpts.CPlusPlus1y)
            // Type traits
            .Case("has_nothrow_assign", LangOpts.CPlusPlus)
@@ -1033,10 +1022,7 @@
            .Case("c_atomic", true)
            .Case("c_generic_selections", true)
            .Case("c_static_assert", true)
-<<<<<<< HEAD
-=======
            .Case("c_thread_local", PP.getTargetInfo().isTLSSupported())
->>>>>>> 48b80c78
            // C++11 features supported by other languages as extensions.
            .Case("cxx_atomic", LangOpts.CPlusPlus)
            .Case("cxx_deleted_functions", LangOpts.CPlusPlus)
