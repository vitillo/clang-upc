--- conflicted
+++ resolved
@@ -3560,15 +3560,10 @@
     // the kernel which on armv6 and newer uses ldrex and strex. The net result
     // is that if we assume the kernel is at least as recent as the hardware,
     // it is safe to use atomic instructions on armv6 and newer.
-<<<<<<< HEAD
-    if (T.getOS() != llvm::Triple::Linux)
-     return false;
-=======
     if (!T.isOSLinux() &&
         T.getOS() != llvm::Triple::FreeBSD &&
         T.getOS() != llvm::Triple::Bitrig)
       return false;
->>>>>>> 48b80c78
     StringRef ArchName = T.getArchName();
     if (T.getArch() == llvm::Triple::arm) {
       if (!ArchName.startswith("armv"))
