--- conflicted
+++ resolved
@@ -104,14 +104,10 @@
     KEYOPENCL = 0x200,
     KEYC11 = 0x400,
     KEYARC = 0x800,
-<<<<<<< HEAD
-    KEYUPC = 0x1000,
-    KEYALL = 0x1fff
-=======
     KEYNOMS = 0x01000,
     WCHARSUPPORT = 0x02000,
+    KEYUPC = 0x4000,
     KEYALL = (0xffff & ~KEYNOMS) // Because KEYNOMS is used to exclude.
->>>>>>> b03b278e
   };
 }
 
