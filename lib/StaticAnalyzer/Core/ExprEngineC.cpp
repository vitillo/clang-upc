--- conflicted
+++ resolved
@@ -382,14 +382,9 @@
       case CK_BaseToDerivedMemberPointer:
       case CK_DerivedToBaseMemberPointer:
       case CK_ReinterpretMemberPointer:
-<<<<<<< HEAD
-      case CK_VectorSplat:
       case CK_UPCSharedToLocal:
       case CK_UPCBitCastZeroPhase:
-      case CK_LValueBitCast: {
-=======
       case CK_VectorSplat: {
->>>>>>> 48b80c78
         // Recover some path-sensitivty by conjuring a new value.
         QualType resultType = CastE->getType();
         if (CastE->isGLValue())
