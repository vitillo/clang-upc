//===--- Stmt.cpp - Statement AST Node Implementation ---------------------===//
//
//                     The LLVM Compiler Infrastructure
//
// This file is distributed under the University of Illinois Open Source
// License. See LICENSE.TXT for details.
//
//===----------------------------------------------------------------------===//
//
// This file implements the Stmt class and statement subclasses.
//
//===----------------------------------------------------------------------===//

#include "clang/AST/ASTContext.h"
#include "clang/AST/ASTDiagnostic.h"
#include "clang/AST/ExprCXX.h"
#include "clang/AST/ExprObjC.h"
#include "clang/AST/Stmt.h"
#include "clang/AST/StmtCXX.h"
#include "clang/AST/StmtObjC.h"
#include "clang/AST/Type.h"
#include "clang/Basic/CharInfo.h"
#include "clang/Basic/TargetInfo.h"
#include "clang/Lex/Token.h"
#include "llvm/ADT/StringExtras.h"
#include "llvm/Support/raw_ostream.h"
using namespace clang;

static struct StmtClassNameTable {
  const char *Name;
  unsigned Counter;
  unsigned Size;
} StmtClassInfo[Stmt::lastStmtConstant+1];

static StmtClassNameTable &getStmtInfoTableEntry(Stmt::StmtClass E) {
  static bool Initialized = false;
  if (Initialized)
    return StmtClassInfo[E];

  // Intialize the table on the first use.
  Initialized = true;
#define ABSTRACT_STMT(STMT)
#define STMT(CLASS, PARENT) \
  StmtClassInfo[(unsigned)Stmt::CLASS##Class].Name = #CLASS;    \
  StmtClassInfo[(unsigned)Stmt::CLASS##Class].Size = sizeof(CLASS);
#include "clang/AST/StmtNodes.inc"

  return StmtClassInfo[E];
}

void *Stmt::operator new(size_t bytes, ASTContext& C,
                         unsigned alignment) throw() {
  return ::operator new(bytes, C, alignment);
}

void *Stmt::operator new(size_t bytes, ASTContext* C,
                         unsigned alignment) throw() {
  return ::operator new(bytes, *C, alignment);
}

const char *Stmt::getStmtClassName() const {
  return getStmtInfoTableEntry((StmtClass) StmtBits.sClass).Name;
}

void Stmt::PrintStats() {
  // Ensure the table is primed.
  getStmtInfoTableEntry(Stmt::NullStmtClass);

  unsigned sum = 0;
  llvm::errs() << "\n*** Stmt/Expr Stats:\n";
  for (int i = 0; i != Stmt::lastStmtConstant+1; i++) {
    if (StmtClassInfo[i].Name == 0) continue;
    sum += StmtClassInfo[i].Counter;
  }
  llvm::errs() << "  " << sum << " stmts/exprs total.\n";
  sum = 0;
  for (int i = 0; i != Stmt::lastStmtConstant+1; i++) {
    if (StmtClassInfo[i].Name == 0) continue;
    if (StmtClassInfo[i].Counter == 0) continue;
    llvm::errs() << "    " << StmtClassInfo[i].Counter << " "
                 << StmtClassInfo[i].Name << ", " << StmtClassInfo[i].Size
                 << " each (" << StmtClassInfo[i].Counter*StmtClassInfo[i].Size
                 << " bytes)\n";
    sum += StmtClassInfo[i].Counter*StmtClassInfo[i].Size;
  }

  llvm::errs() << "Total bytes = " << sum << "\n";
}

void Stmt::addStmtClass(StmtClass s) {
  ++getStmtInfoTableEntry(s).Counter;
}

bool Stmt::StatisticsEnabled = false;
void Stmt::EnableStatistics() {
  StatisticsEnabled = true;
}

Stmt *Stmt::IgnoreImplicit() {
  Stmt *s = this;

  if (ExprWithCleanups *ewc = dyn_cast<ExprWithCleanups>(s))
    s = ewc->getSubExpr();

  while (ImplicitCastExpr *ice = dyn_cast<ImplicitCastExpr>(s))
    s = ice->getSubExpr();

  return s;
}

/// \brief Strip off all label-like statements.
///
/// This will strip off label statements, case statements, attributed
/// statements and default statements recursively.
const Stmt *Stmt::stripLabelLikeStatements() const {
  const Stmt *S = this;
  while (true) {
    if (const LabelStmt *LS = dyn_cast<LabelStmt>(S))
      S = LS->getSubStmt();
    else if (const SwitchCase *SC = dyn_cast<SwitchCase>(S))
      S = SC->getSubStmt();
    else if (const AttributedStmt *AS = dyn_cast<AttributedStmt>(S))
      S = AS->getSubStmt();
    else
      return S;
  }
}

namespace {
  struct good {};
  struct bad {};

  // These silly little functions have to be static inline to suppress
  // unused warnings, and they have to be defined to suppress other
  // warnings.
  static inline good is_good(good) { return good(); }

  typedef Stmt::child_range children_t();
  template <class T> good implements_children(children_t T::*) {
    return good();
  }
  static inline bad implements_children(children_t Stmt::*) {
    return bad();
  }

  typedef SourceLocation getLocStart_t() const;
  template <class T> good implements_getLocStart(getLocStart_t T::*) {
    return good();
  }
  static inline bad implements_getLocStart(getLocStart_t Stmt::*) {
    return bad();
  }

  typedef SourceLocation getLocEnd_t() const;
  template <class T> good implements_getLocEnd(getLocEnd_t T::*) {
    return good();
  }
  static inline bad implements_getLocEnd(getLocEnd_t Stmt::*) {
    return bad();
  }

#define ASSERT_IMPLEMENTS_children(type) \
  (void) sizeof(is_good(implements_children(&type::children)))
#define ASSERT_IMPLEMENTS_getLocStart(type) \
  (void) sizeof(is_good(implements_getLocStart(&type::getLocStart)))
#define ASSERT_IMPLEMENTS_getLocEnd(type) \
  (void) sizeof(is_good(implements_getLocEnd(&type::getLocEnd)))
}

/// Check whether the various Stmt classes implement their member
/// functions.
static inline void check_implementations() {
#define ABSTRACT_STMT(type)
#define STMT(type, base) \
  ASSERT_IMPLEMENTS_children(type); \
  ASSERT_IMPLEMENTS_getLocStart(type); \
  ASSERT_IMPLEMENTS_getLocEnd(type);
#include "clang/AST/StmtNodes.inc"
}

Stmt::child_range Stmt::children() {
  switch (getStmtClass()) {
  case Stmt::NoStmtClass: llvm_unreachable("statement without class");
#define ABSTRACT_STMT(type)
#define STMT(type, base) \
  case Stmt::type##Class: \
    return static_cast<type*>(this)->children();
#include "clang/AST/StmtNodes.inc"
  }
  llvm_unreachable("unknown statement kind!");
}

// Amusing macro metaprogramming hack: check whether a class provides
// a more specific implementation of getSourceRange.
//
// See also Expr.cpp:getExprLoc().
namespace {
  /// This implementation is used when a class provides a custom
  /// implementation of getSourceRange.
  template <class S, class T>
  SourceRange getSourceRangeImpl(const Stmt *stmt,
                                 SourceRange (T::*v)() const) {
    return static_cast<const S*>(stmt)->getSourceRange();
  }

  /// This implementation is used when a class doesn't provide a custom
  /// implementation of getSourceRange.  Overload resolution should pick it over
  /// the implementation above because it's more specialized according to
  /// function template partial ordering.
  template <class S>
  SourceRange getSourceRangeImpl(const Stmt *stmt,
                                 SourceRange (Stmt::*v)() const) {
    return SourceRange(static_cast<const S*>(stmt)->getLocStart(),
                       static_cast<const S*>(stmt)->getLocEnd());
  }
}

SourceRange Stmt::getSourceRange() const {
  switch (getStmtClass()) {
  case Stmt::NoStmtClass: llvm_unreachable("statement without class");
#define ABSTRACT_STMT(type)
#define STMT(type, base) \
  case Stmt::type##Class: \
    return getSourceRangeImpl<type>(this, &type::getSourceRange);
#include "clang/AST/StmtNodes.inc"
  }
  llvm_unreachable("unknown statement kind!");
}

SourceLocation Stmt::getLocStart() const {
//  llvm::errs() << "getLocStart() for " << getStmtClassName() << "\n";
  switch (getStmtClass()) {
  case Stmt::NoStmtClass: llvm_unreachable("statement without class");
#define ABSTRACT_STMT(type)
#define STMT(type, base) \
  case Stmt::type##Class: \
    return static_cast<const type*>(this)->getLocStart();
#include "clang/AST/StmtNodes.inc"
  }
  llvm_unreachable("unknown statement kind");
}

SourceLocation Stmt::getLocEnd() const {
  switch (getStmtClass()) {
  case Stmt::NoStmtClass: llvm_unreachable("statement without class");
#define ABSTRACT_STMT(type)
#define STMT(type, base) \
  case Stmt::type##Class: \
    return static_cast<const type*>(this)->getLocEnd();
#include "clang/AST/StmtNodes.inc"
  }
  llvm_unreachable("unknown statement kind");
}

CompoundStmt::CompoundStmt(ASTContext &C, ArrayRef<Stmt*> Stmts,
                           SourceLocation LB, SourceLocation RB)
  : Stmt(CompoundStmtClass), LBracLoc(LB), RBracLoc(RB) {
  CompoundStmtBits.NumStmts = Stmts.size();
  assert(CompoundStmtBits.NumStmts == Stmts.size() &&
         "NumStmts doesn't fit in bits of CompoundStmtBits.NumStmts!");

  if (Stmts.size() == 0) {
    Body = 0;
    return;
  }

  Body = new (C) Stmt*[Stmts.size()];
  std::copy(Stmts.begin(), Stmts.end(), Body);
}

void CompoundStmt::setStmts(ASTContext &C, Stmt **Stmts, unsigned NumStmts) {
  if (this->Body)
    C.Deallocate(Body);
  this->CompoundStmtBits.NumStmts = NumStmts;

  Body = new (C) Stmt*[NumStmts];
  memcpy(Body, Stmts, sizeof(Stmt *) * NumStmts);
}

const char *LabelStmt::getName() const {
  return getDecl()->getIdentifier()->getNameStart();
}

AttributedStmt *AttributedStmt::Create(ASTContext &C, SourceLocation Loc,
                                       ArrayRef<const Attr*> Attrs,
                                       Stmt *SubStmt) {
  void *Mem = C.Allocate(sizeof(AttributedStmt) +
                         sizeof(Attr*) * (Attrs.size() - 1),
                         llvm::alignOf<AttributedStmt>());
  return new (Mem) AttributedStmt(Loc, Attrs, SubStmt);
}

AttributedStmt *AttributedStmt::CreateEmpty(ASTContext &C, unsigned NumAttrs) {
  assert(NumAttrs > 0 && "NumAttrs should be greater than zero");
  void *Mem = C.Allocate(sizeof(AttributedStmt) +
                         sizeof(Attr*) * (NumAttrs - 1),
                         llvm::alignOf<AttributedStmt>());
  return new (Mem) AttributedStmt(EmptyShell(), NumAttrs);
}

<<<<<<< HEAD
// This is defined here to avoid polluting Stmt.h with importing Expr.h
SourceRange ReturnStmt::getSourceRange() const {
  if (RetExpr)
    return SourceRange(RetLoc, RetExpr->getLocEnd());
  else
    return SourceRange(RetLoc);
}

SourceRange UPCNotifyStmt::getSourceRange() const {
  if (IdExpr)
    return SourceRange(NotifyLoc, IdExpr->getLocEnd());
  else
    return SourceRange(NotifyLoc);
}

SourceRange UPCWaitStmt::getSourceRange() const {
  if (IdExpr)
    return SourceRange(WaitLoc, IdExpr->getLocEnd());
  else
    return SourceRange(WaitLoc);
}

SourceRange UPCBarrierStmt::getSourceRange() const {
  if (IdExpr)
    return SourceRange(BarrierLoc, IdExpr->getLocEnd());
  else
    return SourceRange(BarrierLoc);
}

=======
>>>>>>> 6267fb10
bool Stmt::hasImplicitControlFlow() const {
  switch (StmtBits.sClass) {
    default:
      return false;

    case CallExprClass:
    case ConditionalOperatorClass:
    case ChooseExprClass:
    case StmtExprClass:
    case DeclStmtClass:
      return true;

    case Stmt::BinaryOperatorClass: {
      const BinaryOperator* B = cast<BinaryOperator>(this);
      if (B->isLogicalOp() || B->getOpcode() == BO_Comma)
        return true;
      else
        return false;
    }
  }
}

std::string AsmStmt::generateAsmString(ASTContext &C) const {
  if (const GCCAsmStmt *gccAsmStmt = dyn_cast<GCCAsmStmt>(this))
    return gccAsmStmt->generateAsmString(C);
  if (const MSAsmStmt *msAsmStmt = dyn_cast<MSAsmStmt>(this))
    return msAsmStmt->generateAsmString(C);
  llvm_unreachable("unknown asm statement kind!");
}

StringRef AsmStmt::getOutputConstraint(unsigned i) const {
  if (const GCCAsmStmt *gccAsmStmt = dyn_cast<GCCAsmStmt>(this))
    return gccAsmStmt->getOutputConstraint(i);
  if (const MSAsmStmt *msAsmStmt = dyn_cast<MSAsmStmt>(this))
    return msAsmStmt->getOutputConstraint(i);
  llvm_unreachable("unknown asm statement kind!");
}

const Expr *AsmStmt::getOutputExpr(unsigned i) const {
  if (const GCCAsmStmt *gccAsmStmt = dyn_cast<GCCAsmStmt>(this))
    return gccAsmStmt->getOutputExpr(i);
  if (const MSAsmStmt *msAsmStmt = dyn_cast<MSAsmStmt>(this))
    return msAsmStmt->getOutputExpr(i);
  llvm_unreachable("unknown asm statement kind!");
}

StringRef AsmStmt::getInputConstraint(unsigned i) const {
  if (const GCCAsmStmt *gccAsmStmt = dyn_cast<GCCAsmStmt>(this))
    return gccAsmStmt->getInputConstraint(i);
  if (const MSAsmStmt *msAsmStmt = dyn_cast<MSAsmStmt>(this))
    return msAsmStmt->getInputConstraint(i);
  llvm_unreachable("unknown asm statement kind!");
}

const Expr *AsmStmt::getInputExpr(unsigned i) const {
  if (const GCCAsmStmt *gccAsmStmt = dyn_cast<GCCAsmStmt>(this))
    return gccAsmStmt->getInputExpr(i);
  if (const MSAsmStmt *msAsmStmt = dyn_cast<MSAsmStmt>(this))
    return msAsmStmt->getInputExpr(i);
  llvm_unreachable("unknown asm statement kind!");
}

StringRef AsmStmt::getClobber(unsigned i) const {
  if (const GCCAsmStmt *gccAsmStmt = dyn_cast<GCCAsmStmt>(this))
    return gccAsmStmt->getClobber(i);
  if (const MSAsmStmt *msAsmStmt = dyn_cast<MSAsmStmt>(this))
    return msAsmStmt->getClobber(i);
  llvm_unreachable("unknown asm statement kind!");
}

/// getNumPlusOperands - Return the number of output operands that have a "+"
/// constraint.
unsigned AsmStmt::getNumPlusOperands() const {
  unsigned Res = 0;
  for (unsigned i = 0, e = getNumOutputs(); i != e; ++i)
    if (isOutputPlusConstraint(i))
      ++Res;
  return Res;
}

StringRef GCCAsmStmt::getClobber(unsigned i) const {
  return getClobberStringLiteral(i)->getString();
}

Expr *GCCAsmStmt::getOutputExpr(unsigned i) {
  return cast<Expr>(Exprs[i]);
}

/// getOutputConstraint - Return the constraint string for the specified
/// output operand.  All output constraints are known to be non-empty (either
/// '=' or '+').
StringRef GCCAsmStmt::getOutputConstraint(unsigned i) const {
  return getOutputConstraintLiteral(i)->getString();
}

Expr *GCCAsmStmt::getInputExpr(unsigned i) {
  return cast<Expr>(Exprs[i + NumOutputs]);
}
void GCCAsmStmt::setInputExpr(unsigned i, Expr *E) {
  Exprs[i + NumOutputs] = E;
}

/// getInputConstraint - Return the specified input constraint.  Unlike output
/// constraints, these can be empty.
StringRef GCCAsmStmt::getInputConstraint(unsigned i) const {
  return getInputConstraintLiteral(i)->getString();
}

void GCCAsmStmt::setOutputsAndInputsAndClobbers(ASTContext &C,
                                             IdentifierInfo **Names,
                                             StringLiteral **Constraints,
                                             Stmt **Exprs,
                                             unsigned NumOutputs,
                                             unsigned NumInputs,
                                             StringLiteral **Clobbers,
                                             unsigned NumClobbers) {
  this->NumOutputs = NumOutputs;
  this->NumInputs = NumInputs;
  this->NumClobbers = NumClobbers;

  unsigned NumExprs = NumOutputs + NumInputs;

  C.Deallocate(this->Names);
  this->Names = new (C) IdentifierInfo*[NumExprs];
  std::copy(Names, Names + NumExprs, this->Names);

  C.Deallocate(this->Exprs);
  this->Exprs = new (C) Stmt*[NumExprs];
  std::copy(Exprs, Exprs + NumExprs, this->Exprs);

  C.Deallocate(this->Constraints);
  this->Constraints = new (C) StringLiteral*[NumExprs];
  std::copy(Constraints, Constraints + NumExprs, this->Constraints);

  C.Deallocate(this->Clobbers);
  this->Clobbers = new (C) StringLiteral*[NumClobbers];
  std::copy(Clobbers, Clobbers + NumClobbers, this->Clobbers);
}

/// getNamedOperand - Given a symbolic operand reference like %[foo],
/// translate this into a numeric value needed to reference the same operand.
/// This returns -1 if the operand name is invalid.
int GCCAsmStmt::getNamedOperand(StringRef SymbolicName) const {
  unsigned NumPlusOperands = 0;

  // Check if this is an output operand.
  for (unsigned i = 0, e = getNumOutputs(); i != e; ++i) {
    if (getOutputName(i) == SymbolicName)
      return i;
  }

  for (unsigned i = 0, e = getNumInputs(); i != e; ++i)
    if (getInputName(i) == SymbolicName)
      return getNumOutputs() + NumPlusOperands + i;

  // Not found.
  return -1;
}

/// AnalyzeAsmString - Analyze the asm string of the current asm, decomposing
/// it into pieces.  If the asm string is erroneous, emit errors and return
/// true, otherwise return false.
unsigned GCCAsmStmt::AnalyzeAsmString(SmallVectorImpl<AsmStringPiece>&Pieces,
                                   ASTContext &C, unsigned &DiagOffs) const {
  StringRef Str = getAsmString()->getString();
  const char *StrStart = Str.begin();
  const char *StrEnd = Str.end();
  const char *CurPtr = StrStart;

  // "Simple" inline asms have no constraints or operands, just convert the asm
  // string to escape $'s.
  if (isSimple()) {
    std::string Result;
    for (; CurPtr != StrEnd; ++CurPtr) {
      switch (*CurPtr) {
      case '$':
        Result += "$$";
        break;
      default:
        Result += *CurPtr;
        break;
      }
    }
    Pieces.push_back(AsmStringPiece(Result));
    return 0;
  }

  // CurStringPiece - The current string that we are building up as we scan the
  // asm string.
  std::string CurStringPiece;

  bool HasVariants = !C.getTargetInfo().hasNoAsmVariants();

  while (1) {
    // Done with the string?
    if (CurPtr == StrEnd) {
      if (!CurStringPiece.empty())
        Pieces.push_back(AsmStringPiece(CurStringPiece));
      return 0;
    }

    char CurChar = *CurPtr++;
    switch (CurChar) {
    case '$': CurStringPiece += "$$"; continue;
    case '{': CurStringPiece += (HasVariants ? "$(" : "{"); continue;
    case '|': CurStringPiece += (HasVariants ? "$|" : "|"); continue;
    case '}': CurStringPiece += (HasVariants ? "$)" : "}"); continue;
    case '%':
      break;
    default:
      CurStringPiece += CurChar;
      continue;
    }

    // Escaped "%" character in asm string.
    if (CurPtr == StrEnd) {
      // % at end of string is invalid (no escape).
      DiagOffs = CurPtr-StrStart-1;
      return diag::err_asm_invalid_escape;
    }

    char EscapedChar = *CurPtr++;
    if (EscapedChar == '%') {  // %% -> %
      // Escaped percentage sign.
      CurStringPiece += '%';
      continue;
    }

    if (EscapedChar == '=') {  // %= -> Generate an unique ID.
      CurStringPiece += "${:uid}";
      continue;
    }

    // Otherwise, we have an operand.  If we have accumulated a string so far,
    // add it to the Pieces list.
    if (!CurStringPiece.empty()) {
      Pieces.push_back(AsmStringPiece(CurStringPiece));
      CurStringPiece.clear();
    }

    // Handle %x4 and %x[foo] by capturing x as the modifier character.
    char Modifier = '\0';
    if (isLetter(EscapedChar)) {
      if (CurPtr == StrEnd) { // Premature end.
        DiagOffs = CurPtr-StrStart-1;
        return diag::err_asm_invalid_escape;
      }
      Modifier = EscapedChar;
      EscapedChar = *CurPtr++;
    }

    if (isDigit(EscapedChar)) {
      // %n - Assembler operand n
      unsigned N = 0;

      --CurPtr;
      while (CurPtr != StrEnd && isDigit(*CurPtr))
        N = N*10 + ((*CurPtr++)-'0');

      unsigned NumOperands =
        getNumOutputs() + getNumPlusOperands() + getNumInputs();
      if (N >= NumOperands) {
        DiagOffs = CurPtr-StrStart-1;
        return diag::err_asm_invalid_operand_number;
      }

      Pieces.push_back(AsmStringPiece(N, Modifier));
      continue;
    }

    // Handle %[foo], a symbolic operand reference.
    if (EscapedChar == '[') {
      DiagOffs = CurPtr-StrStart-1;

      // Find the ']'.
      const char *NameEnd = (const char*)memchr(CurPtr, ']', StrEnd-CurPtr);
      if (NameEnd == 0)
        return diag::err_asm_unterminated_symbolic_operand_name;
      if (NameEnd == CurPtr)
        return diag::err_asm_empty_symbolic_operand_name;

      StringRef SymbolicName(CurPtr, NameEnd - CurPtr);

      int N = getNamedOperand(SymbolicName);
      if (N == -1) {
        // Verify that an operand with that name exists.
        DiagOffs = CurPtr-StrStart;
        return diag::err_asm_unknown_symbolic_operand_name;
      }
      Pieces.push_back(AsmStringPiece(N, Modifier));

      CurPtr = NameEnd+1;
      continue;
    }

    DiagOffs = CurPtr-StrStart-1;
    return diag::err_asm_invalid_escape;
  }
}

/// Assemble final IR asm string (GCC-style).
std::string GCCAsmStmt::generateAsmString(ASTContext &C) const {
  // Analyze the asm string to decompose it into its pieces.  We know that Sema
  // has already done this, so it is guaranteed to be successful.
  SmallVector<GCCAsmStmt::AsmStringPiece, 4> Pieces;
  unsigned DiagOffs;
  AnalyzeAsmString(Pieces, C, DiagOffs);

  std::string AsmString;
  for (unsigned i = 0, e = Pieces.size(); i != e; ++i) {
    if (Pieces[i].isString())
      AsmString += Pieces[i].getString();
    else if (Pieces[i].getModifier() == '\0')
      AsmString += '$' + llvm::utostr(Pieces[i].getOperandNo());
    else
      AsmString += "${" + llvm::utostr(Pieces[i].getOperandNo()) + ':' +
                   Pieces[i].getModifier() + '}';
  }
  return AsmString;
}

/// Assemble final IR asm string (MS-style).
std::string MSAsmStmt::generateAsmString(ASTContext &C) const {
  // FIXME: This needs to be translated into the IR string representation.
  return AsmStr;
}

Expr *MSAsmStmt::getOutputExpr(unsigned i) {
  return cast<Expr>(Exprs[i]);
}

Expr *MSAsmStmt::getInputExpr(unsigned i) {
  return cast<Expr>(Exprs[i + NumOutputs]);
}
void MSAsmStmt::setInputExpr(unsigned i, Expr *E) {
  Exprs[i + NumOutputs] = E;
}

QualType CXXCatchStmt::getCaughtType() const {
  if (ExceptionDecl)
    return ExceptionDecl->getType();
  return QualType();
}

//===----------------------------------------------------------------------===//
// Constructors
//===----------------------------------------------------------------------===//

GCCAsmStmt::GCCAsmStmt(ASTContext &C, SourceLocation asmloc, bool issimple,
                       bool isvolatile, unsigned numoutputs, unsigned numinputs,
                       IdentifierInfo **names, StringLiteral **constraints,
                       Expr **exprs, StringLiteral *asmstr,
                       unsigned numclobbers, StringLiteral **clobbers,
                       SourceLocation rparenloc)
  : AsmStmt(GCCAsmStmtClass, asmloc, issimple, isvolatile, numoutputs,
            numinputs, numclobbers), RParenLoc(rparenloc), AsmStr(asmstr) {

  unsigned NumExprs = NumOutputs + NumInputs;

  Names = new (C) IdentifierInfo*[NumExprs];
  std::copy(names, names + NumExprs, Names);

  Exprs = new (C) Stmt*[NumExprs];
  std::copy(exprs, exprs + NumExprs, Exprs);

  Constraints = new (C) StringLiteral*[NumExprs];
  std::copy(constraints, constraints + NumExprs, Constraints);

  Clobbers = new (C) StringLiteral*[NumClobbers];
  std::copy(clobbers, clobbers + NumClobbers, Clobbers);
}

MSAsmStmt::MSAsmStmt(ASTContext &C, SourceLocation asmloc,
                     SourceLocation lbraceloc, bool issimple, bool isvolatile,
                     ArrayRef<Token> asmtoks, unsigned numoutputs,
                     unsigned numinputs,
                     ArrayRef<StringRef> constraints, ArrayRef<Expr*> exprs,
                     StringRef asmstr, ArrayRef<StringRef> clobbers,
                     SourceLocation endloc)
  : AsmStmt(MSAsmStmtClass, asmloc, issimple, isvolatile, numoutputs,
            numinputs, clobbers.size()), LBraceLoc(lbraceloc),
            EndLoc(endloc), NumAsmToks(asmtoks.size()) {

  initialize(C, asmstr, asmtoks, constraints, exprs, clobbers);
}

static StringRef copyIntoContext(ASTContext &C, StringRef str) {
  size_t size = str.size();
  char *buffer = new (C) char[size];
  memcpy(buffer, str.data(), size);
  return StringRef(buffer, size);
}

void MSAsmStmt::initialize(ASTContext &C,
                           StringRef asmstr,
                           ArrayRef<Token> asmtoks,
                           ArrayRef<StringRef> constraints,
                           ArrayRef<Expr*> exprs,
                           ArrayRef<StringRef> clobbers) {
  assert(NumAsmToks == asmtoks.size());
  assert(NumClobbers == clobbers.size());

  unsigned NumExprs = exprs.size();
  assert(NumExprs == NumOutputs + NumInputs);
  assert(NumExprs == constraints.size());

  AsmStr = copyIntoContext(C, asmstr);

  Exprs = new (C) Stmt*[NumExprs];
  for (unsigned i = 0, e = NumExprs; i != e; ++i)
    Exprs[i] = exprs[i];

  AsmToks = new (C) Token[NumAsmToks];
  for (unsigned i = 0, e = NumAsmToks; i != e; ++i)
    AsmToks[i] = asmtoks[i];

  Constraints = new (C) StringRef[NumExprs];
  for (unsigned i = 0, e = NumExprs; i != e; ++i) {
    Constraints[i] = copyIntoContext(C, constraints[i]);
  }

  Clobbers = new (C) StringRef[NumClobbers];
  for (unsigned i = 0, e = NumClobbers; i != e; ++i) {
    // FIXME: Avoid the allocation/copy if at all possible.
    Clobbers[i] = copyIntoContext(C, clobbers[i]);
  }
}

ObjCForCollectionStmt::ObjCForCollectionStmt(Stmt *Elem, Expr *Collect,
                                             Stmt *Body,  SourceLocation FCL,
                                             SourceLocation RPL)
: Stmt(ObjCForCollectionStmtClass) {
  SubExprs[ELEM] = Elem;
  SubExprs[COLLECTION] = reinterpret_cast<Stmt*>(Collect);
  SubExprs[BODY] = Body;
  ForLoc = FCL;
  RParenLoc = RPL;
}

ObjCAtTryStmt::ObjCAtTryStmt(SourceLocation atTryLoc, Stmt *atTryStmt,
                             Stmt **CatchStmts, unsigned NumCatchStmts,
                             Stmt *atFinallyStmt)
  : Stmt(ObjCAtTryStmtClass), AtTryLoc(atTryLoc),
    NumCatchStmts(NumCatchStmts), HasFinally(atFinallyStmt != 0)
{
  Stmt **Stmts = getStmts();
  Stmts[0] = atTryStmt;
  for (unsigned I = 0; I != NumCatchStmts; ++I)
    Stmts[I + 1] = CatchStmts[I];

  if (HasFinally)
    Stmts[NumCatchStmts + 1] = atFinallyStmt;
}

ObjCAtTryStmt *ObjCAtTryStmt::Create(ASTContext &Context,
                                     SourceLocation atTryLoc,
                                     Stmt *atTryStmt,
                                     Stmt **CatchStmts,
                                     unsigned NumCatchStmts,
                                     Stmt *atFinallyStmt) {
  unsigned Size = sizeof(ObjCAtTryStmt) +
    (1 + NumCatchStmts + (atFinallyStmt != 0)) * sizeof(Stmt *);
  void *Mem = Context.Allocate(Size, llvm::alignOf<ObjCAtTryStmt>());
  return new (Mem) ObjCAtTryStmt(atTryLoc, atTryStmt, CatchStmts, NumCatchStmts,
                                 atFinallyStmt);
}

ObjCAtTryStmt *ObjCAtTryStmt::CreateEmpty(ASTContext &Context,
                                                 unsigned NumCatchStmts,
                                                 bool HasFinally) {
  unsigned Size = sizeof(ObjCAtTryStmt) +
    (1 + NumCatchStmts + HasFinally) * sizeof(Stmt *);
  void *Mem = Context.Allocate(Size, llvm::alignOf<ObjCAtTryStmt>());
  return new (Mem) ObjCAtTryStmt(EmptyShell(), NumCatchStmts, HasFinally);
}

SourceLocation ObjCAtTryStmt::getLocEnd() const {
  if (HasFinally)
    return getFinallyStmt()->getLocEnd();
  if (NumCatchStmts)
    return getCatchStmt(NumCatchStmts - 1)->getLocEnd();
  return getTryBody()->getLocEnd();
}

CXXTryStmt *CXXTryStmt::Create(ASTContext &C, SourceLocation tryLoc,
                               Stmt *tryBlock, ArrayRef<Stmt*> handlers) {
  std::size_t Size = sizeof(CXXTryStmt);
  Size += ((handlers.size() + 1) * sizeof(Stmt));

  void *Mem = C.Allocate(Size, llvm::alignOf<CXXTryStmt>());
  return new (Mem) CXXTryStmt(tryLoc, tryBlock, handlers);
}

CXXTryStmt *CXXTryStmt::Create(ASTContext &C, EmptyShell Empty,
                               unsigned numHandlers) {
  std::size_t Size = sizeof(CXXTryStmt);
  Size += ((numHandlers + 1) * sizeof(Stmt));

  void *Mem = C.Allocate(Size, llvm::alignOf<CXXTryStmt>());
  return new (Mem) CXXTryStmt(Empty, numHandlers);
}

CXXTryStmt::CXXTryStmt(SourceLocation tryLoc, Stmt *tryBlock,
                       ArrayRef<Stmt*> handlers)
  : Stmt(CXXTryStmtClass), TryLoc(tryLoc), NumHandlers(handlers.size()) {
  Stmt **Stmts = reinterpret_cast<Stmt **>(this + 1);
  Stmts[0] = tryBlock;
  std::copy(handlers.begin(), handlers.end(), Stmts + 1);
}

CXXForRangeStmt::CXXForRangeStmt(DeclStmt *Range, DeclStmt *BeginEndStmt,
                                 Expr *Cond, Expr *Inc, DeclStmt *LoopVar,
                                 Stmt *Body, SourceLocation FL,
                                 SourceLocation CL, SourceLocation RPL)
  : Stmt(CXXForRangeStmtClass), ForLoc(FL), ColonLoc(CL), RParenLoc(RPL) {
  SubExprs[RANGE] = Range;
  SubExprs[BEGINEND] = BeginEndStmt;
  SubExprs[COND] = reinterpret_cast<Stmt*>(Cond);
  SubExprs[INC] = reinterpret_cast<Stmt*>(Inc);
  SubExprs[LOOPVAR] = LoopVar;
  SubExprs[BODY] = Body;
}

Expr *CXXForRangeStmt::getRangeInit() {
  DeclStmt *RangeStmt = getRangeStmt();
  VarDecl *RangeDecl = dyn_cast_or_null<VarDecl>(RangeStmt->getSingleDecl());
  assert(RangeDecl &&& "for-range should have a single var decl");
  return RangeDecl->getInit();
}

const Expr *CXXForRangeStmt::getRangeInit() const {
  return const_cast<CXXForRangeStmt*>(this)->getRangeInit();
}

VarDecl *CXXForRangeStmt::getLoopVariable() {
  Decl *LV = cast<DeclStmt>(getLoopVarStmt())->getSingleDecl();
  assert(LV && "No loop variable in CXXForRangeStmt");
  return cast<VarDecl>(LV);
}

const VarDecl *CXXForRangeStmt::getLoopVariable() const {
  return const_cast<CXXForRangeStmt*>(this)->getLoopVariable();
}

IfStmt::IfStmt(ASTContext &C, SourceLocation IL, VarDecl *var, Expr *cond,
               Stmt *then, SourceLocation EL, Stmt *elsev)
  : Stmt(IfStmtClass), IfLoc(IL), ElseLoc(EL)
{
  setConditionVariable(C, var);
  SubExprs[COND] = reinterpret_cast<Stmt*>(cond);
  SubExprs[THEN] = then;
  SubExprs[ELSE] = elsev;
}

VarDecl *IfStmt::getConditionVariable() const {
  if (!SubExprs[VAR])
    return 0;

  DeclStmt *DS = cast<DeclStmt>(SubExprs[VAR]);
  return cast<VarDecl>(DS->getSingleDecl());
}

void IfStmt::setConditionVariable(ASTContext &C, VarDecl *V) {
  if (!V) {
    SubExprs[VAR] = 0;
    return;
  }

  SourceRange VarRange = V->getSourceRange();
  SubExprs[VAR] = new (C) DeclStmt(DeclGroupRef(V), VarRange.getBegin(),
                                   VarRange.getEnd());
}

ForStmt::ForStmt(ASTContext &C, Stmt *Init, Expr *Cond, VarDecl *condVar,
                 Expr *Inc, Stmt *Body, SourceLocation FL, SourceLocation LP,
                 SourceLocation RP)
  : Stmt(ForStmtClass), ForLoc(FL), LParenLoc(LP), RParenLoc(RP)
{
  SubExprs[INIT] = Init;
  setConditionVariable(C, condVar);
  SubExprs[COND] = reinterpret_cast<Stmt*>(Cond);
  SubExprs[INC] = reinterpret_cast<Stmt*>(Inc);
  SubExprs[BODY] = Body;
}

VarDecl *ForStmt::getConditionVariable() const {
  if (!SubExprs[CONDVAR])
    return 0;

  DeclStmt *DS = cast<DeclStmt>(SubExprs[CONDVAR]);
  return cast<VarDecl>(DS->getSingleDecl());
}

void ForStmt::setConditionVariable(ASTContext &C, VarDecl *V) {
  if (!V) {
    SubExprs[CONDVAR] = 0;
    return;
  }

  SourceRange VarRange = V->getSourceRange();
  SubExprs[CONDVAR] = new (C) DeclStmt(DeclGroupRef(V), VarRange.getBegin(),
                                       VarRange.getEnd());
}

UPCForAllStmt::UPCForAllStmt(ASTContext &C, Stmt *Init, Expr *Cond, VarDecl *condVar, 
                             Expr *Inc, Expr *Afnty, Stmt *Body, SourceLocation FL, SourceLocation LP, 
                             SourceLocation RP)
  : Stmt(UPCForAllStmtClass), ForLoc(FL), LParenLoc(LP), RParenLoc(RP) 
{
  SubExprs[INIT] = Init;
  setConditionVariable(C, condVar);
  SubExprs[COND] = reinterpret_cast<Stmt*>(Cond);
  SubExprs[INC] = reinterpret_cast<Stmt*>(Inc);
  SubExprs[AFNTY] = reinterpret_cast<Stmt*>(Afnty);
  SubExprs[BODY] = Body;
}

VarDecl *UPCForAllStmt::getConditionVariable() const {
  if (!SubExprs[CONDVAR])
    return 0;
  
  DeclStmt *DS = cast<DeclStmt>(SubExprs[CONDVAR]);
  return cast<VarDecl>(DS->getSingleDecl());
}

void UPCForAllStmt::setConditionVariable(ASTContext &C, VarDecl *V) {
  if (!V) {
    SubExprs[CONDVAR] = 0;
    return;
  }
  
  SourceRange VarRange = V->getSourceRange();
  SubExprs[CONDVAR] = new (C) DeclStmt(DeclGroupRef(V), VarRange.getBegin(),
                                       VarRange.getEnd());
}

SwitchStmt::SwitchStmt(ASTContext &C, VarDecl *Var, Expr *cond)
  : Stmt(SwitchStmtClass), FirstCase(0), AllEnumCasesCovered(0)
{
  setConditionVariable(C, Var);
  SubExprs[COND] = reinterpret_cast<Stmt*>(cond);
  SubExprs[BODY] = NULL;
}

VarDecl *SwitchStmt::getConditionVariable() const {
  if (!SubExprs[VAR])
    return 0;

  DeclStmt *DS = cast<DeclStmt>(SubExprs[VAR]);
  return cast<VarDecl>(DS->getSingleDecl());
}

void SwitchStmt::setConditionVariable(ASTContext &C, VarDecl *V) {
  if (!V) {
    SubExprs[VAR] = 0;
    return;
  }

  SourceRange VarRange = V->getSourceRange();
  SubExprs[VAR] = new (C) DeclStmt(DeclGroupRef(V), VarRange.getBegin(),
                                   VarRange.getEnd());
}

Stmt *SwitchCase::getSubStmt() {
  if (isa<CaseStmt>(this))
    return cast<CaseStmt>(this)->getSubStmt();
  return cast<DefaultStmt>(this)->getSubStmt();
}

WhileStmt::WhileStmt(ASTContext &C, VarDecl *Var, Expr *cond, Stmt *body,
                     SourceLocation WL)
  : Stmt(WhileStmtClass) {
  setConditionVariable(C, Var);
  SubExprs[COND] = reinterpret_cast<Stmt*>(cond);
  SubExprs[BODY] = body;
  WhileLoc = WL;
}

VarDecl *WhileStmt::getConditionVariable() const {
  if (!SubExprs[VAR])
    return 0;

  DeclStmt *DS = cast<DeclStmt>(SubExprs[VAR]);
  return cast<VarDecl>(DS->getSingleDecl());
}

void WhileStmt::setConditionVariable(ASTContext &C, VarDecl *V) {
  if (!V) {
    SubExprs[VAR] = 0;
    return;
  }

  SourceRange VarRange = V->getSourceRange();
  SubExprs[VAR] = new (C) DeclStmt(DeclGroupRef(V), VarRange.getBegin(),
                                   VarRange.getEnd());
}

// IndirectGotoStmt
LabelDecl *IndirectGotoStmt::getConstantTarget() {
  if (AddrLabelExpr *E =
        dyn_cast<AddrLabelExpr>(getTarget()->IgnoreParenImpCasts()))
    return E->getLabel();
  return 0;
}

// ReturnStmt
const Expr* ReturnStmt::getRetValue() const {
  return cast_or_null<Expr>(RetExpr);
}
Expr* ReturnStmt::getRetValue() {
  return cast_or_null<Expr>(RetExpr);
}

SEHTryStmt::SEHTryStmt(bool IsCXXTry,
                       SourceLocation TryLoc,
                       Stmt *TryBlock,
                       Stmt *Handler)
  : Stmt(SEHTryStmtClass),
    IsCXXTry(IsCXXTry),
    TryLoc(TryLoc)
{
  Children[TRY]     = TryBlock;
  Children[HANDLER] = Handler;
}

SEHTryStmt* SEHTryStmt::Create(ASTContext &C,
                               bool IsCXXTry,
                               SourceLocation TryLoc,
                               Stmt *TryBlock,
                               Stmt *Handler) {
  return new(C) SEHTryStmt(IsCXXTry,TryLoc,TryBlock,Handler);
}

SEHExceptStmt* SEHTryStmt::getExceptHandler() const {
  return dyn_cast<SEHExceptStmt>(getHandler());
}

SEHFinallyStmt* SEHTryStmt::getFinallyHandler() const {
  return dyn_cast<SEHFinallyStmt>(getHandler());
}

SEHExceptStmt::SEHExceptStmt(SourceLocation Loc,
                             Expr *FilterExpr,
                             Stmt *Block)
  : Stmt(SEHExceptStmtClass),
    Loc(Loc)
{
  Children[FILTER_EXPR] = reinterpret_cast<Stmt*>(FilterExpr);
  Children[BLOCK]       = Block;
}

SEHExceptStmt* SEHExceptStmt::Create(ASTContext &C,
                                     SourceLocation Loc,
                                     Expr *FilterExpr,
                                     Stmt *Block) {
  return new(C) SEHExceptStmt(Loc,FilterExpr,Block);
}

SEHFinallyStmt::SEHFinallyStmt(SourceLocation Loc,
                               Stmt *Block)
  : Stmt(SEHFinallyStmtClass),
    Loc(Loc),
    Block(Block)
{}

SEHFinallyStmt* SEHFinallyStmt::Create(ASTContext &C,
                                       SourceLocation Loc,
                                       Stmt *Block) {
  return new(C)SEHFinallyStmt(Loc,Block);
}

CapturedStmt::Capture *CapturedStmt::getStoredCaptures() const {
  unsigned Size = sizeof(CapturedStmt) + sizeof(Stmt *) * (NumCaptures + 1);

  // Offset of the first Capture object.
  unsigned FirstCaptureOffset =
    llvm::RoundUpToAlignment(Size, llvm::alignOf<Capture>());

  return reinterpret_cast<Capture *>(
      reinterpret_cast<char *>(const_cast<CapturedStmt *>(this))
      + FirstCaptureOffset);
}

CapturedStmt::CapturedStmt(Stmt *S, CapturedRegionKind Kind,
                           ArrayRef<Capture> Captures,
                           ArrayRef<Expr *> CaptureInits,
                           CapturedDecl *CD,
                           RecordDecl *RD)
  : Stmt(CapturedStmtClass), NumCaptures(Captures.size()),
    CapDeclAndKind(CD, Kind), TheRecordDecl(RD) {
  assert( S && "null captured statement");
  assert(CD && "null captured declaration for captured statement");
  assert(RD && "null record declaration for captured statement");

  // Copy initialization expressions.
  Stmt **Stored = getStoredStmts();
  for (unsigned I = 0, N = NumCaptures; I != N; ++I)
    *Stored++ = CaptureInits[I];

  // Copy the statement being captured.
  *Stored = S;

  // Copy all Capture objects.
  Capture *Buffer = getStoredCaptures();
  std::copy(Captures.begin(), Captures.end(), Buffer);
}

CapturedStmt::CapturedStmt(EmptyShell Empty, unsigned NumCaptures)
  : Stmt(CapturedStmtClass, Empty), NumCaptures(NumCaptures),
    CapDeclAndKind(0, CR_Default), TheRecordDecl(0) {
  getStoredStmts()[NumCaptures] = 0;
}

CapturedStmt *CapturedStmt::Create(ASTContext &Context, Stmt *S,
                                   CapturedRegionKind Kind,
                                   ArrayRef<Capture> Captures,
                                   ArrayRef<Expr *> CaptureInits,
                                   CapturedDecl *CD,
                                   RecordDecl *RD) {
  // The layout is
  //
  // -----------------------------------------------------------
  // | CapturedStmt, Init, ..., Init, S, Capture, ..., Capture |
  // ----------------^-------------------^----------------------
  //                 getStoredStmts()    getStoredCaptures()
  //
  // where S is the statement being captured.
  //
  assert(CaptureInits.size() == Captures.size() && "wrong number of arguments");

  unsigned Size = sizeof(CapturedStmt) + sizeof(Stmt *) * (Captures.size() + 1);
  if (!Captures.empty()) {
    // Realign for the following Capture array.
    Size = llvm::RoundUpToAlignment(Size, llvm::alignOf<Capture>());
    Size += sizeof(Capture) * Captures.size();
  }

  void *Mem = Context.Allocate(Size);
  return new (Mem) CapturedStmt(S, Kind, Captures, CaptureInits, CD, RD);
}

CapturedStmt *CapturedStmt::CreateDeserialized(ASTContext &Context,
                                               unsigned NumCaptures) {
  unsigned Size = sizeof(CapturedStmt) + sizeof(Stmt *) * (NumCaptures + 1);
  if (NumCaptures > 0) {
    // Realign for the following Capture array.
    Size = llvm::RoundUpToAlignment(Size, llvm::alignOf<Capture>());
    Size += sizeof(Capture) * NumCaptures;
  }

  void *Mem = Context.Allocate(Size);
  return new (Mem) CapturedStmt(EmptyShell(), NumCaptures);
}

Stmt::child_range CapturedStmt::children() {
  // Children are captured field initilizers.
  return child_range(getStoredStmts(), getStoredStmts() + NumCaptures);
}

bool CapturedStmt::capturesVariable(const VarDecl *Var) const {
  for (const_capture_iterator I = capture_begin(),
                              E = capture_end(); I != E; ++I) {
    if (I->capturesThis())
      continue;

    // This does not handle variable redeclarations. This should be
    // extended to capture variables with redeclarations, for example
    // a thread-private variable in OpenMP.
    if (I->getCapturedVar() == Var)
      return true;
  }

  return false;
}<|MERGE_RESOLUTION|>--- conflicted
+++ resolved
@@ -298,38 +298,6 @@
   return new (Mem) AttributedStmt(EmptyShell(), NumAttrs);
 }
 
-<<<<<<< HEAD
-// This is defined here to avoid polluting Stmt.h with importing Expr.h
-SourceRange ReturnStmt::getSourceRange() const {
-  if (RetExpr)
-    return SourceRange(RetLoc, RetExpr->getLocEnd());
-  else
-    return SourceRange(RetLoc);
-}
-
-SourceRange UPCNotifyStmt::getSourceRange() const {
-  if (IdExpr)
-    return SourceRange(NotifyLoc, IdExpr->getLocEnd());
-  else
-    return SourceRange(NotifyLoc);
-}
-
-SourceRange UPCWaitStmt::getSourceRange() const {
-  if (IdExpr)
-    return SourceRange(WaitLoc, IdExpr->getLocEnd());
-  else
-    return SourceRange(WaitLoc);
-}
-
-SourceRange UPCBarrierStmt::getSourceRange() const {
-  if (IdExpr)
-    return SourceRange(BarrierLoc, IdExpr->getLocEnd());
-  else
-    return SourceRange(BarrierLoc);
-}
-
-=======
->>>>>>> 6267fb10
 bool Stmt::hasImplicitControlFlow() const {
   switch (StmtBits.sClass) {
     default:
