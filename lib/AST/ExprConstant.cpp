--- conflicted
+++ resolved
@@ -5464,12 +5464,9 @@
   case CK_IntegralRealToComplex:
   case CK_IntegralComplexCast:
   case CK_IntegralComplexToFloatingComplex:
-<<<<<<< HEAD
   case CK_UPCSharedToLocal:
   case CK_UPCBitCastZeroPhase:
-=======
   case CK_BuiltinFnToFnPtr:
->>>>>>> b03b278e
     llvm_unreachable("invalid cast kind for integral value");
 
   case CK_BitCast:
@@ -5956,12 +5953,9 @@
   case CK_ARCReclaimReturnedObject:
   case CK_ARCExtendBlockObject:
   case CK_CopyAndAutoreleaseBlockObject:
-<<<<<<< HEAD
   case CK_UPCSharedToLocal:
   case CK_UPCBitCastZeroPhase:
-=======
   case CK_BuiltinFnToFnPtr:
->>>>>>> b03b278e
     llvm_unreachable("invalid cast kind for complex value");
 
   case CK_LValueToRValue:
