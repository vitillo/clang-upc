//===--- ParseStmt.cpp - Statement and Block Parser -----------------------===//
//
//                     The LLVM Compiler Infrastructure
//
// This file is distributed under the University of Illinois Open Source
// License. See LICENSE.TXT for details.
//
//===----------------------------------------------------------------------===//
//
// This file implements the Statement and Block portions of the Parser
// interface.
//
//===----------------------------------------------------------------------===//

#include "clang/Parse/Parser.h"
#include "RAIIObjectsForParser.h"
#include "clang/Sema/DeclSpec.h"
#include "clang/Sema/PrettyDeclStackTrace.h"
#include "clang/Sema/Scope.h"
#include "clang/Sema/TypoCorrection.h"
#include "clang/Basic/Diagnostic.h"
#include "clang/Basic/PrettyStackTrace.h"
#include "clang/Basic/SourceManager.h"
#include "llvm/ADT/SmallString.h"
using namespace clang;

//===----------------------------------------------------------------------===//
// C99 6.8: Statements and Blocks.
//===----------------------------------------------------------------------===//

/// ParseStatementOrDeclaration - Read 'statement' or 'declaration'.
///       StatementOrDeclaration:
///         statement
///         declaration
///
///       statement:
///         labeled-statement
///         compound-statement
///         expression-statement
///         selection-statement
///         iteration-statement
///         jump-statement
/// [C++]   declaration-statement
/// [C++]   try-block
/// [MS]    seh-try-block
/// [OBC]   objc-throw-statement
/// [OBC]   objc-try-catch-statement
/// [OBC]   objc-synchronized-statement
/// [GNU]   asm-statement
/// [OMP]   openmp-construct             [TODO]
///
///       labeled-statement:
///         identifier ':' statement
///         'case' constant-expression ':' statement
///         'default' ':' statement
///
///       selection-statement:
///         if-statement
///         switch-statement
///
///       iteration-statement:
///         while-statement
///         do-statement
///         for-statement
///
///       expression-statement:
///         expression[opt] ';'
///
///       jump-statement:
///         'goto' identifier ';'
///         'continue' ';'
///         'break' ';'
///         'return' expression[opt] ';'
/// [GNU]   'goto' '*' expression ';'
///
/// [OBC] objc-throw-statement:
/// [OBC]   '@' 'throw' expression ';'
/// [OBC]   '@' 'throw' ';'
///
StmtResult
Parser::ParseStatementOrDeclaration(StmtVector &Stmts, bool OnlyStatement,
                                    SourceLocation *TrailingElseLoc) {

  ParenBraceBracketBalancer BalancerRAIIObj(*this);

  ParsedAttributesWithRange Attrs(AttrFactory);
  MaybeParseCXX0XAttributes(Attrs, 0, /*MightBeObjCMessageSend*/ true);

  StmtResult Res = ParseStatementOrDeclarationAfterAttributes(Stmts,
                                 OnlyStatement, TrailingElseLoc, Attrs);

  assert((Attrs.empty() || Res.isInvalid() || Res.isUsable()) &&
         "attributes on empty statement");

  if (Attrs.empty() || Res.isInvalid())
    return Res;

  return Actions.ProcessStmtAttributes(Res.get(), Attrs.getList(), Attrs.Range);
}

StmtResult
Parser::ParseStatementOrDeclarationAfterAttributes(StmtVector &Stmts,
          bool OnlyStatement, SourceLocation *TrailingElseLoc,
          ParsedAttributesWithRange &Attrs) {
  const char *SemiError = 0;
  StmtResult Res;

  // Cases in this switch statement should fall through if the parser expects
  // the token to end in a semicolon (in which case SemiError should be set),
  // or they directly 'return;' if not.
Retry:
  tok::TokenKind Kind  = Tok.getKind();
  SourceLocation AtLoc;
  switch (Kind) {
  case tok::at: // May be a @try or @throw statement
    {
      ProhibitAttributes(Attrs); // TODO: is it correct?
      AtLoc = ConsumeToken();  // consume @
      return ParseObjCAtStatement(AtLoc);
    }

  case tok::code_completion:
    Actions.CodeCompleteOrdinaryName(getCurScope(), Sema::PCC_Statement);
    cutOffParsing();
    return StmtError();

  case tok::identifier: {
    Token Next = NextToken();
    if (Next.is(tok::colon)) { // C99 6.8.1: labeled-statement
      // identifier ':' statement
      return ParseLabeledStatement(Attrs);
    }

    // Look up the identifier, and typo-correct it to a keyword if it's not
    // found.
    if (Next.isNot(tok::coloncolon)) {
      // Try to limit which sets of keywords should be included in typo
      // correction based on what the next token is.
      // FIXME: Pass the next token into the CorrectionCandidateCallback and
      //        do this filtering in a more fine-grained manner.
      CorrectionCandidateCallback DefaultValidator;
      DefaultValidator.WantTypeSpecifiers =
          Next.is(tok::l_paren) || Next.is(tok::less) ||
          Next.is(tok::identifier) || Next.is(tok::star) ||
          Next.is(tok::amp) || Next.is(tok::l_square);
      DefaultValidator.WantExpressionKeywords =
          Next.is(tok::l_paren) || Next.is(tok::identifier) ||
          Next.is(tok::arrow) || Next.is(tok::period);
      DefaultValidator.WantRemainingKeywords =
          Next.is(tok::l_paren) || Next.is(tok::semi) ||
          Next.is(tok::identifier) || Next.is(tok::l_brace);
      DefaultValidator.WantCXXNamedCasts = false;
      if (TryAnnotateName(/*IsAddressOfOperand*/false, &DefaultValidator)
            == ANK_Error) {
        // Handle errors here by skipping up to the next semicolon or '}', and
        // eat the semicolon if that's what stopped us.
        SkipUntil(tok::r_brace, /*StopAtSemi=*/true, /*DontConsume=*/true);
        if (Tok.is(tok::semi))
          ConsumeToken();
        return StmtError();
      }

      // If the identifier was typo-corrected, try again.
      if (Tok.isNot(tok::identifier))
        goto Retry;
    }

    // Fall through
  }

  default: {
    if ((getLangOpts().CPlusPlus || !OnlyStatement) && isDeclarationStatement()) {
      SourceLocation DeclStart = Tok.getLocation(), DeclEnd;
      DeclGroupPtrTy Decl = ParseDeclaration(Stmts, Declarator::BlockContext,
                                             DeclEnd, Attrs);
      return Actions.ActOnDeclStmt(Decl, DeclStart, DeclEnd);
    }

    if (Tok.is(tok::r_brace)) {
      Diag(Tok, diag::err_expected_statement);
      return StmtError();
    }

    return ParseExprStatement();
  }

  case tok::kw_case:                // C99 6.8.1: labeled-statement
    return ParseCaseStatement();
  case tok::kw_default:             // C99 6.8.1: labeled-statement
    return ParseDefaultStatement();

  case tok::l_brace:                // C99 6.8.2: compound-statement
    return ParseCompoundStatement();
  case tok::semi: {                 // C99 6.8.3p3: expression[opt] ';'
    bool HasLeadingEmptyMacro = Tok.hasLeadingEmptyMacro();
    return Actions.ActOnNullStmt(ConsumeToken(), HasLeadingEmptyMacro);
  }

  case tok::kw_if:                  // C99 6.8.4.1: if-statement
    return ParseIfStatement(TrailingElseLoc);
  case tok::kw_switch:              // C99 6.8.4.2: switch-statement
    return ParseSwitchStatement(TrailingElseLoc);

  case tok::kw_while:               // C99 6.8.5.1: while-statement
    return ParseWhileStatement(TrailingElseLoc);
  case tok::kw_do:                  // C99 6.8.5.2: do-statement
    Res = ParseDoStatement();
    SemiError = "do/while";
    break;
  case tok::kw_for:                 // C99 6.8.5.3: for-statement
    return ParseForStatement(TrailingElseLoc);

  case tok::kw_goto:                // C99 6.8.6.1: goto-statement
    Res = ParseGotoStatement();
    SemiError = "goto";
    break;
  case tok::kw_continue:            // C99 6.8.6.2: continue-statement
    Res = ParseContinueStatement();
    SemiError = "continue";
    break;
  case tok::kw_break:               // C99 6.8.6.3: break-statement
    Res = ParseBreakStatement();
    SemiError = "break";
    break;
  case tok::kw_return:              // C99 6.8.6.4: return-statement
    Res = ParseReturnStatement();
    SemiError = "return";
    break;

  case tok::kw_upc_notify:
    Res = ParseUPCNotifyStatement();
    SemiError = "upc_notify";
    break;
  case tok::kw_upc_wait:
    Res = ParseUPCWaitStatement();
    SemiError = "upc_notify";
    break;
  case tok::kw_upc_barrier:
    Res = ParseUPCBarrierStatement();
    SemiError = "upc_notify";
    break;
  case tok::kw_upc_fence:
    Res = ParseUPCFenceStatement();
    SemiError = "upc_notify";
    break;
  case tok::kw_upc_forall:             // UPC 6.6.2 upc_forall statement
    return ParseUPCForAllStatement(TrailingElseLoc);

  case tok::kw_asm: {
    ProhibitAttributes(Attrs);
    bool msAsm = false;
    Res = ParseAsmStatement(msAsm);
    Res = Actions.ActOnFinishFullStmt(Res.get());
    if (msAsm) return Res;
    SemiError = "asm";
    break;
  }

  case tok::kw_try:                 // C++ 15: try-block
    return ParseCXXTryBlock();

  case tok::kw___try:
    ProhibitAttributes(Attrs); // TODO: is it correct?
    return ParseSEHTryBlock();

  case tok::annot_pragma_vis:
    ProhibitAttributes(Attrs);
    HandlePragmaVisibility();
    return StmtEmpty();

  case tok::annot_pragma_pack:
    ProhibitAttributes(Attrs);
    HandlePragmaPack();
    return StmtEmpty();

<<<<<<< HEAD
  case tok::annot_pragma_upc:
    ProhibitAttributes(Attrs);
    Diag(Tok.getLocation(), diag::warn_pragma_upc_must_precede_statements);
    return HandlePragmaUPC();
=======
  case tok::annot_pragma_msstruct:
    ProhibitAttributes(Attrs);
    HandlePragmaMSStruct();
    return StmtEmpty();

  case tok::annot_pragma_align:
    ProhibitAttributes(Attrs);
    HandlePragmaAlign();
    return StmtEmpty();

  case tok::annot_pragma_weak:
    ProhibitAttributes(Attrs);
    HandlePragmaWeak();
    return StmtEmpty();

  case tok::annot_pragma_weakalias:
    ProhibitAttributes(Attrs);
    HandlePragmaWeakAlias();
    return StmtEmpty();

  case tok::annot_pragma_redefine_extname:
    ProhibitAttributes(Attrs);
    HandlePragmaRedefineExtname();
    return StmtEmpty();

  case tok::annot_pragma_fp_contract:
    Diag(Tok, diag::err_pragma_fp_contract_scope);
    ConsumeToken();
    return StmtError();

  case tok::annot_pragma_opencl_extension:
    ProhibitAttributes(Attrs);
    HandlePragmaOpenCLExtension();
    return StmtEmpty();
>>>>>>> b03b278e
  }

  // If we reached this code, the statement must end in a semicolon.
  if (Tok.is(tok::semi)) {
    ConsumeToken();
  } else if (!Res.isInvalid()) {
    // If the result was valid, then we do want to diagnose this.  Use
    // ExpectAndConsume to emit the diagnostic, even though we know it won't
    // succeed.
    ExpectAndConsume(tok::semi, diag::err_expected_semi_after_stmt, SemiError);
    // Skip until we see a } or ;, but don't eat it.
    SkipUntil(tok::r_brace, true, true);
  }

  return Res;
}

/// \brief Parse an expression statement.
StmtResult Parser::ParseExprStatement() {
  // If a case keyword is missing, this is where it should be inserted.
  Token OldToken = Tok;

  // expression[opt] ';'
  ExprResult Expr(ParseExpression());
  if (Expr.isInvalid()) {
    // If the expression is invalid, skip ahead to the next semicolon or '}'.
    // Not doing this opens us up to the possibility of infinite loops if
    // ParseExpression does not consume any tokens.
    SkipUntil(tok::r_brace, /*StopAtSemi=*/true, /*DontConsume=*/true);
    if (Tok.is(tok::semi))
      ConsumeToken();
    return StmtError();
  }

  if (Tok.is(tok::colon) && getCurScope()->isSwitchScope() &&
      Actions.CheckCaseExpression(Expr.get())) {
    // If a constant expression is followed by a colon inside a switch block,
    // suggest a missing case keyword.
    Diag(OldToken, diag::err_expected_case_before_expression)
      << FixItHint::CreateInsertion(OldToken.getLocation(), "case ");

    // Recover parsing as a case statement.
    return ParseCaseStatement(/*MissingCase=*/true, Expr);
  }

  // Otherwise, eat the semicolon.
  ExpectAndConsumeSemi(diag::err_expected_semi_after_expr);
  return Actions.ActOnExprStmt(Actions.MakeFullExpr(Expr.get()));
}

StmtResult Parser::ParseSEHTryBlock() {
  assert(Tok.is(tok::kw___try) && "Expected '__try'");
  SourceLocation Loc = ConsumeToken();
  return ParseSEHTryBlockCommon(Loc);
}

/// ParseSEHTryBlockCommon
///
/// seh-try-block:
///   '__try' compound-statement seh-handler
///
/// seh-handler:
///   seh-except-block
///   seh-finally-block
///
StmtResult Parser::ParseSEHTryBlockCommon(SourceLocation TryLoc) {
  if(Tok.isNot(tok::l_brace))
    return StmtError(Diag(Tok,diag::err_expected_lbrace));

  StmtResult TryBlock(ParseCompoundStatement());
  if(TryBlock.isInvalid())
    return TryBlock;

  StmtResult Handler;
  if (Tok.is(tok::identifier) &&
      Tok.getIdentifierInfo() == getSEHExceptKeyword()) {
    SourceLocation Loc = ConsumeToken();
    Handler = ParseSEHExceptBlock(Loc);
  } else if (Tok.is(tok::kw___finally)) {
    SourceLocation Loc = ConsumeToken();
    Handler = ParseSEHFinallyBlock(Loc);
  } else {
    return StmtError(Diag(Tok,diag::err_seh_expected_handler));
  }

  if(Handler.isInvalid())
    return Handler;

  return Actions.ActOnSEHTryBlock(false /* IsCXXTry */,
                                  TryLoc,
                                  TryBlock.take(),
                                  Handler.take());
}

/// ParseSEHExceptBlock - Handle __except
///
/// seh-except-block:
///   '__except' '(' seh-filter-expression ')' compound-statement
///
StmtResult Parser::ParseSEHExceptBlock(SourceLocation ExceptLoc) {
  PoisonIdentifierRAIIObject raii(Ident__exception_code, false),
    raii2(Ident___exception_code, false),
    raii3(Ident_GetExceptionCode, false);

  if(ExpectAndConsume(tok::l_paren,diag::err_expected_lparen))
    return StmtError();

  ParseScope ExpectScope(this, Scope::DeclScope | Scope::ControlScope);

  if (getLangOpts().Borland) {
    Ident__exception_info->setIsPoisoned(false);
    Ident___exception_info->setIsPoisoned(false);
    Ident_GetExceptionInfo->setIsPoisoned(false);
  }
  ExprResult FilterExpr(ParseExpression());

  if (getLangOpts().Borland) {
    Ident__exception_info->setIsPoisoned(true);
    Ident___exception_info->setIsPoisoned(true);
    Ident_GetExceptionInfo->setIsPoisoned(true);
  }

  if(FilterExpr.isInvalid())
    return StmtError();

  if(ExpectAndConsume(tok::r_paren,diag::err_expected_rparen))
    return StmtError();

  StmtResult Block(ParseCompoundStatement());

  if(Block.isInvalid())
    return Block;

  return Actions.ActOnSEHExceptBlock(ExceptLoc, FilterExpr.take(), Block.take());
}

/// ParseSEHFinallyBlock - Handle __finally
///
/// seh-finally-block:
///   '__finally' compound-statement
///
StmtResult Parser::ParseSEHFinallyBlock(SourceLocation FinallyBlock) {
  PoisonIdentifierRAIIObject raii(Ident__abnormal_termination, false),
    raii2(Ident___abnormal_termination, false),
    raii3(Ident_AbnormalTermination, false);

  StmtResult Block(ParseCompoundStatement());
  if(Block.isInvalid())
    return Block;

  return Actions.ActOnSEHFinallyBlock(FinallyBlock,Block.take());
}

/// ParseLabeledStatement - We have an identifier and a ':' after it.
///
///       labeled-statement:
///         identifier ':' statement
/// [GNU]   identifier ':' attributes[opt] statement
///
StmtResult Parser::ParseLabeledStatement(ParsedAttributesWithRange &attrs) {
  assert(Tok.is(tok::identifier) && Tok.getIdentifierInfo() &&
         "Not an identifier!");

  Token IdentTok = Tok;  // Save the whole token.
  ConsumeToken();  // eat the identifier.

  assert(Tok.is(tok::colon) && "Not a label!");

  // identifier ':' statement
  SourceLocation ColonLoc = ConsumeToken();

  // Read label attributes, if present. attrs will contain both C++11 and GNU
  // attributes (if present) after this point.
  MaybeParseGNUAttributes(attrs);

  StmtResult SubStmt(ParseStatement());

  // Broken substmt shouldn't prevent the label from being added to the AST.
  if (SubStmt.isInvalid())
    SubStmt = Actions.ActOnNullStmt(ColonLoc);

  LabelDecl *LD = Actions.LookupOrCreateLabel(IdentTok.getIdentifierInfo(),
                                              IdentTok.getLocation());
  if (AttributeList *Attrs = attrs.getList()) {
    Actions.ProcessDeclAttributeList(Actions.CurScope, LD, Attrs);
    attrs.clear();
  }

  return Actions.ActOnLabelStmt(IdentTok.getLocation(), LD, ColonLoc,
                                SubStmt.get());
}

/// ParseCaseStatement
///       labeled-statement:
///         'case' constant-expression ':' statement
/// [GNU]   'case' constant-expression '...' constant-expression ':' statement
///
StmtResult Parser::ParseCaseStatement(bool MissingCase, ExprResult Expr) {
  assert((MissingCase || Tok.is(tok::kw_case)) && "Not a case stmt!");

  // It is very very common for code to contain many case statements recursively
  // nested, as in (but usually without indentation):
  //  case 1:
  //    case 2:
  //      case 3:
  //         case 4:
  //           case 5: etc.
  //
  // Parsing this naively works, but is both inefficient and can cause us to run
  // out of stack space in our recursive descent parser.  As a special case,
  // flatten this recursion into an iterative loop.  This is complex and gross,
  // but all the grossness is constrained to ParseCaseStatement (and some
  // wierdness in the actions), so this is just local grossness :).

  // TopLevelCase - This is the highest level we have parsed.  'case 1' in the
  // example above.
  StmtResult TopLevelCase(true);

  // DeepestParsedCaseStmt - This is the deepest statement we have parsed, which
  // gets updated each time a new case is parsed, and whose body is unset so
  // far.  When parsing 'case 4', this is the 'case 3' node.
  Stmt *DeepestParsedCaseStmt = 0;

  // While we have case statements, eat and stack them.
  SourceLocation ColonLoc;
  do {
    SourceLocation CaseLoc = MissingCase ? Expr.get()->getExprLoc() :
                                           ConsumeToken();  // eat the 'case'.

    if (Tok.is(tok::code_completion)) {
      Actions.CodeCompleteCase(getCurScope());
      cutOffParsing();
      return StmtError();
    }

    /// We don't want to treat 'case x : y' as a potential typo for 'case x::y'.
    /// Disable this form of error recovery while we're parsing the case
    /// expression.
    ColonProtectionRAIIObject ColonProtection(*this);

    ExprResult LHS(MissingCase ? Expr : ParseConstantExpression());
    MissingCase = false;
    if (LHS.isInvalid()) {
      SkipUntil(tok::colon);
      return StmtError();
    }

    // GNU case range extension.
    SourceLocation DotDotDotLoc;
    ExprResult RHS;
    if (Tok.is(tok::ellipsis)) {
      Diag(Tok, diag::ext_gnu_case_range);
      DotDotDotLoc = ConsumeToken();

      RHS = ParseConstantExpression();
      if (RHS.isInvalid()) {
        SkipUntil(tok::colon);
        return StmtError();
      }
    }

    ColonProtection.restore();

    if (Tok.is(tok::colon)) {
      ColonLoc = ConsumeToken();

    // Treat "case blah;" as a typo for "case blah:".
    } else if (Tok.is(tok::semi)) {
      ColonLoc = ConsumeToken();
      Diag(ColonLoc, diag::err_expected_colon_after) << "'case'"
        << FixItHint::CreateReplacement(ColonLoc, ":");
    } else {
      SourceLocation ExpectedLoc = PP.getLocForEndOfToken(PrevTokLocation);
      Diag(ExpectedLoc, diag::err_expected_colon_after) << "'case'"
        << FixItHint::CreateInsertion(ExpectedLoc, ":");
      ColonLoc = ExpectedLoc;
    }

    StmtResult Case =
      Actions.ActOnCaseStmt(CaseLoc, LHS.get(), DotDotDotLoc,
                            RHS.get(), ColonLoc);

    // If we had a sema error parsing this case, then just ignore it and
    // continue parsing the sub-stmt.
    if (Case.isInvalid()) {
      if (TopLevelCase.isInvalid())  // No parsed case stmts.
        return ParseStatement();
      // Otherwise, just don't add it as a nested case.
    } else {
      // If this is the first case statement we parsed, it becomes TopLevelCase.
      // Otherwise we link it into the current chain.
      Stmt *NextDeepest = Case.get();
      if (TopLevelCase.isInvalid())
        TopLevelCase = Case;
      else
        Actions.ActOnCaseStmtBody(DeepestParsedCaseStmt, Case.get());
      DeepestParsedCaseStmt = NextDeepest;
    }

    // Handle all case statements.
  } while (Tok.is(tok::kw_case));

  assert(!TopLevelCase.isInvalid() && "Should have parsed at least one case!");

  // If we found a non-case statement, start by parsing it.
  StmtResult SubStmt;

  if (Tok.isNot(tok::r_brace)) {
    SubStmt = ParseStatement();
  } else {
    // Nicely diagnose the common error "switch (X) { case 4: }", which is
    // not valid.
    SourceLocation AfterColonLoc = PP.getLocForEndOfToken(ColonLoc);
    Diag(AfterColonLoc, diag::err_label_end_of_compound_statement)
      << FixItHint::CreateInsertion(AfterColonLoc, " ;");
    SubStmt = true;
  }

  // Broken sub-stmt shouldn't prevent forming the case statement properly.
  if (SubStmt.isInvalid())
    SubStmt = Actions.ActOnNullStmt(SourceLocation());

  // Install the body into the most deeply-nested case.
  Actions.ActOnCaseStmtBody(DeepestParsedCaseStmt, SubStmt.get());

  // Return the top level parsed statement tree.
  return TopLevelCase;
}

/// ParseDefaultStatement
///       labeled-statement:
///         'default' ':' statement
/// Note that this does not parse the 'statement' at the end.
///
StmtResult Parser::ParseDefaultStatement() {
  assert(Tok.is(tok::kw_default) && "Not a default stmt!");
  SourceLocation DefaultLoc = ConsumeToken();  // eat the 'default'.

  SourceLocation ColonLoc;
  if (Tok.is(tok::colon)) {
    ColonLoc = ConsumeToken();

  // Treat "default;" as a typo for "default:".
  } else if (Tok.is(tok::semi)) {
    ColonLoc = ConsumeToken();
    Diag(ColonLoc, diag::err_expected_colon_after) << "'default'"
      << FixItHint::CreateReplacement(ColonLoc, ":");
  } else {
    SourceLocation ExpectedLoc = PP.getLocForEndOfToken(PrevTokLocation);
    Diag(ExpectedLoc, diag::err_expected_colon_after) << "'default'"
      << FixItHint::CreateInsertion(ExpectedLoc, ":");
    ColonLoc = ExpectedLoc;
  }

  StmtResult SubStmt;

  if (Tok.isNot(tok::r_brace)) {
    SubStmt = ParseStatement();
  } else {
    // Diagnose the common error "switch (X) {... default: }", which is
    // not valid.
    SourceLocation AfterColonLoc = PP.getLocForEndOfToken(ColonLoc);
    Diag(AfterColonLoc, diag::err_label_end_of_compound_statement)
      << FixItHint::CreateInsertion(AfterColonLoc, " ;");
    SubStmt = true;
  }

  // Broken sub-stmt shouldn't prevent forming the case statement properly.
  if (SubStmt.isInvalid())
    SubStmt = Actions.ActOnNullStmt(ColonLoc);

  return Actions.ActOnDefaultStmt(DefaultLoc, ColonLoc,
                                  SubStmt.get(), getCurScope());
}

StmtResult Parser::ParseCompoundStatement(bool isStmtExpr) {
  return ParseCompoundStatement(isStmtExpr, Scope::DeclScope);
}

/// ParseCompoundStatement - Parse a "{}" block.
///
///       compound-statement: [C99 6.8.2]
///         { block-item-list[opt] }
/// [GNU]   { label-declarations block-item-list } [TODO]
///
///       block-item-list:
///         block-item
///         block-item-list block-item
///
///       block-item:
///         declaration
/// [GNU]   '__extension__' declaration
///         statement
/// [OMP]   openmp-directive            [TODO]
///
/// [GNU] label-declarations:
/// [GNU]   label-declaration
/// [GNU]   label-declarations label-declaration
///
/// [GNU] label-declaration:
/// [GNU]   '__label__' identifier-list ';'
///
/// [OMP] openmp-directive:             [TODO]
/// [OMP]   barrier-directive
/// [OMP]   flush-directive
///
StmtResult Parser::ParseCompoundStatement(bool isStmtExpr,
                                          unsigned ScopeFlags) {
  assert(Tok.is(tok::l_brace) && "Not a compount stmt!");

  // Enter a scope to hold everything within the compound stmt.  Compound
  // statements can always hold declarations.
  ParseScope CompoundScope(this, ScopeFlags);

  // Parse the statements in the body.
  return ParseCompoundStatementBody(isStmtExpr);
}

/// Parse any pragmas at the start of the compound expression. We handle these
/// separately since some pragmas (FP_CONTRACT) must appear before any C
/// statement in the compound, but may be intermingled with other pragmas.
void Parser::ParseCompoundStatementLeadingPragmas() {
  bool checkForPragmas = true;
  while (checkForPragmas) {
    switch (Tok.getKind()) {
    case tok::annot_pragma_vis:
      HandlePragmaVisibility();
      break;
    case tok::annot_pragma_pack:
      HandlePragmaPack();
      break;
    case tok::annot_pragma_msstruct:
      HandlePragmaMSStruct();
      break;
    case tok::annot_pragma_align:
      HandlePragmaAlign();
      break;
    case tok::annot_pragma_weak:
      HandlePragmaWeak();
      break;
    case tok::annot_pragma_weakalias:
      HandlePragmaWeakAlias();
      break;
    case tok::annot_pragma_redefine_extname:
      HandlePragmaRedefineExtname();
      break;
    case tok::annot_pragma_opencl_extension:
      HandlePragmaOpenCLExtension();
      break;
    case tok::annot_pragma_fp_contract:
      HandlePragmaFPContract();
      break;
    default:
      checkForPragmas = false;
      break;
    }
  }

}

/// ParseCompoundStatementBody - Parse a sequence of statements and invoke the
/// ActOnCompoundStmt action.  This expects the '{' to be the current token, and
/// consume the '}' at the end of the block.  It does not manipulate the scope
/// stack.
StmtResult Parser::ParseCompoundStatementBody(bool isStmtExpr) {
  PrettyStackTraceLoc CrashInfo(PP.getSourceManager(),
                                Tok.getLocation(),
                                "in compound statement ('{}')");

  // Record the state of the FP_CONTRACT pragma, restore on leaving the
  // compound statement.
  Sema::FPContractStateRAII SaveFPContractState(Actions);

  InMessageExpressionRAIIObject InMessage(*this, false);
  BalancedDelimiterTracker T(*this, tok::l_brace);
  if (T.consumeOpen())
    return StmtError();

  Sema::CompoundScopeRAII CompoundScope(Actions);

  // Parse any pragmas at the beginning of the compound statement.
  ParseCompoundStatementLeadingPragmas();

  StmtVector Stmts;

  // #pragma upc [relaxed|strict] is only allowed at the
  // start of a compound statement
  while(Tok.is(tok::annot_pragma_upc)) {
    StmtResult R = HandlePragmaUPC();
    if (R.isUsable())
      Stmts.push_back(R.release());
  }

  // "__label__ X, Y, Z;" is the GNU "Local Label" extension.  These are
  // only allowed at the start of a compound stmt regardless of the language.
  while (Tok.is(tok::kw___label__)) {
    SourceLocation LabelLoc = ConsumeToken();
    Diag(LabelLoc, diag::ext_gnu_local_label);

    SmallVector<Decl *, 8> DeclsInGroup;
    while (1) {
      if (Tok.isNot(tok::identifier)) {
        Diag(Tok, diag::err_expected_ident);
        break;
      }

      IdentifierInfo *II = Tok.getIdentifierInfo();
      SourceLocation IdLoc = ConsumeToken();
      DeclsInGroup.push_back(Actions.LookupOrCreateLabel(II, IdLoc, LabelLoc));

      if (!Tok.is(tok::comma))
        break;
      ConsumeToken();
    }

    DeclSpec DS(AttrFactory);
    DeclGroupPtrTy Res = Actions.FinalizeDeclaratorGroup(getCurScope(), DS,
                                      DeclsInGroup.data(), DeclsInGroup.size());
    StmtResult R = Actions.ActOnDeclStmt(Res, LabelLoc, Tok.getLocation());

    ExpectAndConsumeSemi(diag::err_expected_semi_declaration);
    if (R.isUsable())
      Stmts.push_back(R.release());
  }

  while (Tok.isNot(tok::r_brace) && Tok.isNot(tok::eof)) {
    if (Tok.is(tok::annot_pragma_unused)) {
      HandlePragmaUnused();
      continue;
    }

    if (getLangOpts().MicrosoftExt && (Tok.is(tok::kw___if_exists) ||
        Tok.is(tok::kw___if_not_exists))) {
      ParseMicrosoftIfExistsStatement(Stmts);
      continue;
    }

    StmtResult R;
    if (Tok.isNot(tok::kw___extension__)) {
      R = ParseStatementOrDeclaration(Stmts, false);
    } else {
      // __extension__ can start declarations and it can also be a unary
      // operator for expressions.  Consume multiple __extension__ markers here
      // until we can determine which is which.
      // FIXME: This loses extension expressions in the AST!
      SourceLocation ExtLoc = ConsumeToken();
      while (Tok.is(tok::kw___extension__))
        ConsumeToken();

      ParsedAttributesWithRange attrs(AttrFactory);
      MaybeParseCXX0XAttributes(attrs, 0, /*MightBeObjCMessageSend*/ true);

      // If this is the start of a declaration, parse it as such.
      if (isDeclarationStatement()) {
        // __extension__ silences extension warnings in the subdeclaration.
        // FIXME: Save the __extension__ on the decl as a node somehow?
        ExtensionRAIIObject O(Diags);

        SourceLocation DeclStart = Tok.getLocation(), DeclEnd;
        DeclGroupPtrTy Res = ParseDeclaration(Stmts,
                                              Declarator::BlockContext, DeclEnd,
                                              attrs);
        R = Actions.ActOnDeclStmt(Res, DeclStart, DeclEnd);
      } else {
        // Otherwise this was a unary __extension__ marker.
        ExprResult Res(ParseExpressionWithLeadingExtension(ExtLoc));

        if (Res.isInvalid()) {
          SkipUntil(tok::semi);
          continue;
        }

        // FIXME: Use attributes?
        // Eat the semicolon at the end of stmt and convert the expr into a
        // statement.
        ExpectAndConsumeSemi(diag::err_expected_semi_after_expr);
        R = Actions.ActOnExprStmt(Actions.MakeFullExpr(Res.get()));
      }
    }

    if (R.isUsable())
      Stmts.push_back(R.release());
  }

  SourceLocation CloseLoc = Tok.getLocation();

  // We broke out of the while loop because we found a '}' or EOF.
  if (Tok.isNot(tok::r_brace)) {
    Diag(Tok, diag::err_expected_rbrace);
    Diag(T.getOpenLocation(), diag::note_matching) << "{";
    // Recover by creating a compound statement with what we parsed so far,
    // instead of dropping everything and returning StmtError();
  } else {
    if (!T.consumeClose())
      CloseLoc = T.getCloseLocation();
  }

  return Actions.ActOnCompoundStmt(T.getOpenLocation(), CloseLoc,
                                   Stmts, isStmtExpr);
}

/// ParseParenExprOrCondition:
/// [C  ]     '(' expression ')'
/// [C++]     '(' condition ')'       [not allowed if OnlyAllowCondition=true]
///
/// This function parses and performs error recovery on the specified condition
/// or expression (depending on whether we're in C++ or C mode).  This function
/// goes out of its way to recover well.  It returns true if there was a parser
/// error (the right paren couldn't be found), which indicates that the caller
/// should try to recover harder.  It returns false if the condition is
/// successfully parsed.  Note that a successful parse can still have semantic
/// errors in the condition.
bool Parser::ParseParenExprOrCondition(ExprResult &ExprResult,
                                       Decl *&DeclResult,
                                       SourceLocation Loc,
                                       bool ConvertToBoolean) {
  BalancedDelimiterTracker T(*this, tok::l_paren);
  T.consumeOpen();

  if (getLangOpts().CPlusPlus)
    ParseCXXCondition(ExprResult, DeclResult, Loc, ConvertToBoolean);
  else {
    ExprResult = ParseExpression();
    DeclResult = 0;

    // If required, convert to a boolean value.
    if (!ExprResult.isInvalid() && ConvertToBoolean)
      ExprResult
        = Actions.ActOnBooleanCondition(getCurScope(), Loc, ExprResult.get());
  }

  // If the parser was confused by the condition and we don't have a ')', try to
  // recover by skipping ahead to a semi and bailing out.  If condexp is
  // semantically invalid but we have well formed code, keep going.
  if (ExprResult.isInvalid() && !DeclResult && Tok.isNot(tok::r_paren)) {
    SkipUntil(tok::semi);
    // Skipping may have stopped if it found the containing ')'.  If so, we can
    // continue parsing the if statement.
    if (Tok.isNot(tok::r_paren))
      return true;
  }

  // Otherwise the condition is valid or the rparen is present.
  T.consumeClose();

  // Check for extraneous ')'s to catch things like "if (foo())) {".  We know
  // that all callers are looking for a statement after the condition, so ")"
  // isn't valid.
  while (Tok.is(tok::r_paren)) {
    Diag(Tok, diag::err_extraneous_rparen_in_condition)
      << FixItHint::CreateRemoval(Tok.getLocation());
    ConsumeParen();
  }

  return false;
}


/// ParseIfStatement
///       if-statement: [C99 6.8.4.1]
///         'if' '(' expression ')' statement
///         'if' '(' expression ')' statement 'else' statement
/// [C++]   'if' '(' condition ')' statement
/// [C++]   'if' '(' condition ')' statement 'else' statement
///
StmtResult Parser::ParseIfStatement(SourceLocation *TrailingElseLoc) {
  assert(Tok.is(tok::kw_if) && "Not an if stmt!");
  SourceLocation IfLoc = ConsumeToken();  // eat the 'if'.

  if (Tok.isNot(tok::l_paren)) {
    Diag(Tok, diag::err_expected_lparen_after) << "if";
    SkipUntil(tok::semi);
    return StmtError();
  }

  bool C99orCXX = getLangOpts().C99 || getLangOpts().CPlusPlus;

  // C99 6.8.4p3 - In C99, the if statement is a block.  This is not
  // the case for C90.
  //
  // C++ 6.4p3:
  // A name introduced by a declaration in a condition is in scope from its
  // point of declaration until the end of the substatements controlled by the
  // condition.
  // C++ 3.3.2p4:
  // Names declared in the for-init-statement, and in the condition of if,
  // while, for, and switch statements are local to the if, while, for, or
  // switch statement (including the controlled statement).
  //
  ParseScope IfScope(this, Scope::DeclScope | Scope::ControlScope, C99orCXX);

  // Parse the condition.
  ExprResult CondExp;
  Decl *CondVar = 0;
  if (ParseParenExprOrCondition(CondExp, CondVar, IfLoc, true))
    return StmtError();

  FullExprArg FullCondExp(Actions.MakeFullExpr(CondExp.get(), IfLoc));

  // C99 6.8.4p3 - In C99, the body of the if statement is a scope, even if
  // there is no compound stmt.  C90 does not have this clause.  We only do this
  // if the body isn't a compound statement to avoid push/pop in common cases.
  //
  // C++ 6.4p1:
  // The substatement in a selection-statement (each substatement, in the else
  // form of the if statement) implicitly defines a local scope.
  //
  // For C++ we create a scope for the condition and a new scope for
  // substatements because:
  // -When the 'then' scope exits, we want the condition declaration to still be
  //    active for the 'else' scope too.
  // -Sema will detect name clashes by considering declarations of a
  //    'ControlScope' as part of its direct subscope.
  // -If we wanted the condition and substatement to be in the same scope, we
  //    would have to notify ParseStatement not to create a new scope. It's
  //    simpler to let it create a new scope.
  //
  ParseScope InnerScope(this, Scope::DeclScope,
                        C99orCXX && Tok.isNot(tok::l_brace));

  // Read the 'then' stmt.
  SourceLocation ThenStmtLoc = Tok.getLocation();

  SourceLocation InnerStatementTrailingElseLoc;
  StmtResult ThenStmt(ParseStatement(&InnerStatementTrailingElseLoc));

  // Pop the 'if' scope if needed.
  InnerScope.Exit();

  // If it has an else, parse it.
  SourceLocation ElseLoc;
  SourceLocation ElseStmtLoc;
  StmtResult ElseStmt;

  if (Tok.is(tok::kw_else)) {
    if (TrailingElseLoc)
      *TrailingElseLoc = Tok.getLocation();

    ElseLoc = ConsumeToken();
    ElseStmtLoc = Tok.getLocation();

    // C99 6.8.4p3 - In C99, the body of the if statement is a scope, even if
    // there is no compound stmt.  C90 does not have this clause.  We only do
    // this if the body isn't a compound statement to avoid push/pop in common
    // cases.
    //
    // C++ 6.4p1:
    // The substatement in a selection-statement (each substatement, in the else
    // form of the if statement) implicitly defines a local scope.
    //
    ParseScope InnerScope(this, Scope::DeclScope,
                          C99orCXX && Tok.isNot(tok::l_brace));

    ElseStmt = ParseStatement();

    // Pop the 'else' scope if needed.
    InnerScope.Exit();
  } else if (Tok.is(tok::code_completion)) {
    Actions.CodeCompleteAfterIf(getCurScope());
    cutOffParsing();
    return StmtError();
  } else if (InnerStatementTrailingElseLoc.isValid()) {
    Diag(InnerStatementTrailingElseLoc, diag::warn_dangling_else);
  }

  IfScope.Exit();

  // If the condition was invalid, discard the if statement.  We could recover
  // better by replacing it with a valid expr, but don't do that yet.
  if (CondExp.isInvalid() && !CondVar)
    return StmtError();

  // If the then or else stmt is invalid and the other is valid (and present),
  // make turn the invalid one into a null stmt to avoid dropping the other
  // part.  If both are invalid, return error.
  if ((ThenStmt.isInvalid() && ElseStmt.isInvalid()) ||
      (ThenStmt.isInvalid() && ElseStmt.get() == 0) ||
      (ThenStmt.get() == 0  && ElseStmt.isInvalid())) {
    // Both invalid, or one is invalid and other is non-present: return error.
    return StmtError();
  }

  // Now if either are invalid, replace with a ';'.
  if (ThenStmt.isInvalid())
    ThenStmt = Actions.ActOnNullStmt(ThenStmtLoc);
  if (ElseStmt.isInvalid())
    ElseStmt = Actions.ActOnNullStmt(ElseStmtLoc);

  return Actions.ActOnIfStmt(IfLoc, FullCondExp, CondVar, ThenStmt.get(),
                             ElseLoc, ElseStmt.get());
}

/// ParseSwitchStatement
///       switch-statement:
///         'switch' '(' expression ')' statement
/// [C++]   'switch' '(' condition ')' statement
StmtResult Parser::ParseSwitchStatement(SourceLocation *TrailingElseLoc) {
  assert(Tok.is(tok::kw_switch) && "Not a switch stmt!");
  SourceLocation SwitchLoc = ConsumeToken();  // eat the 'switch'.

  if (Tok.isNot(tok::l_paren)) {
    Diag(Tok, diag::err_expected_lparen_after) << "switch";
    SkipUntil(tok::semi);
    return StmtError();
  }

  bool C99orCXX = getLangOpts().C99 || getLangOpts().CPlusPlus;

  // C99 6.8.4p3 - In C99, the switch statement is a block.  This is
  // not the case for C90.  Start the switch scope.
  //
  // C++ 6.4p3:
  // A name introduced by a declaration in a condition is in scope from its
  // point of declaration until the end of the substatements controlled by the
  // condition.
  // C++ 3.3.2p4:
  // Names declared in the for-init-statement, and in the condition of if,
  // while, for, and switch statements are local to the if, while, for, or
  // switch statement (including the controlled statement).
  //
  unsigned ScopeFlags = Scope::BreakScope | Scope::SwitchScope;
  if (C99orCXX)
    ScopeFlags |= Scope::DeclScope | Scope::ControlScope;
  ParseScope SwitchScope(this, ScopeFlags);

  // Parse the condition.
  ExprResult Cond;
  Decl *CondVar = 0;
  if (ParseParenExprOrCondition(Cond, CondVar, SwitchLoc, false))
    return StmtError();

  StmtResult Switch
    = Actions.ActOnStartOfSwitchStmt(SwitchLoc, Cond.get(), CondVar);

  if (Switch.isInvalid()) {
    // Skip the switch body.
    // FIXME: This is not optimal recovery, but parsing the body is more
    // dangerous due to the presence of case and default statements, which
    // will have no place to connect back with the switch.
    if (Tok.is(tok::l_brace)) {
      ConsumeBrace();
      SkipUntil(tok::r_brace, false, false);
    } else
      SkipUntil(tok::semi);
    return Switch;
  }

  // C99 6.8.4p3 - In C99, the body of the switch statement is a scope, even if
  // there is no compound stmt.  C90 does not have this clause.  We only do this
  // if the body isn't a compound statement to avoid push/pop in common cases.
  //
  // C++ 6.4p1:
  // The substatement in a selection-statement (each substatement, in the else
  // form of the if statement) implicitly defines a local scope.
  //
  // See comments in ParseIfStatement for why we create a scope for the
  // condition and a new scope for substatement in C++.
  //
  ParseScope InnerScope(this, Scope::DeclScope,
                        C99orCXX && Tok.isNot(tok::l_brace));

  // Read the body statement.
  StmtResult Body(ParseStatement(TrailingElseLoc));

  // Pop the scopes.
  InnerScope.Exit();
  SwitchScope.Exit();

  if (Body.isInvalid()) {
    // FIXME: Remove the case statement list from the Switch statement.

    // Put the synthesized null statement on the same line as the end of switch
    // condition.
    SourceLocation SynthesizedNullStmtLocation = Cond.get()->getLocEnd();
    Body = Actions.ActOnNullStmt(SynthesizedNullStmtLocation);
  }

  return Actions.ActOnFinishSwitchStmt(SwitchLoc, Switch.get(), Body.get());
}

/// ParseWhileStatement
///       while-statement: [C99 6.8.5.1]
///         'while' '(' expression ')' statement
/// [C++]   'while' '(' condition ')' statement
StmtResult Parser::ParseWhileStatement(SourceLocation *TrailingElseLoc) {
  assert(Tok.is(tok::kw_while) && "Not a while stmt!");
  SourceLocation WhileLoc = Tok.getLocation();
  ConsumeToken();  // eat the 'while'.

  if (Tok.isNot(tok::l_paren)) {
    Diag(Tok, diag::err_expected_lparen_after) << "while";
    SkipUntil(tok::semi);
    return StmtError();
  }

  bool C99orCXX = getLangOpts().C99 || getLangOpts().CPlusPlus;

  // C99 6.8.5p5 - In C99, the while statement is a block.  This is not
  // the case for C90.  Start the loop scope.
  //
  // C++ 6.4p3:
  // A name introduced by a declaration in a condition is in scope from its
  // point of declaration until the end of the substatements controlled by the
  // condition.
  // C++ 3.3.2p4:
  // Names declared in the for-init-statement, and in the condition of if,
  // while, for, and switch statements are local to the if, while, for, or
  // switch statement (including the controlled statement).
  //
  unsigned ScopeFlags;
  if (C99orCXX)
    ScopeFlags = Scope::BreakScope | Scope::ContinueScope |
                 Scope::DeclScope  | Scope::ControlScope;
  else
    ScopeFlags = Scope::BreakScope | Scope::ContinueScope;
  ParseScope WhileScope(this, ScopeFlags);

  // Parse the condition.
  ExprResult Cond;
  Decl *CondVar = 0;
  if (ParseParenExprOrCondition(Cond, CondVar, WhileLoc, true))
    return StmtError();

  FullExprArg FullCond(Actions.MakeFullExpr(Cond.get(), WhileLoc));

  // C99 6.8.5p5 - In C99, the body of the if statement is a scope, even if
  // there is no compound stmt.  C90 does not have this clause.  We only do this
  // if the body isn't a compound statement to avoid push/pop in common cases.
  //
  // C++ 6.5p2:
  // The substatement in an iteration-statement implicitly defines a local scope
  // which is entered and exited each time through the loop.
  //
  // See comments in ParseIfStatement for why we create a scope for the
  // condition and a new scope for substatement in C++.
  //
  ParseScope InnerScope(this, Scope::DeclScope,
                        C99orCXX && Tok.isNot(tok::l_brace));

  // Read the body statement.
  StmtResult Body(ParseStatement(TrailingElseLoc));

  // Pop the body scope if needed.
  InnerScope.Exit();
  WhileScope.Exit();

  if ((Cond.isInvalid() && !CondVar) || Body.isInvalid())
    return StmtError();

  return Actions.ActOnWhileStmt(WhileLoc, FullCond, CondVar, Body.get());
}

/// ParseDoStatement
///       do-statement: [C99 6.8.5.2]
///         'do' statement 'while' '(' expression ')' ';'
/// Note: this lets the caller parse the end ';'.
StmtResult Parser::ParseDoStatement() {
  assert(Tok.is(tok::kw_do) && "Not a do stmt!");
  SourceLocation DoLoc = ConsumeToken();  // eat the 'do'.

  // C99 6.8.5p5 - In C99, the do statement is a block.  This is not
  // the case for C90.  Start the loop scope.
  unsigned ScopeFlags;
  if (getLangOpts().C99)
    ScopeFlags = Scope::BreakScope | Scope::ContinueScope | Scope::DeclScope;
  else
    ScopeFlags = Scope::BreakScope | Scope::ContinueScope;

  ParseScope DoScope(this, ScopeFlags);

  // C99 6.8.5p5 - In C99, the body of the if statement is a scope, even if
  // there is no compound stmt.  C90 does not have this clause. We only do this
  // if the body isn't a compound statement to avoid push/pop in common cases.
  //
  // C++ 6.5p2:
  // The substatement in an iteration-statement implicitly defines a local scope
  // which is entered and exited each time through the loop.
  //
  ParseScope InnerScope(this, Scope::DeclScope,
                        (getLangOpts().C99 || getLangOpts().CPlusPlus) &&
                        Tok.isNot(tok::l_brace));

  // Read the body statement.
  StmtResult Body(ParseStatement());

  // Pop the body scope if needed.
  InnerScope.Exit();

  if (Tok.isNot(tok::kw_while)) {
    if (!Body.isInvalid()) {
      Diag(Tok, diag::err_expected_while);
      Diag(DoLoc, diag::note_matching) << "do";
      SkipUntil(tok::semi, false, true);
    }
    return StmtError();
  }
  SourceLocation WhileLoc = ConsumeToken();

  if (Tok.isNot(tok::l_paren)) {
    Diag(Tok, diag::err_expected_lparen_after) << "do/while";
    SkipUntil(tok::semi, false, true);
    return StmtError();
  }

  // Parse the parenthesized condition.
  BalancedDelimiterTracker T(*this, tok::l_paren);
  T.consumeOpen();

  // FIXME: Do not just parse the attribute contents and throw them away
  ParsedAttributesWithRange attrs(AttrFactory);
  MaybeParseCXX0XAttributes(attrs);
  ProhibitAttributes(attrs);

  ExprResult Cond = ParseExpression();
  T.consumeClose();
  DoScope.Exit();

  if (Cond.isInvalid() || Body.isInvalid())
    return StmtError();

  return Actions.ActOnDoStmt(DoLoc, Body.get(), WhileLoc, T.getOpenLocation(),
                             Cond.get(), T.getCloseLocation());
}

/// ParseForStatement
///       for-statement: [C99 6.8.5.3]
///         'for' '(' expr[opt] ';' expr[opt] ';' expr[opt] ')' statement
///         'for' '(' declaration expr[opt] ';' expr[opt] ')' statement
/// [C++]   'for' '(' for-init-statement condition[opt] ';' expression[opt] ')'
/// [C++]       statement
/// [C++0x] 'for' '(' for-range-declaration : for-range-initializer ) statement
/// [OBJC2] 'for' '(' declaration 'in' expr ')' statement
/// [OBJC2] 'for' '(' expr 'in' expr ')' statement
///
/// [C++] for-init-statement:
/// [C++]   expression-statement
/// [C++]   simple-declaration
///
/// [C++0x] for-range-declaration:
/// [C++0x]   attribute-specifier-seq[opt] type-specifier-seq declarator
/// [C++0x] for-range-initializer:
/// [C++0x]   expression
/// [C++0x]   braced-init-list            [TODO]
StmtResult Parser::ParseForStatement(SourceLocation *TrailingElseLoc) {
  assert(Tok.is(tok::kw_for) && "Not a for stmt!");
  SourceLocation ForLoc = ConsumeToken();  // eat the 'for'.

  if (Tok.isNot(tok::l_paren)) {
    Diag(Tok, diag::err_expected_lparen_after) << "for";
    SkipUntil(tok::semi);
    return StmtError();
  }

  bool C99orCXXorObjC = getLangOpts().C99 || getLangOpts().CPlusPlus ||
    getLangOpts().ObjC1;

  // C99 6.8.5p5 - In C99, the for statement is a block.  This is not
  // the case for C90.  Start the loop scope.
  //
  // C++ 6.4p3:
  // A name introduced by a declaration in a condition is in scope from its
  // point of declaration until the end of the substatements controlled by the
  // condition.
  // C++ 3.3.2p4:
  // Names declared in the for-init-statement, and in the condition of if,
  // while, for, and switch statements are local to the if, while, for, or
  // switch statement (including the controlled statement).
  // C++ 6.5.3p1:
  // Names declared in the for-init-statement are in the same declarative-region
  // as those declared in the condition.
  //
  unsigned ScopeFlags;
  if (C99orCXXorObjC)
    ScopeFlags = Scope::BreakScope | Scope::ContinueScope |
                 Scope::DeclScope  | Scope::ControlScope;
  else
    ScopeFlags = Scope::BreakScope | Scope::ContinueScope;

  ParseScope ForScope(this, ScopeFlags);

  BalancedDelimiterTracker T(*this, tok::l_paren);
  T.consumeOpen();

  ExprResult Value;

  bool ForEach = false, ForRange = false;
  StmtResult FirstPart;
  bool SecondPartIsInvalid = false;
  FullExprArg SecondPart(Actions);
  ExprResult Collection;
  ForRangeInit ForRangeInit;
  FullExprArg ThirdPart(Actions);
  Decl *SecondVar = 0;

  if (Tok.is(tok::code_completion)) {
    Actions.CodeCompleteOrdinaryName(getCurScope(),
                                     C99orCXXorObjC? Sema::PCC_ForInit
                                                   : Sema::PCC_Expression);
    cutOffParsing();
    return StmtError();
  }

  ParsedAttributesWithRange attrs(AttrFactory);
  MaybeParseCXX0XAttributes(attrs);

  // Parse the first part of the for specifier.
  if (Tok.is(tok::semi)) {  // for (;
    ProhibitAttributes(attrs);
    // no first part, eat the ';'.
    ConsumeToken();
  } else if (isForInitDeclaration()) {  // for (int X = 4;
    // Parse declaration, which eats the ';'.
    if (!C99orCXXorObjC)   // Use of C99-style for loops in C90 mode?
      Diag(Tok, diag::ext_c99_variable_decl_in_for_loop);

    ParsedAttributesWithRange attrs(AttrFactory);
    MaybeParseCXX0XAttributes(attrs);

    // In C++0x, "for (T NS:a" might not be a typo for ::
    bool MightBeForRangeStmt = getLangOpts().CPlusPlus;
    ColonProtectionRAIIObject ColonProtection(*this, MightBeForRangeStmt);

    SourceLocation DeclStart = Tok.getLocation(), DeclEnd;
    StmtVector Stmts;
    DeclGroupPtrTy DG = ParseSimpleDeclaration(Stmts, Declarator::ForContext,
                                               DeclEnd, attrs, false,
                                               MightBeForRangeStmt ?
                                                 &ForRangeInit : 0);
    FirstPart = Actions.ActOnDeclStmt(DG, DeclStart, Tok.getLocation());

    if (ForRangeInit.ParsedForRangeDecl()) {
      Diag(ForRangeInit.ColonLoc, getLangOpts().CPlusPlus0x ?
           diag::warn_cxx98_compat_for_range : diag::ext_for_range);

      ForRange = true;
    } else if (Tok.is(tok::semi)) {  // for (int x = 4;
      ConsumeToken();
    } else if ((ForEach = isTokIdentifier_in())) {
      Actions.ActOnForEachDeclStmt(DG);
      // ObjC: for (id x in expr)
      ConsumeToken(); // consume 'in'

      if (Tok.is(tok::code_completion)) {
        Actions.CodeCompleteObjCForCollection(getCurScope(), DG);
        cutOffParsing();
        return StmtError();
      }
      Collection = ParseExpression();
    } else {
      Diag(Tok, diag::err_expected_semi_for);
    }
  } else {
    ProhibitAttributes(attrs);
    Value = ParseExpression();

    ForEach = isTokIdentifier_in();

    // Turn the expression into a stmt.
    if (!Value.isInvalid()) {
      if (ForEach)
        FirstPart = Actions.ActOnForEachLValueExpr(Value.get());
      else
        FirstPart = Actions.ActOnExprStmt(Actions.MakeFullExpr(Value.get()));
    }

    if (Tok.is(tok::semi)) {
      ConsumeToken();
    } else if (ForEach) {
      ConsumeToken(); // consume 'in'

      if (Tok.is(tok::code_completion)) {
        Actions.CodeCompleteObjCForCollection(getCurScope(), DeclGroupPtrTy());
        cutOffParsing();
        return StmtError();
      }
      Collection = ParseExpression();
    } else if (getLangOpts().CPlusPlus0x && Tok.is(tok::colon) && FirstPart.get()) {
      // User tried to write the reasonable, but ill-formed, for-range-statement
      //   for (expr : expr) { ... }
      Diag(Tok, diag::err_for_range_expected_decl)
        << FirstPart.get()->getSourceRange();
      SkipUntil(tok::r_paren, false, true);
      SecondPartIsInvalid = true;
    } else {
      if (!Value.isInvalid()) {
        Diag(Tok, diag::err_expected_semi_for);
      } else {
        // Skip until semicolon or rparen, don't consume it.
        SkipUntil(tok::r_paren, true, true);
        if (Tok.is(tok::semi))
          ConsumeToken();
      }
    }
  }
  if (!ForEach && !ForRange) {
    assert(!SecondPart.get() && "Shouldn't have a second expression yet.");
    // Parse the second part of the for specifier.
    if (Tok.is(tok::semi)) {  // for (...;;
      // no second part.
    } else if (Tok.is(tok::r_paren)) {
      // missing both semicolons.
    } else {
      ExprResult Second;
      if (getLangOpts().CPlusPlus)
        ParseCXXCondition(Second, SecondVar, ForLoc, true);
      else {
        Second = ParseExpression();
        if (!Second.isInvalid())
          Second = Actions.ActOnBooleanCondition(getCurScope(), ForLoc,
                                                 Second.get());
      }
      SecondPartIsInvalid = Second.isInvalid();
      SecondPart = Actions.MakeFullExpr(Second.get(), ForLoc);
    }

    if (Tok.isNot(tok::semi)) {
      if (!SecondPartIsInvalid || SecondVar)
        Diag(Tok, diag::err_expected_semi_for);
      else
        // Skip until semicolon or rparen, don't consume it.
        SkipUntil(tok::r_paren, true, true);
    }

    if (Tok.is(tok::semi)) {
      ConsumeToken();
    }

    // Parse the third part of the for specifier.
    if (Tok.isNot(tok::r_paren)) {   // for (...;...;)
      ExprResult Third = ParseExpression();
      ThirdPart = Actions.MakeFullExpr(Third.take());
    }
  }
  // Match the ')'.
  T.consumeClose();

  // We need to perform most of the semantic analysis for a C++0x for-range
  // statememt before parsing the body, in order to be able to deduce the type
  // of an auto-typed loop variable.
  StmtResult ForRangeStmt;
  StmtResult ForEachStmt;

  if (ForRange) {
    ForRangeStmt = Actions.ActOnCXXForRangeStmt(ForLoc, FirstPart.take(),
                                                ForRangeInit.ColonLoc,
                                                ForRangeInit.RangeExpr.get(),
                                                T.getCloseLocation(),
                                                Sema::BFRK_Build);


  // Similarly, we need to do the semantic analysis for a for-range
  // statement immediately in order to close over temporaries correctly.
  } else if (ForEach) {
    ForEachStmt = Actions.ActOnObjCForCollectionStmt(ForLoc,
                                                     FirstPart.take(),
                                                     Collection.take(),
                                                     T.getCloseLocation());
  }

  // C99 6.8.5p5 - In C99, the body of the if statement is a scope, even if
  // there is no compound stmt.  C90 does not have this clause.  We only do this
  // if the body isn't a compound statement to avoid push/pop in common cases.
  //
  // C++ 6.5p2:
  // The substatement in an iteration-statement implicitly defines a local scope
  // which is entered and exited each time through the loop.
  //
  // See comments in ParseIfStatement for why we create a scope for
  // for-init-statement/condition and a new scope for substatement in C++.
  //
  ParseScope InnerScope(this, Scope::DeclScope,
                        C99orCXXorObjC && Tok.isNot(tok::l_brace));

  // Read the body statement.
  StmtResult Body(ParseStatement(TrailingElseLoc));

  // Pop the body scope if needed.
  InnerScope.Exit();

  // Leave the for-scope.
  ForScope.Exit();

  if (Body.isInvalid())
    return StmtError();

  if (ForEach)
   return Actions.FinishObjCForCollectionStmt(ForEachStmt.take(),
                                              Body.take());

  if (ForRange)
    return Actions.FinishCXXForRangeStmt(ForRangeStmt.take(), Body.take());

  return Actions.ActOnForStmt(ForLoc, T.getOpenLocation(), FirstPart.take(),
                              SecondPart, SecondVar, ThirdPart,
                              T.getCloseLocation(), Body.take());
}

/// ParseUPCForAllStatement
///       upc_forall-statement: [C99 6.8.5.3]
///         'upc_forall' '(' expr[opt] ';' expr[opt] ';' expr[opt] ; affinity[opt] ')' statement
///         'upc_forall' '(' declaration expr[opt] ';' expr[opt] ';' affinity[opt] ')' statement
StmtResult Parser::ParseUPCForAllStatement(SourceLocation *TrailingElseLoc) {
  assert(Tok.is(tok::kw_upc_forall) && "Not a upc_forall stmt!");
  SourceLocation ForLoc = ConsumeToken();  // eat the 'upc_forall'.

  if (Tok.isNot(tok::l_paren)) {
    Diag(Tok, diag::err_expected_lparen_after) << "upc_forall";
    SkipUntil(tok::semi);
    return StmtError();
  }

  bool C99orCXXorObjC = getLangOpts().C99 || getLangOpts().CPlusPlus || getLangOpts().ObjC1;

  // C99 6.8.5p5 - In C99, the for statement is a block.  This is not
  // the case for C90.  Start the loop scope.
  //
  // C++ 6.4p3:
  // A name introduced by a declaration in a condition is in scope from its
  // point of declaration until the end of the substatements controlled by the
  // condition.
  // C++ 3.3.2p4:
  // Names declared in the for-init-statement, and in the condition of if,
  // while, for, and switch statements are local to the if, while, for, or
  // switch statement (including the controlled statement).
  // C++ 6.5.3p1:
  // Names declared in the for-init-statement are in the same declarative-region
  // as those declared in the condition.
  //
  unsigned ScopeFlags;
  if (C99orCXXorObjC)
    ScopeFlags = Scope::BreakScope | Scope::ContinueScope |
                 Scope::DeclScope  | Scope::ControlScope |
                 Scope::UPCForAllScope;
  else
    ScopeFlags = Scope::BreakScope | Scope::ContinueScope |
                 Scope::UPCForAllScope;

  ParseScope ForScope(this, ScopeFlags);

  BalancedDelimiterTracker T(*this, tok::l_paren);
  T.consumeOpen();

  ExprResult Value;

  StmtResult FirstPart;
  bool SecondPartIsInvalid = false;
  FullExprArg SecondPart(Actions);
  ExprResult Collection;
  ForRangeInit ForRangeInit;
  FullExprArg ThirdPart(Actions);
  FullExprArg FourthPart(Actions);
  Decl *SecondVar = 0;

  if (Tok.is(tok::code_completion)) {
    Actions.CodeCompleteOrdinaryName(getCurScope(),
                                     C99orCXXorObjC? Sema::PCC_ForInit
                                                   : Sema::PCC_Expression);
    cutOffParsing();
    return StmtError();
  }

  // Parse the first part of the for specifier.
  if (Tok.is(tok::semi)) {  // for (;
    // no first part, eat the ';'.
    ConsumeToken();
  } else if (isForInitDeclaration()) {  // for (int X = 4;
    // Parse declaration, which eats the ';'.
    if (!C99orCXXorObjC)   // Use of C99-style for loops in C90 mode?
      Diag(Tok, diag::ext_c99_variable_decl_in_for_loop);

    ParsedAttributesWithRange attrs(AttrFactory);
    MaybeParseCXX0XAttributes(attrs);

    SourceLocation DeclStart = Tok.getLocation(), DeclEnd;
    StmtVector Stmts(Actions);
    DeclGroupPtrTy DG = ParseSimpleDeclaration(Stmts, Declarator::ForContext,
                                               DeclEnd, attrs, false);
    FirstPart = Actions.ActOnDeclStmt(DG, DeclStart, Tok.getLocation());

    if (Tok.is(tok::semi)) {  // for (int x = 4;
      ConsumeToken();
    } else {
      Diag(Tok, diag::err_expected_semi_for);
    }
  } else {
    Value = ParseExpression();

    // Turn the expression into a stmt.
    if (!Value.isInvalid()) {
      FirstPart = Actions.ActOnExprStmt(Actions.MakeFullExpr(Value.get()));
    }

    if (Tok.is(tok::semi)) {
      ConsumeToken();
    } else {
      if (!Value.isInvalid()) {
        Diag(Tok, diag::err_expected_semi_for);
      } else {
        // Skip until semicolon or rparen, don't consume it.
        SkipUntil(tok::r_paren, true, true);
        if (Tok.is(tok::semi))
          ConsumeToken();
      }
    }
  }

  assert(!SecondPart.get() && "Shouldn't have a second expression yet.");
  // Parse the second part of the for specifier.
  if (Tok.is(tok::semi)) {  // for (...;;
    // no second part.
  } else if (Tok.is(tok::r_paren)) {
    // missing both semicolons.
  } else {
    ExprResult Second;
    if (getLangOpts().CPlusPlus)
      ParseCXXCondition(Second, SecondVar, ForLoc, true);
    else {
      Second = ParseExpression();
      if (!Second.isInvalid())
        Second = Actions.ActOnBooleanCondition(getCurScope(), ForLoc,
                                               Second.get());
    }
    SecondPartIsInvalid = Second.isInvalid();
    SecondPart = Actions.MakeFullExpr(Second.get());
  }

  if (Tok.isNot(tok::semi)) {
    if (!SecondPartIsInvalid || SecondVar)
      Diag(Tok, diag::err_expected_semi_for);
    else
      // Skip until semicolon or rparen, don't consume it.
      SkipUntil(tok::r_paren, true, true);
  }

  if (Tok.is(tok::semi)) {
    ConsumeToken();
  }

  // Parse the third part of the for specifier.
  if (Tok.is(tok::semi)) {
    // no third part
  } else if (Tok.is(tok::r_paren)) {
    // missing both semicolons
  } else {
    ExprResult Third = ParseExpression();
    ThirdPart = Actions.MakeFullExpr(Third.take());
  }

  if (Tok.is(tok::semi)) {
    ConsumeToken();
  }

  // Parse the fourth part of the upc_forall specifier
  if (Tok.is(tok::kw_continue)) {
    ConsumeToken();
  } else if (Tok.is(tok::r_paren)) {
    // missing semicolon
  } else {
    ExprResult Fourth = ParseExpression();
    FourthPart = Actions.MakeFullExpr(Fourth.take());
  }

  // Match the ')'.
  T.consumeClose();

  // C99 6.8.5p5 - In C99, the body of the if statement is a scope, even if
  // there is no compound stmt.  C90 does not have this clause.  We only do this
  // if the body isn't a compound statement to avoid push/pop in common cases.
  //
  // C++ 6.5p2:
  // The substatement in an iteration-statement implicitly defines a local scope
  // which is entered and exited each time through the loop.
  //
  // See comments in ParseIfStatement for why we create a scope for
  // for-init-statement/condition and a new scope for substatement in C++.
  //
  ParseScope InnerScope(this, Scope::DeclScope,
                        C99orCXXorObjC && Tok.isNot(tok::l_brace));

  // Read the body statement.
  StmtResult Body(ParseStatement(TrailingElseLoc));

  // Pop the body scope if needed.
  InnerScope.Exit();

  // Leave the for-scope.
  ForScope.Exit();

  if (Body.isInvalid())
    return StmtError();

  return Actions.ActOnUPCForAllStmt(ForLoc, T.getOpenLocation(), FirstPart.take(),
                                    SecondPart, SecondVar, ThirdPart, FourthPart,
                                    T.getCloseLocation(), Body.take());
}

/// ParseGotoStatement
///       jump-statement:
///         'goto' identifier ';'
/// [GNU]   'goto' '*' expression ';'
///
/// Note: this lets the caller parse the end ';'.
///
StmtResult Parser::ParseGotoStatement() {
  assert(Tok.is(tok::kw_goto) && "Not a goto stmt!");
  SourceLocation GotoLoc = ConsumeToken();  // eat the 'goto'.

  StmtResult Res;
  if (Tok.is(tok::identifier)) {
    LabelDecl *LD = Actions.LookupOrCreateLabel(Tok.getIdentifierInfo(),
                                                Tok.getLocation());
    Res = Actions.ActOnGotoStmt(GotoLoc, Tok.getLocation(), LD);
    ConsumeToken();
  } else if (Tok.is(tok::star)) {
    // GNU indirect goto extension.
    Diag(Tok, diag::ext_gnu_indirect_goto);
    SourceLocation StarLoc = ConsumeToken();
    ExprResult R(ParseExpression());
    if (R.isInvalid()) {  // Skip to the semicolon, but don't consume it.
      SkipUntil(tok::semi, false, true);
      return StmtError();
    }
    Res = Actions.ActOnIndirectGotoStmt(GotoLoc, StarLoc, R.take());
  } else {
    Diag(Tok, diag::err_expected_ident);
    return StmtError();
  }

  return Res;
}

/// ParseContinueStatement
///       jump-statement:
///         'continue' ';'
///
/// Note: this lets the caller parse the end ';'.
///
StmtResult Parser::ParseContinueStatement() {
  SourceLocation ContinueLoc = ConsumeToken();  // eat the 'continue'.
  return Actions.ActOnContinueStmt(ContinueLoc, getCurScope());
}

/// ParseBreakStatement
///       jump-statement:
///         'break' ';'
///
/// Note: this lets the caller parse the end ';'.
///
StmtResult Parser::ParseBreakStatement() {
  SourceLocation BreakLoc = ConsumeToken();  // eat the 'break'.
  return Actions.ActOnBreakStmt(BreakLoc, getCurScope());
}

/// ParseReturnStatement
///       jump-statement:
///         'return' expression[opt] ';'
StmtResult Parser::ParseReturnStatement() {
  assert(Tok.is(tok::kw_return) && "Not a return stmt!");
  SourceLocation ReturnLoc = ConsumeToken();  // eat the 'return'.

  ExprResult R;
  if (Tok.isNot(tok::semi)) {
    if (Tok.is(tok::code_completion)) {
      Actions.CodeCompleteReturn(getCurScope());
      cutOffParsing();
      return StmtError();
    }

    if (Tok.is(tok::l_brace) && getLangOpts().CPlusPlus) {
      R = ParseInitializer();
      if (R.isUsable())
        Diag(R.get()->getLocStart(), getLangOpts().CPlusPlus0x ?
             diag::warn_cxx98_compat_generalized_initializer_lists :
             diag::ext_generalized_initializer_lists)
          << R.get()->getSourceRange();
    } else
        R = ParseExpression();
    if (R.isInvalid()) {  // Skip to the semicolon, but don't consume it.
      SkipUntil(tok::semi, false, true);
      return StmtError();
    }
  }
  return Actions.ActOnReturnStmt(ReturnLoc, R.take());
}

/// ParseUPCNotifyStatement
///       synchronization-statement:
///         'upc_notify' expression[opt] ';'
StmtResult Parser::ParseUPCNotifyStatement() {
  assert(Tok.is(tok::kw_upc_notify) && "Not a upc_notify stmt!");
  SourceLocation NotifyLoc = ConsumeToken();  // eat the 'upc_barrier'.

  ExprResult R;
  if (Tok.isNot(tok::semi)) {
    R = ParseExpression();
    if (R.isInvalid()) {  // Skip to the semicolon, but don't consume it.
      SkipUntil(tok::semi, false, true);
      return StmtError();
    }
  }
  return Actions.ActOnUPCNotifyStmt(NotifyLoc, R.take());
}

/// ParseUPCWaitStatement
///       synchronization-statement:
///         'upc_wait' expression[opt] ';'
StmtResult Parser::ParseUPCWaitStatement() {
  assert(Tok.is(tok::kw_upc_wait) && "Not a upc_wait stmt!");
  SourceLocation WaitLoc = ConsumeToken();  // eat the 'upc_wait'.

  ExprResult R;
  if (Tok.isNot(tok::semi)) {
    R = ParseExpression();
    if (R.isInvalid()) {  // Skip to the semicolon, but don't consume it.
      SkipUntil(tok::semi, false, true);
      return StmtError();
    }
  }
  return Actions.ActOnUPCWaitStmt(WaitLoc, R.take());
}

/// ParseUPCBarrierStatement
///       synchronization-statement:
///         'upc_barrier' expression[opt] ';'
StmtResult Parser::ParseUPCBarrierStatement() {
  assert(Tok.is(tok::kw_upc_barrier) && "Not a upc_barrier stmt!");
  SourceLocation BarrierLoc = ConsumeToken();  // eat the 'upc_barrier'.

  ExprResult R;
  if (Tok.isNot(tok::semi)) {
    R = ParseExpression();
    if (R.isInvalid()) {  // Skip to the semicolon, but don't consume it.
      SkipUntil(tok::semi, false, true);
      return StmtError();
    }
  }
  return Actions.ActOnUPCBarrierStmt(BarrierLoc, R.take());
}

/// ParseUPCFenceStatement
///       synchronization-statement:
///         'upc_fence' expression[opt] ';'
StmtResult Parser::ParseUPCFenceStatement() {
  assert(Tok.is(tok::kw_upc_fence) && "Not a upc_fence stmt!");
  SourceLocation FenceLoc = ConsumeToken();  // eat the 'return'.
  return Actions.ActOnUPCFenceStmt(FenceLoc);
}

/// ParseMicrosoftAsmStatement. When -fms-extensions/-fasm-blocks is enabled,
/// this routine is called to collect the tokens for an MS asm statement.
///
/// [MS]  ms-asm-statement:
///         ms-asm-block
///         ms-asm-block ms-asm-statement
///
/// [MS]  ms-asm-block:
///         '__asm' ms-asm-line '\n'
///         '__asm' '{' ms-asm-instruction-block[opt] '}' ';'[opt]
///
/// [MS]  ms-asm-instruction-block
///         ms-asm-line
///         ms-asm-line '\n' ms-asm-instruction-block
///
StmtResult Parser::ParseMicrosoftAsmStatement(SourceLocation AsmLoc) {
  // MS-style inline assembly is not fully supported, so emit a warning.
  Diag(AsmLoc, diag::warn_unsupported_msasm);

  SourceManager &SrcMgr = PP.getSourceManager();
  SourceLocation EndLoc = AsmLoc;
  SmallVector<Token, 4> AsmToks;

  bool InBraces = false;
  unsigned short savedBraceCount = 0;
  bool InAsmComment = false;
  FileID FID;
  unsigned LineNo = 0;
  unsigned NumTokensRead = 0;
  SourceLocation LBraceLoc;

  if (Tok.is(tok::l_brace)) {
    // Braced inline asm: consume the opening brace.
    InBraces = true;
    savedBraceCount = BraceCount;
    EndLoc = LBraceLoc = ConsumeBrace();
    ++NumTokensRead;
  } else {
    // Single-line inline asm; compute which line it is on.
    std::pair<FileID, unsigned> ExpAsmLoc =
      SrcMgr.getDecomposedExpansionLoc(EndLoc);
    FID = ExpAsmLoc.first;
    LineNo = SrcMgr.getLineNumber(FID, ExpAsmLoc.second);
  }

  SourceLocation TokLoc = Tok.getLocation();
  do {
    // If we hit EOF, we're done, period.
    if (Tok.is(tok::eof))
      break;

    if (!InAsmComment && Tok.is(tok::semi)) {
      // A semicolon in an asm is the start of a comment.
      InAsmComment = true;
      if (InBraces) {
        // Compute which line the comment is on.
        std::pair<FileID, unsigned> ExpSemiLoc =
          SrcMgr.getDecomposedExpansionLoc(TokLoc);
        FID = ExpSemiLoc.first;
        LineNo = SrcMgr.getLineNumber(FID, ExpSemiLoc.second);
      }
    } else if (!InBraces || InAsmComment) {
      // If end-of-line is significant, check whether this token is on a
      // new line.
      std::pair<FileID, unsigned> ExpLoc =
        SrcMgr.getDecomposedExpansionLoc(TokLoc);
      if (ExpLoc.first != FID ||
          SrcMgr.getLineNumber(ExpLoc.first, ExpLoc.second) != LineNo) {
        // If this is a single-line __asm, we're done.
        if (!InBraces)
          break;
        // We're no longer in a comment.
        InAsmComment = false;
      } else if (!InAsmComment && Tok.is(tok::r_brace)) {
        // Single-line asm always ends when a closing brace is seen.
        // FIXME: This is compatible with Apple gcc's -fasm-blocks; what
        // does MSVC do here?
        break;
      }
    }
    if (!InAsmComment && InBraces && Tok.is(tok::r_brace) &&
        BraceCount == (savedBraceCount + 1)) {
      // Consume the closing brace, and finish
      EndLoc = ConsumeBrace();
      break;
    }

    // Consume the next token; make sure we don't modify the brace count etc.
    // if we are in a comment.
    EndLoc = TokLoc;
    if (InAsmComment)
      PP.Lex(Tok);
    else {
      AsmToks.push_back(Tok);
      ConsumeAnyToken();
    }
    TokLoc = Tok.getLocation();
    ++NumTokensRead;
  } while (1);

  if (InBraces && BraceCount != savedBraceCount) {
    // __asm without closing brace (this can happen at EOF).
    Diag(Tok, diag::err_expected_rbrace);
    Diag(LBraceLoc, diag::note_matching) << "{";
    return StmtError();
  } else if (NumTokensRead == 0) {
    // Empty __asm.
    Diag(Tok, diag::err_expected_lbrace);
    return StmtError();
  }

  // If MS-style inline assembly is disabled, then build an empty asm.
  if (!getLangOpts().EmitMicrosoftInlineAsm) {
    Token t;
    t.setKind(tok::string_literal);
    t.setLiteralData("\"/*FIXME: not done*/\"");
    t.clearFlag(Token::NeedsCleaning);
    t.setLength(21);
    ExprResult AsmString(Actions.ActOnStringLiteral(&t, 1));
    ExprVector Constraints;
    ExprVector Exprs;
    ExprVector Clobbers;
    return Actions.ActOnGCCAsmStmt(AsmLoc, true, true, 0, 0, 0, Constraints,
                                   Exprs, AsmString.take(), Clobbers, EndLoc);
  }

  // FIXME: We should be passing source locations for better diagnostics.
  return Actions.ActOnMSAsmStmt(AsmLoc, LBraceLoc,
                                llvm::makeArrayRef(AsmToks), EndLoc);
}

/// ParseAsmStatement - Parse a GNU extended asm statement.
///       asm-statement:
///         gnu-asm-statement
///         ms-asm-statement
///
/// [GNU] gnu-asm-statement:
///         'asm' type-qualifier[opt] '(' asm-argument ')' ';'
///
/// [GNU] asm-argument:
///         asm-string-literal
///         asm-string-literal ':' asm-operands[opt]
///         asm-string-literal ':' asm-operands[opt] ':' asm-operands[opt]
///         asm-string-literal ':' asm-operands[opt] ':' asm-operands[opt]
///                 ':' asm-clobbers
///
/// [GNU] asm-clobbers:
///         asm-string-literal
///         asm-clobbers ',' asm-string-literal
///
StmtResult Parser::ParseAsmStatement(bool &msAsm) {
  assert(Tok.is(tok::kw_asm) && "Not an asm stmt");
  SourceLocation AsmLoc = ConsumeToken();

  if (getLangOpts().MicrosoftExt && Tok.isNot(tok::l_paren) &&
      !isTypeQualifier()) {
    msAsm = true;
    return ParseMicrosoftAsmStatement(AsmLoc);
  }
  DeclSpec DS(AttrFactory);
  SourceLocation Loc = Tok.getLocation();
  ParseTypeQualifierListOpt(DS, true, false);

  // GNU asms accept, but warn, about type-qualifiers other than volatile.
  if (DS.getTypeQualifiers() & DeclSpec::TQ_const)
    Diag(Loc, diag::w_asm_qualifier_ignored) << "const";
  if (DS.getTypeQualifiers() & DeclSpec::TQ_restrict)
    Diag(Loc, diag::w_asm_qualifier_ignored) << "restrict";

  // Remember if this was a volatile asm.
  bool isVolatile = DS.getTypeQualifiers() & DeclSpec::TQ_volatile;
  if (Tok.isNot(tok::l_paren)) {
    Diag(Tok, diag::err_expected_lparen_after) << "asm";
    SkipUntil(tok::r_paren);
    return StmtError();
  }
  BalancedDelimiterTracker T(*this, tok::l_paren);
  T.consumeOpen();

  ExprResult AsmString(ParseAsmStringLiteral());
  if (AsmString.isInvalid()) {
    // Consume up to and including the closing paren.
    T.skipToEnd();
    return StmtError();
  }

  SmallVector<IdentifierInfo *, 4> Names;
  ExprVector Constraints;
  ExprVector Exprs;
  ExprVector Clobbers;

  if (Tok.is(tok::r_paren)) {
    // We have a simple asm expression like 'asm("foo")'.
    T.consumeClose();
    return Actions.ActOnGCCAsmStmt(AsmLoc, /*isSimple*/ true, isVolatile,
                                   /*NumOutputs*/ 0, /*NumInputs*/ 0, 0,
                                   Constraints, Exprs, AsmString.take(),
                                   Clobbers, T.getCloseLocation());
  }

  // Parse Outputs, if present.
  bool AteExtraColon = false;
  if (Tok.is(tok::colon) || Tok.is(tok::coloncolon)) {
    // In C++ mode, parse "::" like ": :".
    AteExtraColon = Tok.is(tok::coloncolon);
    ConsumeToken();

    if (!AteExtraColon &&
        ParseAsmOperandsOpt(Names, Constraints, Exprs))
      return StmtError();
  }

  unsigned NumOutputs = Names.size();

  // Parse Inputs, if present.
  if (AteExtraColon ||
      Tok.is(tok::colon) || Tok.is(tok::coloncolon)) {
    // In C++ mode, parse "::" like ": :".
    if (AteExtraColon)
      AteExtraColon = false;
    else {
      AteExtraColon = Tok.is(tok::coloncolon);
      ConsumeToken();
    }

    if (!AteExtraColon &&
        ParseAsmOperandsOpt(Names, Constraints, Exprs))
      return StmtError();
  }

  assert(Names.size() == Constraints.size() &&
         Constraints.size() == Exprs.size() &&
         "Input operand size mismatch!");

  unsigned NumInputs = Names.size() - NumOutputs;

  // Parse the clobbers, if present.
  if (AteExtraColon || Tok.is(tok::colon)) {
    if (!AteExtraColon)
      ConsumeToken();

    // Parse the asm-string list for clobbers if present.
    if (Tok.isNot(tok::r_paren)) {
      while (1) {
        ExprResult Clobber(ParseAsmStringLiteral());

        if (Clobber.isInvalid())
          break;

        Clobbers.push_back(Clobber.release());

        if (Tok.isNot(tok::comma)) break;
        ConsumeToken();
      }
    }
  }

  T.consumeClose();
  return Actions.ActOnGCCAsmStmt(AsmLoc, false, isVolatile, NumOutputs,
                                 NumInputs, Names.data(), Constraints, Exprs,
                                 AsmString.take(), Clobbers,
                                 T.getCloseLocation());
}

/// ParseAsmOperands - Parse the asm-operands production as used by
/// asm-statement, assuming the leading ':' token was eaten.
///
/// [GNU] asm-operands:
///         asm-operand
///         asm-operands ',' asm-operand
///
/// [GNU] asm-operand:
///         asm-string-literal '(' expression ')'
///         '[' identifier ']' asm-string-literal '(' expression ')'
///
//
// FIXME: Avoid unnecessary std::string trashing.
bool Parser::ParseAsmOperandsOpt(SmallVectorImpl<IdentifierInfo *> &Names,
                                 SmallVectorImpl<Expr *> &Constraints,
                                 SmallVectorImpl<Expr *> &Exprs) {
  // 'asm-operands' isn't present?
  if (!isTokenStringLiteral() && Tok.isNot(tok::l_square))
    return false;

  while (1) {
    // Read the [id] if present.
    if (Tok.is(tok::l_square)) {
      BalancedDelimiterTracker T(*this, tok::l_square);
      T.consumeOpen();

      if (Tok.isNot(tok::identifier)) {
        Diag(Tok, diag::err_expected_ident);
        SkipUntil(tok::r_paren);
        return true;
      }

      IdentifierInfo *II = Tok.getIdentifierInfo();
      ConsumeToken();

      Names.push_back(II);
      T.consumeClose();
    } else
      Names.push_back(0);

    ExprResult Constraint(ParseAsmStringLiteral());
    if (Constraint.isInvalid()) {
        SkipUntil(tok::r_paren);
        return true;
    }
    Constraints.push_back(Constraint.release());

    if (Tok.isNot(tok::l_paren)) {
      Diag(Tok, diag::err_expected_lparen_after) << "asm operand";
      SkipUntil(tok::r_paren);
      return true;
    }

    // Read the parenthesized expression.
    BalancedDelimiterTracker T(*this, tok::l_paren);
    T.consumeOpen();
    ExprResult Res(ParseExpression());
    T.consumeClose();
    if (Res.isInvalid()) {
      SkipUntil(tok::r_paren);
      return true;
    }
    Exprs.push_back(Res.release());
    // Eat the comma and continue parsing if it exists.
    if (Tok.isNot(tok::comma)) return false;
    ConsumeToken();
  }
}

Decl *Parser::ParseFunctionStatementBody(Decl *Decl, ParseScope &BodyScope) {
  assert(Tok.is(tok::l_brace));
  SourceLocation LBraceLoc = Tok.getLocation();

  if (SkipFunctionBodies && trySkippingFunctionBody()) {
    BodyScope.Exit();
    return Actions.ActOnFinishFunctionBody(Decl, 0);
  }

  PrettyDeclStackTraceEntry CrashInfo(Actions, Decl, LBraceLoc,
                                      "parsing function body");

  // Do not enter a scope for the brace, as the arguments are in the same scope
  // (the function body) as the body itself.  Instead, just read the statement
  // list and put it into a CompoundStmt for safe keeping.
  StmtResult FnBody(ParseCompoundStatementBody());

  // If the function body could not be parsed, make a bogus compoundstmt.
  if (FnBody.isInvalid()) {
    Sema::CompoundScopeRAII CompoundScope(Actions);
    FnBody = Actions.ActOnCompoundStmt(LBraceLoc, LBraceLoc,
                                       MultiStmtArg(), false);
  }

  BodyScope.Exit();
  return Actions.ActOnFinishFunctionBody(Decl, FnBody.take());
}

/// ParseFunctionTryBlock - Parse a C++ function-try-block.
///
///       function-try-block:
///         'try' ctor-initializer[opt] compound-statement handler-seq
///
Decl *Parser::ParseFunctionTryBlock(Decl *Decl, ParseScope &BodyScope) {
  assert(Tok.is(tok::kw_try) && "Expected 'try'");
  SourceLocation TryLoc = ConsumeToken();

  PrettyDeclStackTraceEntry CrashInfo(Actions, Decl, TryLoc,
                                      "parsing function try block");

  // Constructor initializer list?
  if (Tok.is(tok::colon))
    ParseConstructorInitializer(Decl);
  else
    Actions.ActOnDefaultCtorInitializers(Decl);

  if (SkipFunctionBodies && trySkippingFunctionBody()) {
    BodyScope.Exit();
    return Actions.ActOnFinishFunctionBody(Decl, 0);
  }

  SourceLocation LBraceLoc = Tok.getLocation();
  StmtResult FnBody(ParseCXXTryBlockCommon(TryLoc, /*FnTry*/true));
  // If we failed to parse the try-catch, we just give the function an empty
  // compound statement as the body.
  if (FnBody.isInvalid()) {
    Sema::CompoundScopeRAII CompoundScope(Actions);
    FnBody = Actions.ActOnCompoundStmt(LBraceLoc, LBraceLoc,
                                       MultiStmtArg(), false);
  }

  BodyScope.Exit();
  return Actions.ActOnFinishFunctionBody(Decl, FnBody.take());
}

bool Parser::trySkippingFunctionBody() {
  assert(Tok.is(tok::l_brace));
  assert(SkipFunctionBodies &&
         "Should only be called when SkipFunctionBodies is enabled");

  if (!PP.isCodeCompletionEnabled()) {
    ConsumeBrace();
    SkipUntil(tok::r_brace, /*StopAtSemi=*/false, /*DontConsume=*/false);
    return true;
  }

  // We're in code-completion mode. Skip parsing for all function bodies unless
  // the body contains the code-completion point.
  TentativeParsingAction PA(*this);
  ConsumeBrace();
  if (SkipUntil(tok::r_brace, /*StopAtSemi=*/false, /*DontConsume=*/false,
                /*StopAtCodeCompletion=*/true)) {
    PA.Commit();
    return true;
  }

  PA.Revert();
  return false;
}

/// ParseCXXTryBlock - Parse a C++ try-block.
///
///       try-block:
///         'try' compound-statement handler-seq
///
StmtResult Parser::ParseCXXTryBlock() {
  assert(Tok.is(tok::kw_try) && "Expected 'try'");

  SourceLocation TryLoc = ConsumeToken();
  return ParseCXXTryBlockCommon(TryLoc);
}

/// ParseCXXTryBlockCommon - Parse the common part of try-block and
/// function-try-block.
///
///       try-block:
///         'try' compound-statement handler-seq
///
///       function-try-block:
///         'try' ctor-initializer[opt] compound-statement handler-seq
///
///       handler-seq:
///         handler handler-seq[opt]
///
///       [Borland] try-block:
///         'try' compound-statement seh-except-block
///         'try' compound-statment  seh-finally-block
///
StmtResult Parser::ParseCXXTryBlockCommon(SourceLocation TryLoc, bool FnTry) {
  if (Tok.isNot(tok::l_brace))
    return StmtError(Diag(Tok, diag::err_expected_lbrace));
  // FIXME: Possible draft standard bug: attribute-specifier should be allowed?

  StmtResult TryBlock(ParseCompoundStatement(/*isStmtExpr=*/false,
                      Scope::DeclScope |
                        (FnTry ? Scope::FnTryScope : Scope::TryScope)));
  if (TryBlock.isInvalid())
    return TryBlock;

  // Borland allows SEH-handlers with 'try'

  if ((Tok.is(tok::identifier) &&
       Tok.getIdentifierInfo() == getSEHExceptKeyword()) ||
      Tok.is(tok::kw___finally)) {
    // TODO: Factor into common return ParseSEHHandlerCommon(...)
    StmtResult Handler;
    if(Tok.getIdentifierInfo() == getSEHExceptKeyword()) {
      SourceLocation Loc = ConsumeToken();
      Handler = ParseSEHExceptBlock(Loc);
    }
    else {
      SourceLocation Loc = ConsumeToken();
      Handler = ParseSEHFinallyBlock(Loc);
    }
    if(Handler.isInvalid())
      return Handler;

    return Actions.ActOnSEHTryBlock(true /* IsCXXTry */,
                                    TryLoc,
                                    TryBlock.take(),
                                    Handler.take());
  }
  else {
    StmtVector Handlers;
    ParsedAttributesWithRange attrs(AttrFactory);
    MaybeParseCXX0XAttributes(attrs);
    ProhibitAttributes(attrs);

    if (Tok.isNot(tok::kw_catch))
      return StmtError(Diag(Tok, diag::err_expected_catch));
    while (Tok.is(tok::kw_catch)) {
      StmtResult Handler(ParseCXXCatchBlock(FnTry));
      if (!Handler.isInvalid())
        Handlers.push_back(Handler.release());
    }
    // Don't bother creating the full statement if we don't have any usable
    // handlers.
    if (Handlers.empty())
      return StmtError();

    return Actions.ActOnCXXTryBlock(TryLoc, TryBlock.take(),Handlers);
  }
}

/// ParseCXXCatchBlock - Parse a C++ catch block, called handler in the standard
///
///       handler:
///         'catch' '(' exception-declaration ')' compound-statement
///
///       exception-declaration:
///         type-specifier-seq declarator
///         type-specifier-seq abstract-declarator
///         type-specifier-seq
///         '...'
///
StmtResult Parser::ParseCXXCatchBlock(bool FnCatch) {
  assert(Tok.is(tok::kw_catch) && "Expected 'catch'");

  SourceLocation CatchLoc = ConsumeToken();

  BalancedDelimiterTracker T(*this, tok::l_paren);
  if (T.expectAndConsume(diag::err_expected_lparen))
    return StmtError();

  // C++ 3.3.2p3:
  // The name in a catch exception-declaration is local to the handler and
  // shall not be redeclared in the outermost block of the handler.
  ParseScope CatchScope(this, Scope::DeclScope | Scope::ControlScope |
                          (FnCatch ? Scope::FnCatchScope : Scope::CatchScope));

  // exception-declaration is equivalent to '...' or a parameter-declaration
  // without default arguments.
  Decl *ExceptionDecl = 0;
  if (Tok.isNot(tok::ellipsis)) {
    DeclSpec DS(AttrFactory);
    if (ParseCXXTypeSpecifierSeq(DS))
      return StmtError();
    Declarator ExDecl(DS, Declarator::CXXCatchContext);
    ParseDeclarator(ExDecl);
    ExceptionDecl = Actions.ActOnExceptionDeclarator(getCurScope(), ExDecl);
  } else
    ConsumeToken();

  T.consumeClose();
  if (T.getCloseLocation().isInvalid())
    return StmtError();

  if (Tok.isNot(tok::l_brace))
    return StmtError(Diag(Tok, diag::err_expected_lbrace));

  // FIXME: Possible draft standard bug: attribute-specifier should be allowed?
  StmtResult Block(ParseCompoundStatement());
  if (Block.isInvalid())
    return Block;

  return Actions.ActOnCXXCatchBlock(CatchLoc, ExceptionDecl, Block.take());
}

void Parser::ParseMicrosoftIfExistsStatement(StmtVector &Stmts) {
  IfExistsCondition Result;
  if (ParseMicrosoftIfExistsCondition(Result))
    return;

  // Handle dependent statements by parsing the braces as a compound statement.
  // This is not the same behavior as Visual C++, which don't treat this as a
  // compound statement, but for Clang's type checking we can't have anything
  // inside these braces escaping to the surrounding code.
  if (Result.Behavior == IEB_Dependent) {
    if (!Tok.is(tok::l_brace)) {
      Diag(Tok, diag::err_expected_lbrace);
      return;
    }

    StmtResult Compound = ParseCompoundStatement();
    if (Compound.isInvalid())
      return;

    StmtResult DepResult = Actions.ActOnMSDependentExistsStmt(Result.KeywordLoc,
                                                              Result.IsIfExists,
                                                              Result.SS,
                                                              Result.Name,
                                                              Compound.get());
    if (DepResult.isUsable())
      Stmts.push_back(DepResult.get());
    return;
  }

  BalancedDelimiterTracker Braces(*this, tok::l_brace);
  if (Braces.consumeOpen()) {
    Diag(Tok, diag::err_expected_lbrace);
    return;
  }

  switch (Result.Behavior) {
  case IEB_Parse:
    // Parse the statements below.
    break;

  case IEB_Dependent:
    llvm_unreachable("Dependent case handled above");

  case IEB_Skip:
    Braces.skipToEnd();
    return;
  }

  // Condition is true, parse the statements.
  while (Tok.isNot(tok::r_brace)) {
    StmtResult R = ParseStatementOrDeclaration(Stmts, false);
    if (R.isUsable())
      Stmts.push_back(R.release());
  }
  Braces.consumeClose();
}<|MERGE_RESOLUTION|>--- conflicted
+++ resolved
@@ -273,12 +273,11 @@
     HandlePragmaPack();
     return StmtEmpty();
 
-<<<<<<< HEAD
   case tok::annot_pragma_upc:
     ProhibitAttributes(Attrs);
     Diag(Tok.getLocation(), diag::warn_pragma_upc_must_precede_statements);
     return HandlePragmaUPC();
-=======
+
   case tok::annot_pragma_msstruct:
     ProhibitAttributes(Attrs);
     HandlePragmaMSStruct();
@@ -313,7 +312,6 @@
     ProhibitAttributes(Attrs);
     HandlePragmaOpenCLExtension();
     return StmtEmpty();
->>>>>>> b03b278e
   }
 
   // If we reached this code, the statement must end in a semicolon.
@@ -1688,7 +1686,7 @@
     MaybeParseCXX0XAttributes(attrs);
 
     SourceLocation DeclStart = Tok.getLocation(), DeclEnd;
-    StmtVector Stmts(Actions);
+    StmtVector Stmts;
     DeclGroupPtrTy DG = ParseSimpleDeclaration(Stmts, Declarator::ForContext,
                                                DeclEnd, attrs, false);
     FirstPart = Actions.ActOnDeclStmt(DG, DeclStart, Tok.getLocation());
