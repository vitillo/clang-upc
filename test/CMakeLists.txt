<<<<<<< HEAD
set(CLANG_TEST_DIRECTORIES
  "Analysis"
  "AST"
  "CodeCompletion"
  "CodeGen"
  "CodeGenCUDA"
  "CodeGenCXX"
  "CodeGenObjC"
  "CodeGenOpenCL"
  "Coverage"
  "CXX"
  "Driver"
  "FixIt"
  "Frontend"
  "Headers"
  "Index"
  "Lexer"
  "Misc"
  "PCH"
  "Parser"
  "Preprocessor"
  "Rewriter"
  "Sema"
  "SemaCUDA"
  "SemaCXX"
  "SemaObjC"
  "SemaObjCXX"
  "SemaOpenCL"
  "SemaTemplate")
=======
# Test runner infrastructure for Clang. This configures the Clang test trees
# for use by Lit, and delegates to LLVM's lit test handlers.
#
# If this is a stand-alone Clang build, we fake up our own Lit support here
# rather than relying on LLVM's.
>>>>>>> b03b278e

set(CLANG_SOURCE_DIR "${CMAKE_CURRENT_SOURCE_DIR}/..")
set(CLANG_BINARY_DIR "${CMAKE_CURRENT_BINARY_DIR}/..")

configure_lit_site_cfg(
  ${CMAKE_CURRENT_SOURCE_DIR}/lit.site.cfg.in
  ${CMAKE_CURRENT_BINARY_DIR}/lit.site.cfg
  )

configure_lit_site_cfg(
  ${CMAKE_CURRENT_SOURCE_DIR}/Unit/lit.site.cfg.in
  ${CMAKE_CURRENT_BINARY_DIR}/Unit/lit.site.cfg
  )

if( PATH_TO_LLVM_BUILD )
  set(CLANG_TEST_EXTRA_ARGS "--path=${CLANG_BINARY_DIR}/bin/${CMAKE_CFG_INTDIR}")
endif()

option(CLANG_TEST_USE_VG "Run Clang tests under Valgrind" OFF)
if(CLANG_TEST_USE_VG)
  set(CLANG_TEST_EXTRA_ARGS ${CLANG_TEST_EXTRA_ARGS} "--vg")
endif ()

if( NOT CLANG_BUILT_STANDALONE )

  set(CLANG_TEST_DEPS
    clang clang-headers
    c-index-test diagtool arcmt-test c-arcmt-test
    clang-check
    llvm-dis llc opt FileCheck count not
    )
  set(CLANG_TEST_PARAMS
    clang_site_config=${CMAKE_CURRENT_BINARY_DIR}/lit.site.cfg
    )

  if(LLVM_INCLUDE_TESTS)
    list(APPEND CLANG_TEST_DEPS ClangUnitTests)
    list(APPEND CLANG_TEST_PARAMS
      clang_unit_site_config=${CMAKE_CURRENT_BINARY_DIR}/Unit/lit.site.cfg
      )
  endif()
  add_lit_testsuite(check-clang "Running the Clang regression tests"
    ${CMAKE_CURRENT_BINARY_DIR}
    PARAMS ${CLANG_TEST_PARAMS}
    DEPENDS ${CLANG_TEST_DEPS}
    ARGS ${CLANG_TEST_EXTRA_ARGS}
    )
  set_target_properties(check-clang PROPERTIES FOLDER "Clang tests")

else()

  include(FindPythonInterp)
  if(PYTHONINTERP_FOUND)
    if( LLVM_MAIN_SRC_DIR )
      set(LIT "${LLVM_MAIN_SRC_DIR}/utils/lit/lit.py")
    else()
      set(LIT "${PATH_TO_LLVM_BUILD}/bin/${CMAKE_CFG_INTDIR}/llvm-lit")
      # Installed LLVM does not contain ${CMAKE_CFG_INTDIR} in paths.
      if( NOT EXISTS ${LIT} )
        set(LIT "${PATH_TO_LLVM_BUILD}/bin/llvm-lit")
      endif()
    endif()

    set(LIT_ARGS "${CLANG_TEST_EXTRA_ARGS} ${LLVM_LIT_ARGS}")
    separate_arguments(LIT_ARGS)

    add_custom_target(check-clang
      COMMAND ${PYTHON_EXECUTABLE}
              ${LIT}
              --param clang_site_config=${CMAKE_CURRENT_BINARY_DIR}/lit.site.cfg
              --param build_config=${CMAKE_CFG_INTDIR}
              --param build_mode=${RUNTIME_BUILD_MODE}
              ${LIT_ARGS}
              ${CMAKE_CURRENT_BINARY_DIR}
      COMMENT "Running Clang regression tests"
      DEPENDS clang clang-headers
              c-index-test diagtool arcmt-test c-arcmt-test
              clang-check
      )
    set_target_properties(check-clang PROPERTIES FOLDER "Clang tests")
  endif()

<<<<<<< HEAD
  add_dependencies(clang-test clang-test.deps)
  add_dependencies(clang-test.deps
                 clang clang-headers c-index-test ast-test diagtool arcmt-test c-arcmt-test
                 clang-check
                 )
=======
endif()
>>>>>>> b03b278e

# Add a legacy target spelling: clang-test
add_custom_target(clang-test)
add_dependencies(clang-test check-clang)
set_target_properties(clang-test PROPERTIES FOLDER "Clang tests")<|MERGE_RESOLUTION|>--- conflicted
+++ resolved
@@ -1,40 +1,8 @@
-<<<<<<< HEAD
-set(CLANG_TEST_DIRECTORIES
-  "Analysis"
-  "AST"
-  "CodeCompletion"
-  "CodeGen"
-  "CodeGenCUDA"
-  "CodeGenCXX"
-  "CodeGenObjC"
-  "CodeGenOpenCL"
-  "Coverage"
-  "CXX"
-  "Driver"
-  "FixIt"
-  "Frontend"
-  "Headers"
-  "Index"
-  "Lexer"
-  "Misc"
-  "PCH"
-  "Parser"
-  "Preprocessor"
-  "Rewriter"
-  "Sema"
-  "SemaCUDA"
-  "SemaCXX"
-  "SemaObjC"
-  "SemaObjCXX"
-  "SemaOpenCL"
-  "SemaTemplate")
-=======
 # Test runner infrastructure for Clang. This configures the Clang test trees
 # for use by Lit, and delegates to LLVM's lit test handlers.
 #
 # If this is a stand-alone Clang build, we fake up our own Lit support here
 # rather than relying on LLVM's.
->>>>>>> b03b278e
 
 set(CLANG_SOURCE_DIR "${CMAKE_CURRENT_SOURCE_DIR}/..")
 set(CLANG_BINARY_DIR "${CMAKE_CURRENT_BINARY_DIR}/..")
@@ -117,15 +85,7 @@
     set_target_properties(check-clang PROPERTIES FOLDER "Clang tests")
   endif()
 
-<<<<<<< HEAD
-  add_dependencies(clang-test clang-test.deps)
-  add_dependencies(clang-test.deps
-                 clang clang-headers c-index-test ast-test diagtool arcmt-test c-arcmt-test
-                 clang-check
-                 )
-=======
 endif()
->>>>>>> b03b278e
 
 # Add a legacy target spelling: clang-test
 add_custom_target(clang-test)
