--- conflicted
+++ resolved
@@ -4044,37 +4044,23 @@
   "%1 %select{||||||which is not trivially copyable}0">;
 
 // Expressions.
-<<<<<<< HEAD
-def ext_sizeof_function_type : Extension<
-  "invalid application of '%select{sizeof|__alignof|vec_step|"
+def ext_sizeof_alignof_function_type : Extension<
+  "invalid application of '%select{sizeof|alignof|vec_step|"
   "upc_localsizeof|upc_blocksizeof|upc_elemsizeof}0' to a function type">,
   InGroup<PointerArith>;
-def ext_sizeof_void_type : Extension<
-  "invalid application of '%select{sizeof|__alignof|vec_step|"
+def ext_sizeof_alignof_void_type : Extension<
+  "invalid application of '%select{sizeof|alignof|vec_step|"
   "upc_localsizeof|upc_blocksizeof|upc_elemsizeof}0' to a void "
   "type">, InGroup<PointerArith>;
 def err_sizeof_alignof_incomplete_type : Error<
-  "invalid application of '%select{sizeof|__alignof|vec_step|"
+  "invalid application of '%select{sizeof|alignof|vec_step|"
   "upc_localsizeof|upc_blocksizeof|upc_elemsizeof}0' to an "
   "incomplete type %1">;
 def err_sizeof_alignof_bitfield : Error<
-  "invalid application of '%select{sizeof|__alignof|vec_step|"
+  "invalid application of '%select{sizeof|alignof|vec_step|"
   "upc_localsizeof|upc_blocksizeof|upc_elemsizeof}0' to bit-field">;
-=======
-def ext_sizeof_alignof_function_type : Extension<
-  "invalid application of '%select{sizeof|alignof|vec_step}0' to a "
-  "function type">, InGroup<PointerArith>;
-def ext_sizeof_alignof_void_type : Extension<
-  "invalid application of '%select{sizeof|alignof|vec_step}0' to a void "
-  "type">, InGroup<PointerArith>;
-def err_sizeof_alignof_incomplete_type : Error<
-  "invalid application of '%select{sizeof|alignof|vec_step}0' to an "
-  "incomplete type %1">;
-def err_sizeof_alignof_bitfield : Error<
-  "invalid application of '%select{sizeof|alignof}0' to bit-field">;
 def err_alignof_member_of_incomplete_type : Error<
   "invalid application of 'alignof' to a field of a class still being defined">;
->>>>>>> 6267fb10
 def err_vecstep_non_scalar_vector_type : Error<
   "'vec_step' requires built-in scalar or vector type, %0 invalid">;
 def err_offsetof_incomplete_type : Error<
