--- conflicted
+++ resolved
@@ -110,13 +110,11 @@
 def err_drv_emit_llvm_link : Error<
    "-emit-llvm cannot be used when linking">;
 
-<<<<<<< HEAD
+def warn_O4_is_O3 : Warning<"-O4 is equivalent to -O3">, InGroup<Deprecated>;
+
 def err_drv_invalid_upc_threads : Error<
   "THREADS value '%0' exceeds UPC implementation limit of '%1'">;
 
-=======
-def warn_O4_is_O3 : Warning<"-O4 is equivalent to -O3">, InGroup<Deprecated>;
->>>>>>> 48b80c78
 def warn_c_kext : Warning<
   "ignoring -fapple-kext which is valid for C++ and Objective-C++ only">;
 def warn_drv_input_file_unused : Warning<
