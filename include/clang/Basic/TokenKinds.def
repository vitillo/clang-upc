--- conflicted
+++ resolved
@@ -612,12 +612,11 @@
 // handles them.
 ANNOTATION(pragma_pack)
 
-<<<<<<< HEAD
 // Annotation for #pragma upc [relaxed|strict]
 // The lexer produces these so that they only take effect when the parser
 // handles them.
 ANNOTATION(pragma_upc)
-=======
+
 // Annotation for #pragma clang __debug parser_crash...
 // The lexer produces these so that they only take effect when the parser
 // handles them.
@@ -657,7 +656,6 @@
 // The lexer produces these so that they only take effect when the parser
 // handles them.
 ANNOTATION(pragma_opencl_extension)
->>>>>>> b03b278e
 
 #undef ANNOTATION
 #undef TESTING_KEYWORD
