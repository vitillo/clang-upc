class AttrSubject;

class Stmt<bit abstract = 0> : AttrSubject {
  bit Abstract = abstract;
}

class DStmt<Stmt base, bit abstract = 0> : Stmt<abstract> {
  Stmt Base = base;
}

// Statements
def NullStmt : Stmt;
def CompoundStmt : Stmt;
def LabelStmt : Stmt;
def AttributedStmt : Stmt;
def IfStmt : Stmt;
def SwitchStmt : Stmt;
def WhileStmt : Stmt;
def DoStmt : Stmt;
def ForStmt : Stmt;
def GotoStmt : Stmt;
def IndirectGotoStmt : Stmt;
def ContinueStmt : Stmt;
def BreakStmt : Stmt;
def ReturnStmt : Stmt;
def DeclStmt  : Stmt;
def SwitchCase : Stmt<1>;
def CaseStmt : DStmt<SwitchCase>;
def DefaultStmt : DStmt<SwitchCase>;

<<<<<<< HEAD
// UPC Statements
def UPCNotifyStmt : Stmt;
def UPCWaitStmt : Stmt;
def UPCBarrierStmt : Stmt;
def UPCFenceStmt : Stmt;
def UPCPragmaStmt : Stmt;
def UPCForAllStmt : Stmt;

// GNU Extensions
def AsmStmt : Stmt;
=======
// Asm statements
def AsmStmt : Stmt<1>;
def GCCAsmStmt : DStmt<AsmStmt>;
def MSAsmStmt : DStmt<AsmStmt>;
>>>>>>> b03b278e

// Obj-C statements
def ObjCAtTryStmt : Stmt;
def ObjCAtCatchStmt : Stmt;
def ObjCAtFinallyStmt : Stmt;
def ObjCAtThrowStmt : Stmt;
def ObjCAtSynchronizedStmt : Stmt;
def ObjCForCollectionStmt : Stmt;
def ObjCAutoreleasePoolStmt : Stmt;

// C++ statments
def CXXCatchStmt : Stmt;
def CXXTryStmt : Stmt;
def CXXForRangeStmt : Stmt;

// Expressions
def Expr : Stmt<1>;
def PredefinedExpr : DStmt<Expr>;
def DeclRefExpr : DStmt<Expr>;
def IntegerLiteral : DStmt<Expr>;
def FloatingLiteral : DStmt<Expr>;
def ImaginaryLiteral : DStmt<Expr>;
def StringLiteral : DStmt<Expr>;
def CharacterLiteral : DStmt<Expr>;
def ParenExpr : DStmt<Expr>;
def UnaryOperator : DStmt<Expr>;
def OffsetOfExpr : DStmt<Expr>;
def UnaryExprOrTypeTraitExpr : DStmt<Expr>;
def ArraySubscriptExpr : DStmt<Expr>;
def CallExpr : DStmt<Expr>;
def MemberExpr : DStmt<Expr>;
def CastExpr : DStmt<Expr, 1>;
def BinaryOperator : DStmt<Expr>;
def CompoundAssignOperator : DStmt<BinaryOperator>;
def AbstractConditionalOperator : DStmt<Expr, 1>;
def ConditionalOperator : DStmt<AbstractConditionalOperator>;
def BinaryConditionalOperator : DStmt<AbstractConditionalOperator>;
def ImplicitCastExpr : DStmt<CastExpr>;
def ExplicitCastExpr : DStmt<CastExpr, 1>;
def CStyleCastExpr : DStmt<ExplicitCastExpr>;
def CompoundLiteralExpr : DStmt<Expr>;
def ExtVectorElementExpr : DStmt<Expr>;
def InitListExpr : DStmt<Expr>;
def DesignatedInitExpr : DStmt<Expr>;
def ImplicitValueInitExpr : DStmt<Expr>;
def ParenListExpr : DStmt<Expr>;
def VAArgExpr : DStmt<Expr>;
def GenericSelectionExpr : DStmt<Expr>;
def PseudoObjectExpr : DStmt<Expr>;

// Atomic expressions
def AtomicExpr : DStmt<Expr>;

// GNU Extensions.
def AddrLabelExpr : DStmt<Expr>;
def StmtExpr : DStmt<Expr>;
def ChooseExpr : DStmt<Expr>;
def GNUNullExpr : DStmt<Expr>;

// C++ Expressions.
def CXXOperatorCallExpr : DStmt<CallExpr>;
def CXXMemberCallExpr : DStmt<CallExpr>;
def CXXNamedCastExpr : DStmt<ExplicitCastExpr, 1>;
def CXXStaticCastExpr : DStmt<CXXNamedCastExpr>;
def CXXDynamicCastExpr : DStmt<CXXNamedCastExpr>;
def CXXReinterpretCastExpr : DStmt<CXXNamedCastExpr>;
def CXXConstCastExpr : DStmt<CXXNamedCastExpr>;
def CXXFunctionalCastExpr : DStmt<ExplicitCastExpr>;
def CXXTypeidExpr : DStmt<Expr>;
def UserDefinedLiteral : DStmt<CallExpr>;
def CXXBoolLiteralExpr : DStmt<Expr>;
def CXXNullPtrLiteralExpr : DStmt<Expr>;
def CXXThisExpr : DStmt<Expr>;
def CXXThrowExpr : DStmt<Expr>;
def CXXDefaultArgExpr : DStmt<Expr>;
def CXXScalarValueInitExpr : DStmt<Expr>;
def CXXNewExpr : DStmt<Expr>;
def CXXDeleteExpr : DStmt<Expr>;
def CXXPseudoDestructorExpr : DStmt<Expr>;
def TypeTraitExpr : DStmt<Expr>;
def UnaryTypeTraitExpr : DStmt<Expr>;
def BinaryTypeTraitExpr : DStmt<Expr>;
def ArrayTypeTraitExpr : DStmt<Expr>;
def ExpressionTraitExpr : DStmt<Expr>;
def DependentScopeDeclRefExpr : DStmt<Expr>;
def CXXConstructExpr : DStmt<Expr>;
def CXXBindTemporaryExpr : DStmt<Expr>;
def ExprWithCleanups : DStmt<Expr>;
def CXXTemporaryObjectExpr : DStmt<CXXConstructExpr>;
def CXXUnresolvedConstructExpr : DStmt<Expr>;
def CXXDependentScopeMemberExpr : DStmt<Expr>;
def OverloadExpr : DStmt<Expr, 1>;
def UnresolvedLookupExpr : DStmt<OverloadExpr>;
def UnresolvedMemberExpr : DStmt<OverloadExpr>;
def CXXNoexceptExpr : DStmt<Expr>;
def PackExpansionExpr : DStmt<Expr>;
def SizeOfPackExpr : DStmt<Expr>;
def SubstNonTypeTemplateParmExpr : DStmt<Expr>;
def SubstNonTypeTemplateParmPackExpr : DStmt<Expr>;
def FunctionParmPackExpr : DStmt<Expr>;
def MaterializeTemporaryExpr : DStmt<Expr>;
def LambdaExpr : DStmt<Expr>;

// Obj-C Expressions.
def ObjCStringLiteral : DStmt<Expr>;
def ObjCBoxedExpr : DStmt<Expr>;
def ObjCArrayLiteral : DStmt<Expr>;
def ObjCDictionaryLiteral : DStmt<Expr>;
def ObjCEncodeExpr : DStmt<Expr>;
def ObjCMessageExpr : DStmt<Expr>;
def ObjCSelectorExpr : DStmt<Expr>;
def ObjCProtocolExpr : DStmt<Expr>;
def ObjCIvarRefExpr : DStmt<Expr>;
def ObjCPropertyRefExpr : DStmt<Expr>;
def ObjCIsaExpr : DStmt<Expr>;
def ObjCIndirectCopyRestoreExpr : DStmt<Expr>;
def ObjCBoolLiteralExpr : DStmt<Expr>;
def ObjCSubscriptRefExpr : DStmt<Expr>;

// Obj-C ARC Expressions.
def ObjCBridgedCastExpr : DStmt<ExplicitCastExpr>;

// CUDA Expressions.
def CUDAKernelCallExpr : DStmt<CallExpr>;

// UPC Expressions
def UPCThreadExpr : DStmt<Expr>;

// Clang Extensions.
def ShuffleVectorExpr : DStmt<Expr>;
def BlockExpr : DStmt<Expr>;
def OpaqueValueExpr : DStmt<Expr>;

// Microsoft Extensions.
def CXXUuidofExpr : DStmt<Expr>; 
def SEHTryStmt : Stmt;
def SEHExceptStmt : Stmt;
def SEHFinallyStmt : Stmt;
def MSDependentExistsStmt : Stmt;

// OpenCL Extensions.
def AsTypeExpr : DStmt<Expr>;<|MERGE_RESOLUTION|>--- conflicted
+++ resolved
@@ -28,7 +28,6 @@
 def CaseStmt : DStmt<SwitchCase>;
 def DefaultStmt : DStmt<SwitchCase>;
 
-<<<<<<< HEAD
 // UPC Statements
 def UPCNotifyStmt : Stmt;
 def UPCWaitStmt : Stmt;
@@ -37,14 +36,10 @@
 def UPCPragmaStmt : Stmt;
 def UPCForAllStmt : Stmt;
 
-// GNU Extensions
-def AsmStmt : Stmt;
-=======
 // Asm statements
 def AsmStmt : Stmt<1>;
 def GCCAsmStmt : DStmt<AsmStmt>;
 def MSAsmStmt : DStmt<AsmStmt>;
->>>>>>> b03b278e
 
 // Obj-C statements
 def ObjCAtTryStmt : Stmt;
