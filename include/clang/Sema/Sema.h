//===--- Sema.h - Semantic Analysis & AST Building --------------*- C++ -*-===//
//
//                     The LLVM Compiler Infrastructure
//
// This file is distributed under the University of Illinois Open Source
// License. See LICENSE.TXT for details.
//
//===----------------------------------------------------------------------===//
//
// This file defines the Sema class, which performs semantic analysis and
// builds ASTs.
//
//===----------------------------------------------------------------------===//

#ifndef LLVM_CLANG_SEMA_SEMA_H
#define LLVM_CLANG_SEMA_SEMA_H

#include "clang/AST/Attr.h"
#include "clang/AST/DeclarationName.h"
#include "clang/AST/Expr.h"
#include "clang/AST/ExprObjC.h"
#include "clang/AST/ExternalASTSource.h"
#include "clang/AST/LambdaMangleContext.h"
#include "clang/AST/NSAPI.h"
#include "clang/AST/PrettyPrinter.h"
#include "clang/AST/TypeLoc.h"
#include "clang/Basic/ExpressionTraits.h"
#include "clang/Basic/LangOptions.h"
#include "clang/Basic/Specifiers.h"
#include "clang/Basic/TemplateKinds.h"
#include "clang/Basic/TypeTraits.h"
#include "clang/Lex/ModuleLoader.h"
#include "clang/Sema/AnalysisBasedWarnings.h"
#include "clang/Sema/DeclSpec.h"
#include "clang/Sema/ExternalSemaSource.h"
#include "clang/Sema/IdentifierResolver.h"
#include "clang/Sema/LocInfoType.h"
#include "clang/Sema/ObjCMethodList.h"
#include "clang/Sema/Ownership.h"
#include "clang/Sema/ScopeInfo.h"
#include "clang/Sema/TypoCorrection.h"
#include "clang/Sema/Weak.h"
#include "llvm/ADT/ArrayRef.h"
#include "llvm/ADT/Optional.h"
#include "llvm/ADT/OwningPtr.h"
#include "llvm/ADT/SetVector.h"
#include "llvm/ADT/SmallPtrSet.h"
#include "llvm/ADT/SmallVector.h"
#include "llvm/MC/MCParser/MCAsmParser.h"
#include <deque>
#include <string>

namespace llvm {
  class APSInt;
  template <typename ValueT> struct DenseMapInfo;
  template <typename ValueT, typename ValueInfoT> class DenseSet;
  class SmallBitVector;
}

namespace clang {
  class ADLResult;
  class ASTConsumer;
  class ASTContext;
  class ASTMutationListener;
  class ASTReader;
  class ASTWriter;
  class ArrayType;
  class AttributeList;
  class BlockDecl;
  class CapturedDecl;
  class CXXBasePath;
  class CXXBasePaths;
  class CXXBindTemporaryExpr;
  typedef SmallVector<CXXBaseSpecifier*, 4> CXXCastPath;
  class CXXConstructorDecl;
  class CXXConversionDecl;
  class CXXDestructorDecl;
  class CXXFieldCollector;
  class CXXMemberCallExpr;
  class CXXMethodDecl;
  class CXXScopeSpec;
  class CXXTemporary;
  class CXXTryStmt;
  class CallExpr;
  class ClassTemplateDecl;
  class ClassTemplatePartialSpecializationDecl;
  class ClassTemplateSpecializationDecl;
  class CodeCompleteConsumer;
  class CodeCompletionAllocator;
  class CodeCompletionTUInfo;
  class CodeCompletionResult;
  class Decl;
  class DeclAccessPair;
  class DeclContext;
  class DeclRefExpr;
  class DeclaratorDecl;
  class DeducedTemplateArgument;
  class DependentDiagnostic;
  class DesignatedInitExpr;
  class Designation;
  class EnumConstantDecl;
  class Expr;
  class ExtVectorType;
  class ExternalSemaSource;
  class FormatAttr;
  class FriendDecl;
  class FunctionDecl;
  class FunctionProtoType;
  class FunctionTemplateDecl;
  class ImplicitConversionSequence;
  class InitListExpr;
  class InitializationKind;
  class InitializationSequence;
  class InitializedEntity;
  class IntegerLiteral;
  class LabelStmt;
  class LambdaExpr;
  class LangOptions;
  class LocalInstantiationScope;
  class LookupResult;
  class MacroInfo;
  class MultiLevelTemplateArgumentList;
  class NamedDecl;
  class NonNullAttr;
  class ObjCCategoryDecl;
  class ObjCCategoryImplDecl;
  class ObjCCompatibleAliasDecl;
  class ObjCContainerDecl;
  class ObjCImplDecl;
  class ObjCImplementationDecl;
  class ObjCInterfaceDecl;
  class ObjCIvarDecl;
  template <class T> class ObjCList;
  class ObjCMessageExpr;
  class ObjCMethodDecl;
  class ObjCPropertyDecl;
  class ObjCProtocolDecl;
  class OMPThreadPrivateDecl;
  class OverloadCandidateSet;
  class OverloadExpr;
  class ParenListExpr;
  class ParmVarDecl;
  class Preprocessor;
  class PseudoDestructorTypeStorage;
  class PseudoObjectExpr;
  class QualType;
  class StandardConversionSequence;
  class Stmt;
  class StringLiteral;
  class SwitchStmt;
  class TargetAttributesSema;
  class TemplateArgument;
  class TemplateArgumentList;
  class TemplateArgumentLoc;
  class TemplateDecl;
  class TemplateParameterList;
  class TemplatePartialOrderingContext;
  class TemplateTemplateParmDecl;
  class Token;
  class TypeAliasDecl;
  class TypedefDecl;
  class TypedefNameDecl;
  class TypeLoc;
  class UnqualifiedId;
  class UnresolvedLookupExpr;
  class UnresolvedMemberExpr;
  class UnresolvedSetImpl;
  class UnresolvedSetIterator;
  class UsingDecl;
  class UsingShadowDecl;
  class ValueDecl;
  class VarDecl;
  class VisibilityAttr;
  class VisibleDeclConsumer;
  class IndirectFieldDecl;

namespace sema {
  class AccessedEntity;
  class BlockScopeInfo;
  class CapturedRegionScopeInfo;
  class CapturingScopeInfo;
  class CompoundScopeInfo;
  class DelayedDiagnostic;
  class DelayedDiagnosticPool;
  class FunctionScopeInfo;
  class LambdaScopeInfo;
  class PossiblyUnreachableDiag;
  class TemplateDeductionInfo;
}

// FIXME: No way to easily map from TemplateTypeParmTypes to
// TemplateTypeParmDecls, so we have this horrible PointerUnion.
typedef std::pair<llvm::PointerUnion<const TemplateTypeParmType*, NamedDecl*>,
                  SourceLocation> UnexpandedParameterPack;

/// Sema - This implements semantic analysis and AST building for C.
class Sema {
  Sema(const Sema &) LLVM_DELETED_FUNCTION;
  void operator=(const Sema &) LLVM_DELETED_FUNCTION;
  mutable const TargetAttributesSema* TheTargetAttributesSema;

  ///\brief Source of additional semantic information.
  ExternalSemaSource *ExternalSource;

  ///\brief Whether Sema has generated a multiplexer and has to delete it.
  bool isMultiplexExternalSource;

  static bool mightHaveNonExternalLinkage(const DeclaratorDecl *FD);

  static bool
  shouldLinkPossiblyHiddenDecl(const NamedDecl *Old, const NamedDecl *New) {
    // We are about to link these. It is now safe to compute the linkage of
    // the new decl. If the new decl has external linkage, we will
    // link it with the hidden decl (which also has external linkage) and
    // it will keep having external linkage. If it has internal linkage, we
    // will not link it. Since it has no previous decls, it will remain
    // with internal linkage.
    return !Old->isHidden() || New->hasExternalLinkage();
  }

public:
  typedef OpaquePtr<DeclGroupRef> DeclGroupPtrTy;
  typedef OpaquePtr<TemplateName> TemplateTy;
  typedef OpaquePtr<QualType> TypeTy;

  OpenCLOptions OpenCLFeatures;
  FPOptions FPFeatures;

  const LangOptions &LangOpts;
  Preprocessor &PP;
  ASTContext &Context;
  ASTConsumer &Consumer;
  DiagnosticsEngine &Diags;
  SourceManager &SourceMgr;

  /// \brief Flag indicating whether or not to collect detailed statistics.
  bool CollectStats;

  /// \brief Code-completion consumer.
  CodeCompleteConsumer *CodeCompleter;

  /// CurContext - This is the current declaration context of parsing.
  DeclContext *CurContext;

  /// \brief Generally null except when we temporarily switch decl contexts,
  /// like in \see ActOnObjCTemporaryExitContainerContext.
  DeclContext *OriginalLexicalContext;

  /// VAListTagName - The declaration name corresponding to __va_list_tag.
  /// This is used as part of a hack to omit that class from ADL results.
  DeclarationName VAListTagName;

  /// PackContext - Manages the stack for \#pragma pack. An alignment
  /// of 0 indicates default alignment.
  void *PackContext; // Really a "PragmaPackStack*"

  /// UPCIsStrict - Indicates whether the global #pragma upc
  /// state is strict or relaxed.
  bool UPCIsStrict;

  bool MSStructPragmaOn; // True when \#pragma ms_struct on

  /// VisContext - Manages the stack for \#pragma GCC visibility.
  void *VisContext; // Really a "PragmaVisStack*"

  /// \brief Flag indicating if Sema is building a recovery call expression.
  ///
  /// This flag is used to avoid building recovery call expressions
  /// if Sema is already doing so, which would cause infinite recursions.
  bool IsBuildingRecoveryCallExpr;

  /// ExprNeedsCleanups - True if the current evaluation context
  /// requires cleanups to be run at its conclusion.
  bool ExprNeedsCleanups;

  /// ExprCleanupObjects - This is the stack of objects requiring
  /// cleanup that are created by the current full expression.  The
  /// element type here is ExprWithCleanups::Object.
  SmallVector<BlockDecl*, 8> ExprCleanupObjects;

  llvm::SmallPtrSet<Expr*, 2> MaybeODRUseExprs;

  /// \brief Stack containing information about each of the nested
  /// function, block, and method scopes that are currently active.
  ///
  /// This array is never empty.  Clients should ignore the first
  /// element, which is used to cache a single FunctionScopeInfo
  /// that's used to parse every top-level function.
  SmallVector<sema::FunctionScopeInfo *, 4> FunctionScopes;

  typedef LazyVector<TypedefNameDecl *, ExternalSemaSource,
                     &ExternalSemaSource::ReadExtVectorDecls, 2, 2>
    ExtVectorDeclsType;

  /// ExtVectorDecls - This is a list all the extended vector types. This allows
  /// us to associate a raw vector type with one of the ext_vector type names.
  /// This is only necessary for issuing pretty diagnostics.
  ExtVectorDeclsType ExtVectorDecls;

  /// FieldCollector - Collects CXXFieldDecls during parsing of C++ classes.
  OwningPtr<CXXFieldCollector> FieldCollector;

  typedef llvm::SmallSetVector<const NamedDecl*, 16> NamedDeclSetType;

  /// \brief Set containing all declared private fields that are not used.
  NamedDeclSetType UnusedPrivateFields;

  typedef llvm::SmallPtrSet<const CXXRecordDecl*, 8> RecordDeclSetTy;

  /// PureVirtualClassDiagSet - a set of class declarations which we have
  /// emitted a list of pure virtual functions. Used to prevent emitting the
  /// same list more than once.
  OwningPtr<RecordDeclSetTy> PureVirtualClassDiagSet;

  /// ParsingInitForAutoVars - a set of declarations with auto types for which
  /// we are currently parsing the initializer.
  llvm::SmallPtrSet<const Decl*, 4> ParsingInitForAutoVars;

  /// \brief A mapping from external names to the most recent
  /// locally-scoped extern "C" declaration with that name.
  ///
  /// This map contains external declarations introduced in local
  /// scopes, e.g.,
  ///
  /// \code
  /// extern "C" void f() {
  ///   void foo(int, int);
  /// }
  /// \endcode
  ///
  /// Here, the name "foo" will be associated with the declaration of
  /// "foo" within f. This name is not visible outside of
  /// "f". However, we still find it in two cases:
  ///
  ///   - If we are declaring another global or extern "C" entity with
  ///     the name "foo", we can find "foo" as a previous declaration,
  ///     so that the types of this external declaration can be checked
  ///     for compatibility.
  ///
  ///   - If we would implicitly declare "foo" (e.g., due to a call to
  ///     "foo" in C when no prototype or definition is visible), then
  ///     we find this declaration of "foo" and complain that it is
  ///     not visible.
  llvm::DenseMap<DeclarationName, NamedDecl *> LocallyScopedExternCDecls;

  /// \brief Look for a locally scoped extern "C" declaration by the given name.
  llvm::DenseMap<DeclarationName, NamedDecl *>::iterator
  findLocallyScopedExternCDecl(DeclarationName Name);

  typedef LazyVector<VarDecl *, ExternalSemaSource,
                     &ExternalSemaSource::ReadTentativeDefinitions, 2, 2>
    TentativeDefinitionsType;

  /// \brief All the tentative definitions encountered in the TU.
  TentativeDefinitionsType TentativeDefinitions;

  typedef LazyVector<const DeclaratorDecl *, ExternalSemaSource,
                     &ExternalSemaSource::ReadUnusedFileScopedDecls, 2, 2>
    UnusedFileScopedDeclsType;

  /// \brief The set of file scoped decls seen so far that have not been used
  /// and must warn if not used. Only contains the first declaration.
  UnusedFileScopedDeclsType UnusedFileScopedDecls;

  typedef LazyVector<CXXConstructorDecl *, ExternalSemaSource,
                     &ExternalSemaSource::ReadDelegatingConstructors, 2, 2>
    DelegatingCtorDeclsType;

  /// \brief All the delegating constructors seen so far in the file, used for
  /// cycle detection at the end of the TU.
  DelegatingCtorDeclsType DelegatingCtorDecls;

  /// \brief All the destructors seen during a class definition that had their
  /// exception spec computation delayed because it depended on an unparsed
  /// exception spec.
  SmallVector<CXXDestructorDecl*, 2> DelayedDestructorExceptionSpecs;

  /// \brief All the overriding destructors seen during a class definition
  /// (there could be multiple due to nested classes) that had their exception
  /// spec checks delayed, plus the overridden destructor.
  SmallVector<std::pair<const CXXDestructorDecl*,
                              const CXXDestructorDecl*>, 2>
      DelayedDestructorExceptionSpecChecks;

  /// \brief All the members seen during a class definition which were both
  /// explicitly defaulted and had explicitly-specified exception
  /// specifications, along with the function type containing their
  /// user-specified exception specification. Those exception specifications
  /// were overridden with the default specifications, but we still need to
  /// check whether they are compatible with the default specification, and
  /// we can't do that until the nesting set of class definitions is complete.
  SmallVector<std::pair<CXXMethodDecl*, const FunctionProtoType*>, 2>
    DelayedDefaultedMemberExceptionSpecs;

  /// \brief Callback to the parser to parse templated functions when needed.
  typedef void LateTemplateParserCB(void *P, const FunctionDecl *FD);
  LateTemplateParserCB *LateTemplateParser;
  void *OpaqueParser;

  void SetLateTemplateParser(LateTemplateParserCB *LTP, void *P) {
    LateTemplateParser = LTP;
    OpaqueParser = P;
  }

  class DelayedDiagnostics;

  class DelayedDiagnosticsState {
    sema::DelayedDiagnosticPool *SavedPool;
    friend class Sema::DelayedDiagnostics;
  };
  typedef DelayedDiagnosticsState ParsingDeclState;
  typedef DelayedDiagnosticsState ProcessingContextState;

  /// A class which encapsulates the logic for delaying diagnostics
  /// during parsing and other processing.
  class DelayedDiagnostics {
    /// \brief The current pool of diagnostics into which delayed
    /// diagnostics should go.
    sema::DelayedDiagnosticPool *CurPool;

  public:
    DelayedDiagnostics() : CurPool(0) {}

    /// Adds a delayed diagnostic.
    void add(const sema::DelayedDiagnostic &diag); // in DelayedDiagnostic.h

    /// Determines whether diagnostics should be delayed.
    bool shouldDelayDiagnostics() { return CurPool != 0; }

    /// Returns the current delayed-diagnostics pool.
    sema::DelayedDiagnosticPool *getCurrentPool() const {
      return CurPool;
    }

    /// Enter a new scope.  Access and deprecation diagnostics will be
    /// collected in this pool.
    DelayedDiagnosticsState push(sema::DelayedDiagnosticPool &pool) {
      DelayedDiagnosticsState state;
      state.SavedPool = CurPool;
      CurPool = &pool;
      return state;
    }

    /// Leave a delayed-diagnostic state that was previously pushed.
    /// Do not emit any of the diagnostics.  This is performed as part
    /// of the bookkeeping of popping a pool "properly".
    void popWithoutEmitting(DelayedDiagnosticsState state) {
      CurPool = state.SavedPool;
    }

    /// Enter a new scope where access and deprecation diagnostics are
    /// not delayed.
    DelayedDiagnosticsState pushUndelayed() {
      DelayedDiagnosticsState state;
      state.SavedPool = CurPool;
      CurPool = 0;
      return state;
    }

    /// Undo a previous pushUndelayed().
    void popUndelayed(DelayedDiagnosticsState state) {
      assert(CurPool == NULL);
      CurPool = state.SavedPool;
    }
  } DelayedDiagnostics;

  /// A RAII object to temporarily push a declaration context.
  class ContextRAII {
  private:
    Sema &S;
    DeclContext *SavedContext;
    ProcessingContextState SavedContextState;
    QualType SavedCXXThisTypeOverride;

  public:
    ContextRAII(Sema &S, DeclContext *ContextToPush)
      : S(S), SavedContext(S.CurContext),
        SavedContextState(S.DelayedDiagnostics.pushUndelayed()),
        SavedCXXThisTypeOverride(S.CXXThisTypeOverride)
    {
      assert(ContextToPush && "pushing null context");
      S.CurContext = ContextToPush;
    }

    void pop() {
      if (!SavedContext) return;
      S.CurContext = SavedContext;
      S.DelayedDiagnostics.popUndelayed(SavedContextState);
      S.CXXThisTypeOverride = SavedCXXThisTypeOverride;
      SavedContext = 0;
    }

    ~ContextRAII() {
      pop();
    }
  };

  /// \brief RAII object to handle the state changes required to synthesize
  /// a function body.
  class SynthesizedFunctionScope {
    Sema &S;
    Sema::ContextRAII SavedContext;
    
  public:
    SynthesizedFunctionScope(Sema &S, DeclContext *DC)
      : S(S), SavedContext(S, DC) 
    {
      S.PushFunctionScope();
      S.PushExpressionEvaluationContext(Sema::PotentiallyEvaluated);
    }
    
    ~SynthesizedFunctionScope() {
      S.PopExpressionEvaluationContext();
      S.PopFunctionScopeInfo();
    }
  };

  /// WeakUndeclaredIdentifiers - Identifiers contained in
  /// \#pragma weak before declared. rare. may alias another
  /// identifier, declared or undeclared
  llvm::DenseMap<IdentifierInfo*,WeakInfo> WeakUndeclaredIdentifiers;

  /// ExtnameUndeclaredIdentifiers - Identifiers contained in
  /// \#pragma redefine_extname before declared.  Used in Solaris system headers
  /// to define functions that occur in multiple standards to call the version
  /// in the currently selected standard.
  llvm::DenseMap<IdentifierInfo*,AsmLabelAttr*> ExtnameUndeclaredIdentifiers;


  /// \brief Load weak undeclared identifiers from the external source.
  void LoadExternalWeakUndeclaredIdentifiers();

  /// WeakTopLevelDecl - Translation-unit scoped declarations generated by
  /// \#pragma weak during processing of other Decls.
  /// I couldn't figure out a clean way to generate these in-line, so
  /// we store them here and handle separately -- which is a hack.
  /// It would be best to refactor this.
  SmallVector<Decl*,2> WeakTopLevelDecl;

  IdentifierResolver IdResolver;

  /// Translation Unit Scope - useful to Objective-C actions that need
  /// to lookup file scope declarations in the "ordinary" C decl namespace.
  /// For example, user-defined classes, built-in "id" type, etc.
  Scope *TUScope;

  /// \brief The C++ "std" namespace, where the standard library resides.
  LazyDeclPtr StdNamespace;

  /// \brief The C++ "std::bad_alloc" class, which is defined by the C++
  /// standard library.
  LazyDeclPtr StdBadAlloc;

  /// \brief The C++ "std::initializer_list" template, which is defined in
  /// \<initializer_list>.
  ClassTemplateDecl *StdInitializerList;

  /// \brief The C++ "type_info" declaration, which is defined in \<typeinfo>.
  RecordDecl *CXXTypeInfoDecl;

  /// \brief The MSVC "_GUID" struct, which is defined in MSVC header files.
  RecordDecl *MSVCGuidDecl;

  /// \brief Caches identifiers/selectors for NSFoundation APIs.
  OwningPtr<NSAPI> NSAPIObj;

  /// \brief The declaration of the Objective-C NSNumber class.
  ObjCInterfaceDecl *NSNumberDecl;

  /// \brief Pointer to NSNumber type (NSNumber *).
  QualType NSNumberPointer;

  /// \brief The Objective-C NSNumber methods used to create NSNumber literals.
  ObjCMethodDecl *NSNumberLiteralMethods[NSAPI::NumNSNumberLiteralMethods];

  /// \brief The declaration of the Objective-C NSString class.
  ObjCInterfaceDecl *NSStringDecl;

  /// \brief Pointer to NSString type (NSString *).
  QualType NSStringPointer;

  /// \brief The declaration of the stringWithUTF8String: method.
  ObjCMethodDecl *StringWithUTF8StringMethod;

  /// \brief The declaration of the Objective-C NSArray class.
  ObjCInterfaceDecl *NSArrayDecl;

  /// \brief The declaration of the arrayWithObjects:count: method.
  ObjCMethodDecl *ArrayWithObjectsMethod;

  /// \brief The declaration of the Objective-C NSDictionary class.
  ObjCInterfaceDecl *NSDictionaryDecl;

  /// \brief The declaration of the dictionaryWithObjects:forKeys:count: method.
  ObjCMethodDecl *DictionaryWithObjectsMethod;

  /// \brief id<NSCopying> type.
  QualType QIDNSCopying;

  /// \brief will hold 'respondsToSelector:'
  Selector RespondsToSelectorSel;
  
  /// A flag to remember whether the implicit forms of operator new and delete
  /// have been declared.
  bool GlobalNewDeleteDeclared;

  /// A flag to indicate that we're in a context that permits abstract
  /// references to fields.  This is really a 
  bool AllowAbstractFieldReference;

  /// \brief Describes how the expressions currently being parsed are
  /// evaluated at run-time, if at all.
  enum ExpressionEvaluationContext {
    /// \brief The current expression and its subexpressions occur within an
    /// unevaluated operand (C++11 [expr]p7), such as the subexpression of
    /// \c sizeof, where the type of the expression may be significant but
    /// no code will be generated to evaluate the value of the expression at
    /// run time.
    Unevaluated,

    /// \brief The current expression occurs within an unevaluated
    /// operand that unconditionally permits abstract references to
    /// fields, such as a SIZE operator in MS-style inline assembly.
    UnevaluatedAbstract,

    /// \brief The current context is "potentially evaluated" in C++11 terms,
    /// but the expression is evaluated at compile-time (like the values of
    /// cases in a switch statment).
    ConstantEvaluated,

    /// \brief The current expression is potentially evaluated at run time,
    /// which means that code may be generated to evaluate the value of the
    /// expression at run time.
    PotentiallyEvaluated,

    /// \brief The current expression is potentially evaluated, but any
    /// declarations referenced inside that expression are only used if
    /// in fact the current expression is used.
    ///
    /// This value is used when parsing default function arguments, for which
    /// we would like to provide diagnostics (e.g., passing non-POD arguments
    /// through varargs) but do not want to mark declarations as "referenced"
    /// until the default argument is used.
    PotentiallyEvaluatedIfUsed
  };

  /// \brief Data structure used to record current or nested
  /// expression evaluation contexts.
  struct ExpressionEvaluationContextRecord {
    /// \brief The expression evaluation context.
    ExpressionEvaluationContext Context;

    /// \brief Whether the enclosing context needed a cleanup.
    bool ParentNeedsCleanups;

    /// \brief Whether we are in a decltype expression.
    bool IsDecltype;

    /// \brief The number of active cleanup objects when we entered
    /// this expression evaluation context.
    unsigned NumCleanupObjects;

    llvm::SmallPtrSet<Expr*, 2> SavedMaybeODRUseExprs;

    /// \brief The lambdas that are present within this context, if it
    /// is indeed an unevaluated context.
    SmallVector<LambdaExpr *, 2> Lambdas;

    /// \brief The declaration that provides context for the lambda expression
    /// if the normal declaration context does not suffice, e.g., in a
    /// default function argument.
    Decl *LambdaContextDecl;

    /// \brief The context information used to mangle lambda expressions
    /// within this context.
    ///
    /// This mangling information is allocated lazily, since most contexts
    /// do not have lambda expressions.
    IntrusiveRefCntPtr<LambdaMangleContext> LambdaMangle;

    /// \brief If we are processing a decltype type, a set of call expressions
    /// for which we have deferred checking the completeness of the return type.
    SmallVector<CallExpr *, 8> DelayedDecltypeCalls;

    /// \brief If we are processing a decltype type, a set of temporary binding
    /// expressions for which we have deferred checking the destructor.
    SmallVector<CXXBindTemporaryExpr *, 8> DelayedDecltypeBinds;

    ExpressionEvaluationContextRecord(ExpressionEvaluationContext Context,
                                      unsigned NumCleanupObjects,
                                      bool ParentNeedsCleanups,
                                      Decl *LambdaContextDecl,
                                      bool IsDecltype)
      : Context(Context), ParentNeedsCleanups(ParentNeedsCleanups),
        IsDecltype(IsDecltype), NumCleanupObjects(NumCleanupObjects),
        LambdaContextDecl(LambdaContextDecl), LambdaMangle() { }

    /// \brief Retrieve the mangling context for lambdas.
    LambdaMangleContext &getLambdaMangleContext() {
      assert(LambdaContextDecl && "Need to have a lambda context declaration");
      if (!LambdaMangle)
        LambdaMangle = new LambdaMangleContext;
      return *LambdaMangle;
    }

    bool isUnevaluated() const {
      return Context == Unevaluated || Context == UnevaluatedAbstract;
    }
  };

  /// A stack of expression evaluation contexts.
  SmallVector<ExpressionEvaluationContextRecord, 8> ExprEvalContexts;

  /// SpecialMemberOverloadResult - The overloading result for a special member
  /// function.
  ///
  /// This is basically a wrapper around PointerIntPair. The lowest bits of the
  /// integer are used to determine whether overload resolution succeeded.
  class SpecialMemberOverloadResult : public llvm::FastFoldingSetNode {
  public:
    enum Kind {
      NoMemberOrDeleted,
      Ambiguous,
      Success
    };

  private:
    llvm::PointerIntPair<CXXMethodDecl*, 2> Pair;

  public:
    SpecialMemberOverloadResult(const llvm::FoldingSetNodeID &ID)
      : FastFoldingSetNode(ID)
    {}

    CXXMethodDecl *getMethod() const { return Pair.getPointer(); }
    void setMethod(CXXMethodDecl *MD) { Pair.setPointer(MD); }

    Kind getKind() const { return static_cast<Kind>(Pair.getInt()); }
    void setKind(Kind K) { Pair.setInt(K); }
  };

  /// \brief A cache of special member function overload resolution results
  /// for C++ records.
  llvm::FoldingSet<SpecialMemberOverloadResult> SpecialMemberCache;

  /// \brief The kind of translation unit we are processing.
  ///
  /// When we're processing a complete translation unit, Sema will perform
  /// end-of-translation-unit semantic tasks (such as creating
  /// initializers for tentative definitions in C) once parsing has
  /// completed. Modules and precompiled headers perform different kinds of
  /// checks.
  TranslationUnitKind TUKind;

  llvm::BumpPtrAllocator BumpAlloc;

  /// \brief The number of SFINAE diagnostics that have been trapped.
  unsigned NumSFINAEErrors;

  typedef llvm::DenseMap<ParmVarDecl *, SmallVector<ParmVarDecl *, 1> >
    UnparsedDefaultArgInstantiationsMap;

  /// \brief A mapping from parameters with unparsed default arguments to the
  /// set of instantiations of each parameter.
  ///
  /// This mapping is a temporary data structure used when parsing
  /// nested class templates or nested classes of class templates,
  /// where we might end up instantiating an inner class before the
  /// default arguments of its methods have been parsed.
  UnparsedDefaultArgInstantiationsMap UnparsedDefaultArgInstantiations;

  // Contains the locations of the beginning of unparsed default
  // argument locations.
  llvm::DenseMap<ParmVarDecl *, SourceLocation> UnparsedDefaultArgLocs;

  /// UndefinedInternals - all the used, undefined objects which require a
  /// definition in this translation unit.
  llvm::DenseMap<NamedDecl *, SourceLocation> UndefinedButUsed;

  /// Obtain a sorted list of functions that are undefined but ODR-used.
  void getUndefinedButUsed(
    llvm::SmallVectorImpl<std::pair<NamedDecl *, SourceLocation> > &Undefined);

  typedef std::pair<ObjCMethodList, ObjCMethodList> GlobalMethods;
  typedef llvm::DenseMap<Selector, GlobalMethods> GlobalMethodPool;

  /// Method Pool - allows efficient lookup when typechecking messages to "id".
  /// We need to maintain a list, since selectors can have differing signatures
  /// across classes. In Cocoa, this happens to be extremely uncommon (only 1%
  /// of selectors are "overloaded").
  /// At the head of the list it is recorded whether there were 0, 1, or >= 2
  /// methods inside categories with a particular selector.
  GlobalMethodPool MethodPool;

  /// Method selectors used in a \@selector expression. Used for implementation
  /// of -Wselector.
  llvm::DenseMap<Selector, SourceLocation> ReferencedSelectors;

  /// Kinds of C++ special members.
  enum CXXSpecialMember {
    CXXDefaultConstructor,
    CXXCopyConstructor,
    CXXMoveConstructor,
    CXXCopyAssignment,
    CXXMoveAssignment,
    CXXDestructor,
    CXXInvalid
  };

  typedef std::pair<CXXRecordDecl*, CXXSpecialMember> SpecialMemberDecl;

  /// The C++ special members which we are currently in the process of
  /// declaring. If this process recursively triggers the declaration of the
  /// same special member, we should act as if it is not yet declared.
  llvm::SmallSet<SpecialMemberDecl, 4> SpecialMembersBeingDeclared;

  void ReadMethodPool(Selector Sel);

  /// Private Helper predicate to check for 'self'.
  bool isSelfExpr(Expr *RExpr);

  /// \brief Cause the active diagnostic on the DiagosticsEngine to be
  /// emitted. This is closely coupled to the SemaDiagnosticBuilder class and
  /// should not be used elsewhere.
  void EmitCurrentDiagnostic(unsigned DiagID);

  /// Records and restores the FP_CONTRACT state on entry/exit of compound
  /// statements.
  class FPContractStateRAII {
  public:
    FPContractStateRAII(Sema& S)
      : S(S), OldFPContractState(S.FPFeatures.fp_contract) {}
    ~FPContractStateRAII() {
      S.FPFeatures.fp_contract = OldFPContractState;
    }
  private:
    Sema& S;
    bool OldFPContractState : 1;
  };

  typedef llvm::MCAsmParserSemaCallback::InlineAsmIdentifierInfo
    InlineAsmIdentifierInfo;

public:
  Sema(Preprocessor &pp, ASTContext &ctxt, ASTConsumer &consumer,
       TranslationUnitKind TUKind = TU_Complete,
       CodeCompleteConsumer *CompletionConsumer = 0);
  ~Sema();

  /// \brief Perform initialization that occurs after the parser has been
  /// initialized but before it parses anything.
  void Initialize();

  const LangOptions &getLangOpts() const { return LangOpts; }
  OpenCLOptions &getOpenCLOptions() { return OpenCLFeatures; }
  FPOptions     &getFPOptions() { return FPFeatures; }

  DiagnosticsEngine &getDiagnostics() const { return Diags; }
  SourceManager &getSourceManager() const { return SourceMgr; }
  const TargetAttributesSema &getTargetAttributesSema() const;
  Preprocessor &getPreprocessor() const { return PP; }
  ASTContext &getASTContext() const { return Context; }
  ASTConsumer &getASTConsumer() const { return Consumer; }
  ASTMutationListener *getASTMutationListener() const;
  ExternalSemaSource* getExternalSource() const { return ExternalSource; }

  ///\brief Registers an external source. If an external source already exists,
  /// creates a multiplex external source and appends to it.
  ///
  ///\param[in] E - A non-null external sema source.
  ///
  void addExternalSource(ExternalSemaSource *E);

  void PrintStats() const;

  /// \brief Helper class that creates diagnostics with optional
  /// template instantiation stacks.
  ///
  /// This class provides a wrapper around the basic DiagnosticBuilder
  /// class that emits diagnostics. SemaDiagnosticBuilder is
  /// responsible for emitting the diagnostic (as DiagnosticBuilder
  /// does) and, if the diagnostic comes from inside a template
  /// instantiation, printing the template instantiation stack as
  /// well.
  class SemaDiagnosticBuilder : public DiagnosticBuilder {
    Sema &SemaRef;
    unsigned DiagID;

  public:
    SemaDiagnosticBuilder(DiagnosticBuilder &DB, Sema &SemaRef, unsigned DiagID)
      : DiagnosticBuilder(DB), SemaRef(SemaRef), DiagID(DiagID) { }

    ~SemaDiagnosticBuilder() {
      // If we aren't active, there is nothing to do.
      if (!isActive()) return;

      // Otherwise, we need to emit the diagnostic. First flush the underlying
      // DiagnosticBuilder data, and clear the diagnostic builder itself so it
      // won't emit the diagnostic in its own destructor.
      //
      // This seems wasteful, in that as written the DiagnosticBuilder dtor will
      // do its own needless checks to see if the diagnostic needs to be
      // emitted. However, because we take care to ensure that the builder
      // objects never escape, a sufficiently smart compiler will be able to
      // eliminate that code.
      FlushCounts();
      Clear();

      // Dispatch to Sema to emit the diagnostic.
      SemaRef.EmitCurrentDiagnostic(DiagID);
    }
  };

  /// \brief Emit a diagnostic.
  SemaDiagnosticBuilder Diag(SourceLocation Loc, unsigned DiagID) {
    DiagnosticBuilder DB = Diags.Report(Loc, DiagID);
    return SemaDiagnosticBuilder(DB, *this, DiagID);
  }

  /// \brief Emit a partial diagnostic.
  SemaDiagnosticBuilder Diag(SourceLocation Loc, const PartialDiagnostic& PD);

  /// \brief Build a partial diagnostic.
  PartialDiagnostic PDiag(unsigned DiagID = 0); // in SemaInternal.h

  bool findMacroSpelling(SourceLocation &loc, StringRef name);

  /// \brief Get a string to suggest for zero-initialization of a type.
  std::string getFixItZeroInitializerForType(QualType T) const;
  std::string getFixItZeroLiteralForType(QualType T) const;

  ExprResult Owned(Expr* E) { return E; }
  ExprResult Owned(ExprResult R) { return R; }
  StmtResult Owned(Stmt* S) { return S; }

  void ActOnEndOfTranslationUnit();

  void CheckDelegatingCtorCycles();

  Scope *getScopeForContext(DeclContext *Ctx);

  void PushFunctionScope();
  void PushBlockScope(Scope *BlockScope, BlockDecl *Block);
  void PushLambdaScope(CXXRecordDecl *Lambda, CXXMethodDecl *CallOperator);
  void PushCapturedRegionScope(Scope *RegionScope, CapturedDecl *CD,
                               RecordDecl *RD,
                               CapturedRegionKind K);
  void PopFunctionScopeInfo(const sema::AnalysisBasedWarnings::Policy *WP =0,
                            const Decl *D = 0, const BlockExpr *blkExpr = 0);

  sema::FunctionScopeInfo *getCurFunction() const {
    return FunctionScopes.back();
  }

  void PushCompoundScope();
  void PopCompoundScope();

  sema::CompoundScopeInfo &getCurCompoundScope() const;

  bool hasAnyUnrecoverableErrorsInThisFunction() const;

  /// \brief Retrieve the current block, if any.
  sema::BlockScopeInfo *getCurBlock();

  /// \brief Retrieve the current lambda expression, if any.
  sema::LambdaScopeInfo *getCurLambda();

  /// \brief Retrieve the current captured region, if any.
  sema::CapturedRegionScopeInfo *getCurCapturedRegion();

  /// WeakTopLevelDeclDecls - access to \#pragma weak-generated Decls
  SmallVector<Decl*,2> &WeakTopLevelDecls() { return WeakTopLevelDecl; }

  void ActOnComment(SourceRange Comment);

  //===--------------------------------------------------------------------===//
  // Type Analysis / Processing: SemaType.cpp.
  //

<<<<<<< HEAD
  uint32_t CheckLayoutQualifier(Expr *);
  QualType ResolveLayoutQualifierStar(QualType T, SourceLocation Loc);
  QualType BuildQualifiedType(QualType T, SourceLocation Loc, Qualifiers Qs);
  QualType BuildQualifiedType(QualType T, SourceLocation Loc, unsigned CVR) {
    return BuildQualifiedType(T, Loc, Qualifiers::fromCVRMask(CVR));
  }
=======
  QualType BuildQualifiedType(QualType T, SourceLocation Loc, Qualifiers Qs,
                              const DeclSpec *DS = 0);
  QualType BuildQualifiedType(QualType T, SourceLocation Loc, unsigned CVRA,
                              const DeclSpec *DS = 0);
>>>>>>> 6267fb10
  QualType BuildPointerType(QualType T,
                            SourceLocation Loc, DeclarationName Entity);
  QualType BuildReferenceType(QualType T, bool LValueRef,
                              SourceLocation Loc, DeclarationName Entity);
  QualType BuildArrayType(QualType T, ArrayType::ArraySizeModifier ASM,
                          Expr *ArraySize, unsigned Quals,
                          SourceRange Brackets, DeclarationName Entity);
  QualType BuildExtVectorType(QualType T, Expr *ArraySize,
                              SourceLocation AttrLoc);

  /// \brief Build a function type.
  ///
  /// This routine checks the function type according to C++ rules and
  /// under the assumption that the result type and parameter types have
  /// just been instantiated from a template. It therefore duplicates
  /// some of the behavior of GetTypeForDeclarator, but in a much
  /// simpler form that is only suitable for this narrow use case.
  ///
  /// \param T The return type of the function.
  ///
  /// \param ParamTypes The parameter types of the function. This array
  /// will be modified to account for adjustments to the types of the
  /// function parameters.
  ///
  /// \param Loc The location of the entity whose type involves this
  /// function type or, if there is no such entity, the location of the
  /// type that will have function type.
  ///
  /// \param Entity The name of the entity that involves the function
  /// type, if known.
  ///
  /// \param EPI Extra information about the function type. Usually this will
  /// be taken from an existing function with the same prototype.
  ///
  /// \returns A suitable function type, if there are no errors. The
  /// unqualified type will always be a FunctionProtoType.
  /// Otherwise, returns a NULL type.
  QualType BuildFunctionType(QualType T,
                             llvm::MutableArrayRef<QualType> ParamTypes,
                             SourceLocation Loc, DeclarationName Entity,
                             const FunctionProtoType::ExtProtoInfo &EPI);

  QualType BuildMemberPointerType(QualType T, QualType Class,
                                  SourceLocation Loc,
                                  DeclarationName Entity);
  QualType BuildBlockPointerType(QualType T,
                                 SourceLocation Loc, DeclarationName Entity);
  QualType BuildParenType(QualType T);
  QualType BuildAtomicType(QualType T, SourceLocation Loc);

  TypeSourceInfo *GetTypeForDeclarator(Declarator &D, Scope *S);
  TypeSourceInfo *GetTypeForDeclaratorCast(Declarator &D, QualType FromTy);
  TypeSourceInfo *GetTypeSourceInfoForDeclarator(Declarator &D, QualType T,
                                               TypeSourceInfo *ReturnTypeInfo);

  /// \brief Package the given type and TSI into a ParsedType.
  ParsedType CreateParsedType(QualType T, TypeSourceInfo *TInfo);
  DeclarationNameInfo GetNameForDeclarator(Declarator &D);
  DeclarationNameInfo GetNameFromUnqualifiedId(const UnqualifiedId &Name);
  static QualType GetTypeFromParser(ParsedType Ty, TypeSourceInfo **TInfo = 0);
  CanThrowResult canThrow(const Expr *E);
  const FunctionProtoType *ResolveExceptionSpec(SourceLocation Loc,
                                                const FunctionProtoType *FPT);
  bool CheckSpecifiedExceptionType(QualType &T, const SourceRange &Range);
  bool CheckDistantExceptionSpec(QualType T);
  bool CheckEquivalentExceptionSpec(FunctionDecl *Old, FunctionDecl *New);
  bool CheckEquivalentExceptionSpec(
      const FunctionProtoType *Old, SourceLocation OldLoc,
      const FunctionProtoType *New, SourceLocation NewLoc);
  bool CheckEquivalentExceptionSpec(
      const PartialDiagnostic &DiagID, const PartialDiagnostic & NoteID,
      const FunctionProtoType *Old, SourceLocation OldLoc,
      const FunctionProtoType *New, SourceLocation NewLoc,
      bool *MissingExceptionSpecification = 0,
      bool *MissingEmptyExceptionSpecification = 0,
      bool AllowNoexceptAllMatchWithNoSpec = false,
      bool IsOperatorNew = false);
  bool CheckExceptionSpecSubset(
      const PartialDiagnostic &DiagID, const PartialDiagnostic & NoteID,
      const FunctionProtoType *Superset, SourceLocation SuperLoc,
      const FunctionProtoType *Subset, SourceLocation SubLoc);
  bool CheckParamExceptionSpec(const PartialDiagnostic & NoteID,
      const FunctionProtoType *Target, SourceLocation TargetLoc,
      const FunctionProtoType *Source, SourceLocation SourceLoc);

  TypeResult ActOnTypeName(Scope *S, Declarator &D);

  /// \brief The parser has parsed the context-sensitive type 'instancetype'
  /// in an Objective-C message declaration. Return the appropriate type.
  ParsedType ActOnObjCInstanceType(SourceLocation Loc);

  /// \brief Abstract class used to diagnose incomplete types.
  struct TypeDiagnoser {
    bool Suppressed;

    TypeDiagnoser(bool Suppressed = false) : Suppressed(Suppressed) { }

    virtual void diagnose(Sema &S, SourceLocation Loc, QualType T) = 0;
    virtual ~TypeDiagnoser() {}
  };

  static int getPrintable(int I) { return I; }
  static unsigned getPrintable(unsigned I) { return I; }
  static bool getPrintable(bool B) { return B; }
  static const char * getPrintable(const char *S) { return S; }
  static StringRef getPrintable(StringRef S) { return S; }
  static const std::string &getPrintable(const std::string &S) { return S; }
  static const IdentifierInfo *getPrintable(const IdentifierInfo *II) {
    return II;
  }
  static DeclarationName getPrintable(DeclarationName N) { return N; }
  static QualType getPrintable(QualType T) { return T; }
  static SourceRange getPrintable(SourceRange R) { return R; }
  static SourceRange getPrintable(SourceLocation L) { return L; }
  static SourceRange getPrintable(Expr *E) { return E->getSourceRange(); }
  static SourceRange getPrintable(TypeLoc TL) { return TL.getSourceRange();}

  template<typename T1>
  class BoundTypeDiagnoser1 : public TypeDiagnoser {
    unsigned DiagID;
    const T1 &Arg1;

  public:
    BoundTypeDiagnoser1(unsigned DiagID, const T1 &Arg1)
      : TypeDiagnoser(DiagID == 0), DiagID(DiagID), Arg1(Arg1) { }
    virtual void diagnose(Sema &S, SourceLocation Loc, QualType T) {
      if (Suppressed) return;
      S.Diag(Loc, DiagID) << getPrintable(Arg1) << T;
    }

    virtual ~BoundTypeDiagnoser1() { }
  };

  template<typename T1, typename T2>
  class BoundTypeDiagnoser2 : public TypeDiagnoser {
    unsigned DiagID;
    const T1 &Arg1;
    const T2 &Arg2;

  public:
    BoundTypeDiagnoser2(unsigned DiagID, const T1 &Arg1,
                                  const T2 &Arg2)
      : TypeDiagnoser(DiagID == 0), DiagID(DiagID), Arg1(Arg1),
        Arg2(Arg2) { }

    virtual void diagnose(Sema &S, SourceLocation Loc, QualType T) {
      if (Suppressed) return;
      S.Diag(Loc, DiagID) << getPrintable(Arg1) << getPrintable(Arg2) << T;
    }

    virtual ~BoundTypeDiagnoser2() { }
  };

  template<typename T1, typename T2, typename T3>
  class BoundTypeDiagnoser3 : public TypeDiagnoser {
    unsigned DiagID;
    const T1 &Arg1;
    const T2 &Arg2;
    const T3 &Arg3;

  public:
    BoundTypeDiagnoser3(unsigned DiagID, const T1 &Arg1,
                                  const T2 &Arg2, const T3 &Arg3)
    : TypeDiagnoser(DiagID == 0), DiagID(DiagID), Arg1(Arg1),
      Arg2(Arg2), Arg3(Arg3) { }

    virtual void diagnose(Sema &S, SourceLocation Loc, QualType T) {
      if (Suppressed) return;
      S.Diag(Loc, DiagID)
        << getPrintable(Arg1) << getPrintable(Arg2) << getPrintable(Arg3) << T;
    }

    virtual ~BoundTypeDiagnoser3() { }
  };

  bool RequireCompleteType(SourceLocation Loc, QualType T,
                           TypeDiagnoser &Diagnoser);
  bool RequireCompleteType(SourceLocation Loc, QualType T,
                           unsigned DiagID);

  template<typename T1>
  bool RequireCompleteType(SourceLocation Loc, QualType T,
                           unsigned DiagID, const T1 &Arg1) {
    BoundTypeDiagnoser1<T1> Diagnoser(DiagID, Arg1);
    return RequireCompleteType(Loc, T, Diagnoser);
  }

  template<typename T1, typename T2>
  bool RequireCompleteType(SourceLocation Loc, QualType T,
                           unsigned DiagID, const T1 &Arg1, const T2 &Arg2) {
    BoundTypeDiagnoser2<T1, T2> Diagnoser(DiagID, Arg1, Arg2);
    return RequireCompleteType(Loc, T, Diagnoser);
  }

  template<typename T1, typename T2, typename T3>
  bool RequireCompleteType(SourceLocation Loc, QualType T,
                           unsigned DiagID, const T1 &Arg1, const T2 &Arg2,
                           const T3 &Arg3) {
    BoundTypeDiagnoser3<T1, T2, T3> Diagnoser(DiagID, Arg1, Arg2,
                                                        Arg3);
    return RequireCompleteType(Loc, T, Diagnoser);
  }

  bool RequireCompleteExprType(Expr *E, TypeDiagnoser &Diagnoser);
  bool RequireCompleteExprType(Expr *E, unsigned DiagID);

  template<typename T1>
  bool RequireCompleteExprType(Expr *E, unsigned DiagID, const T1 &Arg1) {
    BoundTypeDiagnoser1<T1> Diagnoser(DiagID, Arg1);
    return RequireCompleteExprType(E, Diagnoser);
  }

  template<typename T1, typename T2>
  bool RequireCompleteExprType(Expr *E, unsigned DiagID, const T1 &Arg1,
                               const T2 &Arg2) {
    BoundTypeDiagnoser2<T1, T2> Diagnoser(DiagID, Arg1, Arg2);
    return RequireCompleteExprType(E, Diagnoser);
  }

  template<typename T1, typename T2, typename T3>
  bool RequireCompleteExprType(Expr *E, unsigned DiagID, const T1 &Arg1,
                               const T2 &Arg2, const T3 &Arg3) {
    BoundTypeDiagnoser3<T1, T2, T3> Diagnoser(DiagID, Arg1, Arg2,
                                                        Arg3);
    return RequireCompleteExprType(E, Diagnoser);
  }

  bool RequireLiteralType(SourceLocation Loc, QualType T,
                          TypeDiagnoser &Diagnoser);
  bool RequireLiteralType(SourceLocation Loc, QualType T, unsigned DiagID);

  template<typename T1>
  bool RequireLiteralType(SourceLocation Loc, QualType T,
                          unsigned DiagID, const T1 &Arg1) {
    BoundTypeDiagnoser1<T1> Diagnoser(DiagID, Arg1);
    return RequireLiteralType(Loc, T, Diagnoser);
  }

  template<typename T1, typename T2>
  bool RequireLiteralType(SourceLocation Loc, QualType T,
                          unsigned DiagID, const T1 &Arg1, const T2 &Arg2) {
    BoundTypeDiagnoser2<T1, T2> Diagnoser(DiagID, Arg1, Arg2);
    return RequireLiteralType(Loc, T, Diagnoser);
  }

  template<typename T1, typename T2, typename T3>
  bool RequireLiteralType(SourceLocation Loc, QualType T,
                          unsigned DiagID, const T1 &Arg1, const T2 &Arg2,
                          const T3 &Arg3) {
    BoundTypeDiagnoser3<T1, T2, T3> Diagnoser(DiagID, Arg1, Arg2,
                                                        Arg3);
    return RequireLiteralType(Loc, T, Diagnoser);
  }

  QualType getElaboratedType(ElaboratedTypeKeyword Keyword,
                             const CXXScopeSpec &SS, QualType T);

  QualType BuildTypeofExprType(Expr *E, SourceLocation Loc);
  QualType BuildDecltypeType(Expr *E, SourceLocation Loc);
  QualType BuildUnaryTransformType(QualType BaseType,
                                   UnaryTransformType::UTTKind UKind,
                                   SourceLocation Loc);

  //===--------------------------------------------------------------------===//
  // Symbol table / Decl tracking callbacks: SemaDecl.cpp.
  //

  /// List of decls defined in a function prototype. This contains EnumConstants
  /// that incorrectly end up in translation unit scope because there is no
  /// function to pin them on. ActOnFunctionDeclarator reads this list and patches
  /// them into the FunctionDecl.
  std::vector<NamedDecl*> DeclsInPrototypeScope;
  /// Nonzero if we are currently parsing a function declarator. This is a counter
  /// as opposed to a boolean so we can deal with nested function declarators
  /// such as:
  ///     void f(void (*g)(), ...)
  unsigned InFunctionDeclarator;

  DeclGroupPtrTy ConvertDeclToDeclGroup(Decl *Ptr, Decl *OwnedType = 0);

  void DiagnoseUseOfUnimplementedSelectors();

  bool isSimpleTypeSpecifier(tok::TokenKind Kind) const;

  ParsedType getTypeName(const IdentifierInfo &II, SourceLocation NameLoc,
                         Scope *S, CXXScopeSpec *SS = 0,
                         bool isClassName = false,
                         bool HasTrailingDot = false,
                         ParsedType ObjectType = ParsedType(),
                         bool IsCtorOrDtorName = false,
                         bool WantNontrivialTypeSourceInfo = false,
                         IdentifierInfo **CorrectedII = 0);
  TypeSpecifierType isTagName(IdentifierInfo &II, Scope *S);
  bool isMicrosoftMissingTypename(const CXXScopeSpec *SS, Scope *S);
  bool DiagnoseUnknownTypeName(IdentifierInfo *&II,
                               SourceLocation IILoc,
                               Scope *S,
                               CXXScopeSpec *SS,
                               ParsedType &SuggestedType);

  /// \brief Describes the result of the name lookup and resolution performed
  /// by \c ClassifyName().
  enum NameClassificationKind {
    NC_Unknown,
    NC_Error,
    NC_Keyword,
    NC_Type,
    NC_Expression,
    NC_NestedNameSpecifier,
    NC_TypeTemplate,
    NC_FunctionTemplate
  };

  class NameClassification {
    NameClassificationKind Kind;
    ExprResult Expr;
    TemplateName Template;
    ParsedType Type;
    const IdentifierInfo *Keyword;

    explicit NameClassification(NameClassificationKind Kind) : Kind(Kind) {}

  public:
    NameClassification(ExprResult Expr) : Kind(NC_Expression), Expr(Expr) {}

    NameClassification(ParsedType Type) : Kind(NC_Type), Type(Type) {}

    NameClassification(const IdentifierInfo *Keyword)
      : Kind(NC_Keyword), Keyword(Keyword) { }

    static NameClassification Error() {
      return NameClassification(NC_Error);
    }

    static NameClassification Unknown() {
      return NameClassification(NC_Unknown);
    }

    static NameClassification NestedNameSpecifier() {
      return NameClassification(NC_NestedNameSpecifier);
    }

    static NameClassification TypeTemplate(TemplateName Name) {
      NameClassification Result(NC_TypeTemplate);
      Result.Template = Name;
      return Result;
    }

    static NameClassification FunctionTemplate(TemplateName Name) {
      NameClassification Result(NC_FunctionTemplate);
      Result.Template = Name;
      return Result;
    }

    NameClassificationKind getKind() const { return Kind; }

    ParsedType getType() const {
      assert(Kind == NC_Type);
      return Type;
    }

    ExprResult getExpression() const {
      assert(Kind == NC_Expression);
      return Expr;
    }

    TemplateName getTemplateName() const {
      assert(Kind == NC_TypeTemplate || Kind == NC_FunctionTemplate);
      return Template;
    }

    TemplateNameKind getTemplateNameKind() const {
      assert(Kind == NC_TypeTemplate || Kind == NC_FunctionTemplate);
      return Kind == NC_TypeTemplate? TNK_Type_template : TNK_Function_template;
    }
  };

  /// \brief Perform name lookup on the given name, classifying it based on
  /// the results of name lookup and the following token.
  ///
  /// This routine is used by the parser to resolve identifiers and help direct
  /// parsing. When the identifier cannot be found, this routine will attempt
  /// to correct the typo and classify based on the resulting name.
  ///
  /// \param S The scope in which we're performing name lookup.
  ///
  /// \param SS The nested-name-specifier that precedes the name.
  ///
  /// \param Name The identifier. If typo correction finds an alternative name,
  /// this pointer parameter will be updated accordingly.
  ///
  /// \param NameLoc The location of the identifier.
  ///
  /// \param NextToken The token following the identifier. Used to help
  /// disambiguate the name.
  ///
  /// \param IsAddressOfOperand True if this name is the operand of a unary
  ///        address of ('&') expression, assuming it is classified as an
  ///        expression.
  ///
  /// \param CCC The correction callback, if typo correction is desired.
  NameClassification ClassifyName(Scope *S,
                                  CXXScopeSpec &SS,
                                  IdentifierInfo *&Name,
                                  SourceLocation NameLoc,
                                  const Token &NextToken,
                                  bool IsAddressOfOperand,
                                  CorrectionCandidateCallback *CCC = 0);

  Decl *ActOnDeclarator(Scope *S, Declarator &D);

  NamedDecl *HandleDeclarator(Scope *S, Declarator &D,
                              MultiTemplateParamsArg TemplateParameterLists);
  void RegisterLocallyScopedExternCDecl(NamedDecl *ND,
                                        const LookupResult &Previous,
                                        Scope *S);
  bool DiagnoseClassNameShadow(DeclContext *DC, DeclarationNameInfo Info);
  bool diagnoseQualifiedDeclaration(CXXScopeSpec &SS, DeclContext *DC,
                                    DeclarationName Name,
                                    SourceLocation Loc);
  void DiagnoseFunctionSpecifiers(const DeclSpec &DS);
  void CheckShadow(Scope *S, VarDecl *D, const LookupResult& R);
  void CheckShadow(Scope *S, VarDecl *D);
  void CheckCastAlign(Expr *Op, QualType T, SourceRange TRange);
  void CheckTypedefForVariablyModifiedType(Scope *S, TypedefNameDecl *D);
  NamedDecl* ActOnTypedefDeclarator(Scope* S, Declarator& D, DeclContext* DC,
                                    TypeSourceInfo *TInfo,
                                    LookupResult &Previous);
  NamedDecl* ActOnTypedefNameDecl(Scope* S, DeclContext* DC, TypedefNameDecl *D,
                                  LookupResult &Previous, bool &Redeclaration);
  NamedDecl* ActOnVariableDeclarator(Scope* S, Declarator& D, DeclContext* DC,
                                     TypeSourceInfo *TInfo,
                                     LookupResult &Previous,
                                     MultiTemplateParamsArg TemplateParamLists);
  // Returns true if the variable declaration is a redeclaration
  bool CheckVariableDeclaration(VarDecl *NewVD, LookupResult &Previous);
  void CheckVariableDeclarationType(VarDecl *NewVD);
  void CheckCompleteVariableDeclaration(VarDecl *var);
  void MaybeSuggestAddingStaticToDecl(const FunctionDecl *D);
  void ActOnStartFunctionDeclarator();
  void ActOnEndFunctionDeclarator();
  NamedDecl* ActOnFunctionDeclarator(Scope* S, Declarator& D, DeclContext* DC,
                                     TypeSourceInfo *TInfo,
                                     LookupResult &Previous,
                                     MultiTemplateParamsArg TemplateParamLists,
                                     bool &AddToScope);
  bool AddOverriddenMethods(CXXRecordDecl *DC, CXXMethodDecl *MD);
  void checkVoidParamDecl(ParmVarDecl *Param);

  bool CheckConstexprFunctionDecl(const FunctionDecl *FD);
  bool CheckConstexprFunctionBody(const FunctionDecl *FD, Stmt *Body);

  void DiagnoseHiddenVirtualMethods(CXXRecordDecl *DC, CXXMethodDecl *MD);
  // Returns true if the function declaration is a redeclaration
  bool CheckFunctionDeclaration(Scope *S,
                                FunctionDecl *NewFD, LookupResult &Previous,
                                bool IsExplicitSpecialization);
  void CheckMain(FunctionDecl *FD, const DeclSpec &D);
  Decl *ActOnParamDeclarator(Scope *S, Declarator &D);
  ParmVarDecl *BuildParmVarDeclForTypedef(DeclContext *DC,
                                          SourceLocation Loc,
                                          QualType T);
  ParmVarDecl *CheckParameter(DeclContext *DC, SourceLocation StartLoc,
                              SourceLocation NameLoc, IdentifierInfo *Name,
                              QualType T, TypeSourceInfo *TSInfo,
                              StorageClass SC);
  void ActOnParamDefaultArgument(Decl *param,
                                 SourceLocation EqualLoc,
                                 Expr *defarg);
  void ActOnParamUnparsedDefaultArgument(Decl *param,
                                         SourceLocation EqualLoc,
                                         SourceLocation ArgLoc);
  void ActOnParamDefaultArgumentError(Decl *param);
  bool SetParamDefaultArgument(ParmVarDecl *Param, Expr *DefaultArg,
                               SourceLocation EqualLoc);

  void AddInitializerToDecl(Decl *dcl, Expr *init, bool DirectInit,
                            bool TypeMayContainAuto);
  void ActOnUninitializedDecl(Decl *dcl, bool TypeMayContainAuto);
  void ActOnInitializerError(Decl *Dcl);
  void ActOnCXXForRangeDecl(Decl *D);
  void SetDeclDeleted(Decl *dcl, SourceLocation DelLoc);
  void SetDeclDefaulted(Decl *dcl, SourceLocation DefaultLoc);
  void FinalizeDeclaration(Decl *D);
  DeclGroupPtrTy FinalizeDeclaratorGroup(Scope *S, const DeclSpec &DS,
                                         Decl **Group,
                                         unsigned NumDecls);
  DeclGroupPtrTy BuildDeclaratorGroup(Decl **Group, unsigned NumDecls,
                                      bool TypeMayContainAuto = true);

  /// Should be called on all declarations that might have attached
  /// documentation comments.
  void ActOnDocumentableDecl(Decl *D);
  void ActOnDocumentableDecls(Decl **Group, unsigned NumDecls);

  void ActOnFinishKNRParamDeclarations(Scope *S, Declarator &D,
                                       SourceLocation LocAfterDecls);
  void CheckForFunctionRedefinition(FunctionDecl *FD);
  Decl *ActOnStartOfFunctionDef(Scope *S, Declarator &D);
  Decl *ActOnStartOfFunctionDef(Scope *S, Decl *D);
  void ActOnStartOfObjCMethodDef(Scope *S, Decl *D);
  bool isObjCMethodDecl(Decl *D) {
    return D && isa<ObjCMethodDecl>(D);
  }

  /// \brief Determine whether we can skip parsing the body of a function
  /// definition, assuming we don't care about analyzing its body or emitting
  /// code for that function.
  ///
  /// This will be \c false only if we may need the body of the function in
  /// order to parse the rest of the program (for instance, if it is
  /// \c constexpr in C++11 or has an 'auto' return type in C++14).
  bool canSkipFunctionBody(Decl *D);

  void computeNRVO(Stmt *Body, sema::FunctionScopeInfo *Scope);
  Decl *ActOnFinishFunctionBody(Decl *Decl, Stmt *Body);
  Decl *ActOnFinishFunctionBody(Decl *Decl, Stmt *Body, bool IsInstantiation);
  Decl *ActOnSkippedFunctionBody(Decl *Decl);

  /// ActOnFinishDelayedAttribute - Invoked when we have finished parsing an
  /// attribute for which parsing is delayed.
  void ActOnFinishDelayedAttribute(Scope *S, Decl *D, ParsedAttributes &Attrs);

  /// \brief Diagnose any unused parameters in the given sequence of
  /// ParmVarDecl pointers.
  void DiagnoseUnusedParameters(ParmVarDecl * const *Begin,
                                ParmVarDecl * const *End);

  /// \brief Diagnose whether the size of parameters or return value of a
  /// function or obj-c method definition is pass-by-value and larger than a
  /// specified threshold.
  void DiagnoseSizeOfParametersAndReturnValue(ParmVarDecl * const *Begin,
                                              ParmVarDecl * const *End,
                                              QualType ReturnTy,
                                              NamedDecl *D);

  void DiagnoseInvalidJumps(Stmt *Body);
  Decl *ActOnFileScopeAsmDecl(Expr *expr,
                              SourceLocation AsmLoc,
                              SourceLocation RParenLoc);

  /// \brief Handle a C++11 empty-declaration and attribute-declaration.
  Decl *ActOnEmptyDeclaration(Scope *S,
                              AttributeList *AttrList,
                              SourceLocation SemiLoc);

  /// \brief The parser has processed a module import declaration.
  ///
  /// \param AtLoc The location of the '@' symbol, if any.
  ///
  /// \param ImportLoc The location of the 'import' keyword.
  ///
  /// \param Path The module access path.
  DeclResult ActOnModuleImport(SourceLocation AtLoc, SourceLocation ImportLoc,
                               ModuleIdPath Path);

  /// \brief Create an implicit import of the given module at the given
  /// source location.
  ///
  /// This routine is typically used for error recovery, when the entity found
  /// by name lookup is actually hidden within a module that we know about but
  /// the user has forgotten to import.
  void createImplicitModuleImport(SourceLocation Loc, Module *Mod);

  /// \brief Retrieve a suitable printing policy.
  PrintingPolicy getPrintingPolicy() const {
    return getPrintingPolicy(Context, PP);
  }

  /// \brief Retrieve a suitable printing policy.
  static PrintingPolicy getPrintingPolicy(const ASTContext &Ctx,
                                          const Preprocessor &PP);

  /// Scope actions.
  void ActOnPopScope(SourceLocation Loc, Scope *S);
  void ActOnTranslationUnitScope(Scope *S);

  Decl *ParsedFreeStandingDeclSpec(Scope *S, AccessSpecifier AS,
                                   DeclSpec &DS);
  Decl *ParsedFreeStandingDeclSpec(Scope *S, AccessSpecifier AS,
                                   DeclSpec &DS,
                                   MultiTemplateParamsArg TemplateParams,
                                   bool IsExplicitInstantiation = false);

  Decl *BuildAnonymousStructOrUnion(Scope *S, DeclSpec &DS,
                                    AccessSpecifier AS,
                                    RecordDecl *Record);

  Decl *BuildMicrosoftCAnonymousStruct(Scope *S, DeclSpec &DS,
                                       RecordDecl *Record);

  bool isAcceptableTagRedeclaration(const TagDecl *Previous,
                                    TagTypeKind NewTag, bool isDefinition,
                                    SourceLocation NewTagLoc,
                                    const IdentifierInfo &Name);

  enum TagUseKind {
    TUK_Reference,   // Reference to a tag:  'struct foo *X;'
    TUK_Declaration, // Fwd decl of a tag:   'struct foo;'
    TUK_Definition,  // Definition of a tag: 'struct foo { int X; } Y;'
    TUK_Friend       // Friend declaration:  'friend struct foo;'
  };

  Decl *ActOnTag(Scope *S, unsigned TagSpec, TagUseKind TUK,
                 SourceLocation KWLoc, CXXScopeSpec &SS,
                 IdentifierInfo *Name, SourceLocation NameLoc,
                 AttributeList *Attr, AccessSpecifier AS,
                 SourceLocation ModulePrivateLoc,
                 MultiTemplateParamsArg TemplateParameterLists,
                 bool &OwnedDecl, bool &IsDependent,
                 SourceLocation ScopedEnumKWLoc,
                 bool ScopedEnumUsesClassTag, TypeResult UnderlyingType);

  Decl *ActOnTemplatedFriendTag(Scope *S, SourceLocation FriendLoc,
                                unsigned TagSpec, SourceLocation TagLoc,
                                CXXScopeSpec &SS,
                                IdentifierInfo *Name, SourceLocation NameLoc,
                                AttributeList *Attr,
                                MultiTemplateParamsArg TempParamLists);

  TypeResult ActOnDependentTag(Scope *S,
                               unsigned TagSpec,
                               TagUseKind TUK,
                               const CXXScopeSpec &SS,
                               IdentifierInfo *Name,
                               SourceLocation TagLoc,
                               SourceLocation NameLoc);

  void ActOnDefs(Scope *S, Decl *TagD, SourceLocation DeclStart,
                 IdentifierInfo *ClassName,
                 SmallVectorImpl<Decl *> &Decls);
  Decl *ActOnField(Scope *S, Decl *TagD, SourceLocation DeclStart,
                   Declarator &D, Expr *BitfieldWidth);

  FieldDecl *HandleField(Scope *S, RecordDecl *TagD, SourceLocation DeclStart,
                         Declarator &D, Expr *BitfieldWidth,
                         InClassInitStyle InitStyle,
                         AccessSpecifier AS);
  MSPropertyDecl *HandleMSProperty(Scope *S, RecordDecl *TagD,
                                   SourceLocation DeclStart,
                                   Declarator &D, Expr *BitfieldWidth,
                                   InClassInitStyle InitStyle,
                                   AccessSpecifier AS,
                                   AttributeList *MSPropertyAttr);

  FieldDecl *CheckFieldDecl(DeclarationName Name, QualType T,
                            TypeSourceInfo *TInfo,
                            RecordDecl *Record, SourceLocation Loc,
                            bool Mutable, Expr *BitfieldWidth,
                            InClassInitStyle InitStyle,
                            SourceLocation TSSL,
                            AccessSpecifier AS, NamedDecl *PrevDecl,
                            Declarator *D = 0);

  bool CheckNontrivialField(FieldDecl *FD);
  void DiagnoseNontrivial(const CXXRecordDecl *Record, CXXSpecialMember CSM);
  bool SpecialMemberIsTrivial(CXXMethodDecl *MD, CXXSpecialMember CSM,
                              bool Diagnose = false);
  CXXSpecialMember getSpecialMember(const CXXMethodDecl *MD);
  void ActOnLastBitfield(SourceLocation DeclStart,
                         SmallVectorImpl<Decl *> &AllIvarDecls);
  Decl *ActOnIvar(Scope *S, SourceLocation DeclStart,
                  Declarator &D, Expr *BitfieldWidth,
                  tok::ObjCKeywordKind visibility);

  // This is used for both record definitions and ObjC interface declarations.
  void ActOnFields(Scope* S, SourceLocation RecLoc, Decl *TagDecl,
                   ArrayRef<Decl *> Fields,
                   SourceLocation LBrac, SourceLocation RBrac,
                   AttributeList *AttrList);

  /// ActOnTagStartDefinition - Invoked when we have entered the
  /// scope of a tag's definition (e.g., for an enumeration, class,
  /// struct, or union).
  void ActOnTagStartDefinition(Scope *S, Decl *TagDecl);

  Decl *ActOnObjCContainerStartDefinition(Decl *IDecl);

  /// ActOnStartCXXMemberDeclarations - Invoked when we have parsed a
  /// C++ record definition's base-specifiers clause and are starting its
  /// member declarations.
  void ActOnStartCXXMemberDeclarations(Scope *S, Decl *TagDecl,
                                       SourceLocation FinalLoc,
                                       SourceLocation LBraceLoc);

  /// ActOnTagFinishDefinition - Invoked once we have finished parsing
  /// the definition of a tag (enumeration, class, struct, or union).
  void ActOnTagFinishDefinition(Scope *S, Decl *TagDecl,
                                SourceLocation RBraceLoc);

  void ActOnObjCContainerFinishDefinition();

  /// \brief Invoked when we must temporarily exit the objective-c container
  /// scope for parsing/looking-up C constructs.
  ///
  /// Must be followed by a call to \see ActOnObjCReenterContainerContext
  void ActOnObjCTemporaryExitContainerContext(DeclContext *DC);
  void ActOnObjCReenterContainerContext(DeclContext *DC);

  /// ActOnTagDefinitionError - Invoked when there was an unrecoverable
  /// error parsing the definition of a tag.
  void ActOnTagDefinitionError(Scope *S, Decl *TagDecl);

  EnumConstantDecl *CheckEnumConstant(EnumDecl *Enum,
                                      EnumConstantDecl *LastEnumConst,
                                      SourceLocation IdLoc,
                                      IdentifierInfo *Id,
                                      Expr *val);
  bool CheckEnumUnderlyingType(TypeSourceInfo *TI);
  bool CheckEnumRedeclaration(SourceLocation EnumLoc, bool IsScoped,
                              QualType EnumUnderlyingTy, const EnumDecl *Prev);

  Decl *ActOnEnumConstant(Scope *S, Decl *EnumDecl, Decl *LastEnumConstant,
                          SourceLocation IdLoc, IdentifierInfo *Id,
                          AttributeList *Attrs,
                          SourceLocation EqualLoc, Expr *Val);
  void ActOnEnumBody(SourceLocation EnumLoc, SourceLocation LBraceLoc,
                     SourceLocation RBraceLoc, Decl *EnumDecl,
                     ArrayRef<Decl *> Elements,
                     Scope *S, AttributeList *Attr);

  DeclContext *getContainingDC(DeclContext *DC);

  /// Set the current declaration context until it gets popped.
  void PushDeclContext(Scope *S, DeclContext *DC);
  void PopDeclContext();

  /// EnterDeclaratorContext - Used when we must lookup names in the context
  /// of a declarator's nested name specifier.
  void EnterDeclaratorContext(Scope *S, DeclContext *DC);
  void ExitDeclaratorContext(Scope *S);

  /// Push the parameters of D, which must be a function, into scope.
  void ActOnReenterFunctionContext(Scope* S, Decl* D);
  void ActOnExitFunctionContext();

  DeclContext *getFunctionLevelDeclContext();

  /// getCurFunctionDecl - If inside of a function body, this returns a pointer
  /// to the function decl for the function being parsed.  If we're currently
  /// in a 'block', this returns the containing context.
  FunctionDecl *getCurFunctionDecl();

  /// getCurMethodDecl - If inside of a method body, this returns a pointer to
  /// the method decl for the method being parsed.  If we're currently
  /// in a 'block', this returns the containing context.
  ObjCMethodDecl *getCurMethodDecl();

  /// getCurFunctionOrMethodDecl - Return the Decl for the current ObjC method
  /// or C function we're in, otherwise return null.  If we're currently
  /// in a 'block', this returns the containing context.
  NamedDecl *getCurFunctionOrMethodDecl();

  /// Add this decl to the scope shadowed decl chains.
  void PushOnScopeChains(NamedDecl *D, Scope *S, bool AddToContext = true);

  /// \brief Make the given externally-produced declaration visible at the
  /// top level scope.
  ///
  /// \param D The externally-produced declaration to push.
  ///
  /// \param Name The name of the externally-produced declaration.
  void pushExternalDeclIntoScope(NamedDecl *D, DeclarationName Name);

  /// isDeclInScope - If 'Ctx' is a function/method, isDeclInScope returns true
  /// if 'D' is in Scope 'S', otherwise 'S' is ignored and isDeclInScope returns
  /// true if 'D' belongs to the given declaration context.
  ///
  /// \param ExplicitInstantiationOrSpecialization When true, we are checking
  /// whether the declaration is in scope for the purposes of explicit template
  /// instantiation or specialization. The default is false.
  bool isDeclInScope(NamedDecl *&D, DeclContext *Ctx, Scope *S = 0,
                     bool ExplicitInstantiationOrSpecialization = false);

  /// Finds the scope corresponding to the given decl context, if it
  /// happens to be an enclosing scope.  Otherwise return NULL.
  static Scope *getScopeForDeclContext(Scope *S, DeclContext *DC);

  /// Subroutines of ActOnDeclarator().
  TypedefDecl *ParseTypedefDecl(Scope *S, Declarator &D, QualType T,
                                TypeSourceInfo *TInfo);
  bool isIncompatibleTypedef(TypeDecl *Old, TypedefNameDecl *New);

  /// Attribute merging methods. Return true if a new attribute was added.
  AvailabilityAttr *mergeAvailabilityAttr(NamedDecl *D, SourceRange Range,
                                          IdentifierInfo *Platform,
                                          VersionTuple Introduced,
                                          VersionTuple Deprecated,
                                          VersionTuple Obsoleted,
                                          bool IsUnavailable,
                                          StringRef Message,
                                          bool Override,
                                          unsigned AttrSpellingListIndex);
  TypeVisibilityAttr *mergeTypeVisibilityAttr(Decl *D, SourceRange Range,
                                       TypeVisibilityAttr::VisibilityType Vis,
                                              unsigned AttrSpellingListIndex);
  VisibilityAttr *mergeVisibilityAttr(Decl *D, SourceRange Range,
                                      VisibilityAttr::VisibilityType Vis,
                                      unsigned AttrSpellingListIndex);
  DLLImportAttr *mergeDLLImportAttr(Decl *D, SourceRange Range,
                                    unsigned AttrSpellingListIndex);
  DLLExportAttr *mergeDLLExportAttr(Decl *D, SourceRange Range,
                                    unsigned AttrSpellingListIndex);
  FormatAttr *mergeFormatAttr(Decl *D, SourceRange Range, StringRef Format,
                              int FormatIdx, int FirstArg,
                              unsigned AttrSpellingListIndex);
  SectionAttr *mergeSectionAttr(Decl *D, SourceRange Range, StringRef Name,
                                unsigned AttrSpellingListIndex);

  /// \brief Describes the kind of merge to perform for availability
  /// attributes (including "deprecated", "unavailable", and "availability").
  enum AvailabilityMergeKind {
    /// \brief Don't merge availability attributes at all.
    AMK_None,
    /// \brief Merge availability attributes for a redeclaration, which requires
    /// an exact match.
    AMK_Redeclaration,
    /// \brief Merge availability attributes for an override, which requires
    /// an exact match or a weakening of constraints.
    AMK_Override
  };

  void mergeDeclAttributes(NamedDecl *New, Decl *Old,
                           AvailabilityMergeKind AMK = AMK_Redeclaration);
  void MergeTypedefNameDecl(TypedefNameDecl *New, LookupResult &OldDecls);
  bool MergeFunctionDecl(FunctionDecl *New, Decl *Old, Scope *S);
  bool MergeCompatibleFunctionDecls(FunctionDecl *New, FunctionDecl *Old,
                                    Scope *S);
  void mergeObjCMethodDecls(ObjCMethodDecl *New, ObjCMethodDecl *Old);
  void MergeVarDecl(VarDecl *New, LookupResult &OldDecls,
                    bool OldDeclsWereHidden);
  void MergeVarDeclTypes(VarDecl *New, VarDecl *Old, bool OldIsHidden);
  void MergeVarDeclExceptionSpecs(VarDecl *New, VarDecl *Old);
  bool MergeCXXFunctionDecl(FunctionDecl *New, FunctionDecl *Old, Scope *S);

  // AssignmentAction - This is used by all the assignment diagnostic functions
  // to represent what is actually causing the operation
  enum AssignmentAction {
    AA_Assigning,
    AA_Passing,
    AA_Returning,
    AA_Converting,
    AA_Initializing,
    AA_Sending,
    AA_Casting
  };

  /// C++ Overloading.
  enum OverloadKind {
    /// This is a legitimate overload: the existing declarations are
    /// functions or function templates with different signatures.
    Ovl_Overload,

    /// This is not an overload because the signature exactly matches
    /// an existing declaration.
    Ovl_Match,

    /// This is not an overload because the lookup results contain a
    /// non-function.
    Ovl_NonFunction
  };
  OverloadKind CheckOverload(Scope *S,
                             FunctionDecl *New,
                             const LookupResult &OldDecls,
                             NamedDecl *&OldDecl,
                             bool IsForUsingDecl);
  bool IsOverload(FunctionDecl *New, FunctionDecl *Old, bool IsForUsingDecl);

  /// \brief Checks availability of the function depending on the current
  /// function context.Inside an unavailable function,unavailability is ignored.
  ///
  /// \returns true if \p FD is unavailable and current context is inside
  /// an available function, false otherwise.
  bool isFunctionConsideredUnavailable(FunctionDecl *FD);

  ImplicitConversionSequence
  TryImplicitConversion(Expr *From, QualType ToType,
                        bool SuppressUserConversions,
                        bool AllowExplicit,
                        bool InOverloadResolution,
                        bool CStyle,
                        bool AllowObjCWritebackConversion);

  bool IsIntegralPromotion(Expr *From, QualType FromType, QualType ToType);
  bool IsFloatingPointPromotion(QualType FromType, QualType ToType);
  bool IsComplexPromotion(QualType FromType, QualType ToType);
  bool IsPointerConversion(Expr *From, QualType FromType, QualType ToType,
                           bool InOverloadResolution,
                           QualType& ConvertedType, bool &IncompatibleObjC);
  bool isObjCPointerConversion(QualType FromType, QualType ToType,
                               QualType& ConvertedType, bool &IncompatibleObjC);
  bool isObjCWritebackConversion(QualType FromType, QualType ToType,
                                 QualType &ConvertedType);
  bool IsBlockPointerConversion(QualType FromType, QualType ToType,
                                QualType& ConvertedType);
  bool FunctionArgTypesAreEqual(const FunctionProtoType *OldType,
                                const FunctionProtoType *NewType,
                                unsigned *ArgPos = 0);
  void HandleFunctionTypeMismatch(PartialDiagnostic &PDiag,
                                  QualType FromType, QualType ToType);

  CastKind PrepareCastToObjCObjectPointer(ExprResult &E);
  bool CheckPointerConversion(Expr *From, QualType ToType,
                              CastKind &Kind,
                              CXXCastPath& BasePath,
                              bool IgnoreBaseAccess);
  bool IsMemberPointerConversion(Expr *From, QualType FromType, QualType ToType,
                                 bool InOverloadResolution,
                                 QualType &ConvertedType);
  bool CheckMemberPointerConversion(Expr *From, QualType ToType,
                                    CastKind &Kind,
                                    CXXCastPath &BasePath,
                                    bool IgnoreBaseAccess);
  bool IsQualificationConversion(QualType FromType, QualType ToType,
                                 bool CStyle, bool &ObjCLifetimeConversion);
  bool IsNoReturnConversion(QualType FromType, QualType ToType,
                            QualType &ResultTy);
  bool DiagnoseMultipleUserDefinedConversion(Expr *From, QualType ToType);
  bool isSameOrCompatibleFunctionType(CanQualType Param, CanQualType Arg);

  ExprResult PerformMoveOrCopyInitialization(const InitializedEntity &Entity,
                                             const VarDecl *NRVOCandidate,
                                             QualType ResultType,
                                             Expr *Value,
                                             bool AllowNRVO = true);

  bool CanPerformCopyInitialization(const InitializedEntity &Entity,
                                    ExprResult Init);
  ExprResult PerformCopyInitialization(const InitializedEntity &Entity,
                                       SourceLocation EqualLoc,
                                       ExprResult Init,
                                       bool TopLevelOfInitList = false,
                                       bool AllowExplicit = false);
  ExprResult PerformObjectArgumentInitialization(Expr *From,
                                                 NestedNameSpecifier *Qualifier,
                                                 NamedDecl *FoundDecl,
                                                 CXXMethodDecl *Method);

  ExprResult PerformContextuallyConvertToBool(Expr *From);
  ExprResult PerformContextuallyConvertToObjCPointer(Expr *From);

  /// Contexts in which a converted constant expression is required.
  enum CCEKind {
    CCEK_CaseValue,  ///< Expression in a case label.
    CCEK_Enumerator, ///< Enumerator value with fixed underlying type.
    CCEK_TemplateArg ///< Value of a non-type template parameter.
  };
  ExprResult CheckConvertedConstantExpression(Expr *From, QualType T,
                                              llvm::APSInt &Value, CCEKind CCE);

  /// \brief Abstract base class used to diagnose problems that occur while
  /// trying to convert an expression to integral or enumeration type.
  class ICEConvertDiagnoser {
  public:
    bool Suppress;
    bool SuppressConversion;

    ICEConvertDiagnoser(bool Suppress = false,
                        bool SuppressConversion = false)
      : Suppress(Suppress), SuppressConversion(SuppressConversion) { }

    /// \brief Emits a diagnostic complaining that the expression does not have
    /// integral or enumeration type.
    virtual DiagnosticBuilder diagnoseNotInt(Sema &S, SourceLocation Loc,
                                             QualType T) = 0;

    /// \brief Emits a diagnostic when the expression has incomplete class type.
    virtual DiagnosticBuilder diagnoseIncomplete(Sema &S, SourceLocation Loc,
                                                 QualType T) = 0;

    /// \brief Emits a diagnostic when the only matching conversion function
    /// is explicit.
    virtual DiagnosticBuilder diagnoseExplicitConv(Sema &S, SourceLocation Loc,
                                                   QualType T,
                                                   QualType ConvTy) = 0;

    /// \brief Emits a note for the explicit conversion function.
    virtual DiagnosticBuilder
    noteExplicitConv(Sema &S, CXXConversionDecl *Conv, QualType ConvTy) = 0;

    /// \brief Emits a diagnostic when there are multiple possible conversion
    /// functions.
    virtual DiagnosticBuilder diagnoseAmbiguous(Sema &S, SourceLocation Loc,
                                                QualType T) = 0;

    /// \brief Emits a note for one of the candidate conversions.
    virtual DiagnosticBuilder noteAmbiguous(Sema &S, CXXConversionDecl *Conv,
                                            QualType ConvTy) = 0;

    /// \brief Emits a diagnostic when we picked a conversion function
    /// (for cases when we are not allowed to pick a conversion function).
    virtual DiagnosticBuilder diagnoseConversion(Sema &S, SourceLocation Loc,
                                                 QualType T,
                                                 QualType ConvTy) = 0;

    virtual ~ICEConvertDiagnoser() {}
  };

  ExprResult
  ConvertToIntegralOrEnumerationType(SourceLocation Loc, Expr *FromE,
                                     ICEConvertDiagnoser &Diagnoser,
                                     bool AllowScopedEnumerations);

  enum ObjCSubscriptKind {
    OS_Array,
    OS_Dictionary,
    OS_Error
  };
  ObjCSubscriptKind CheckSubscriptingKind(Expr *FromE);

  // Note that LK_String is intentionally after the other literals, as
  // this is used for diagnostics logic.
  enum ObjCLiteralKind {
    LK_Array,
    LK_Dictionary,
    LK_Numeric,
    LK_Boxed,
    LK_String,
    LK_Block,
    LK_None
  };
  ObjCLiteralKind CheckLiteralKind(Expr *FromE);

  ExprResult PerformObjectMemberConversion(Expr *From,
                                           NestedNameSpecifier *Qualifier,
                                           NamedDecl *FoundDecl,
                                           NamedDecl *Member);

  // Members have to be NamespaceDecl* or TranslationUnitDecl*.
  // TODO: make this is a typesafe union.
  typedef llvm::SmallPtrSet<DeclContext   *, 16> AssociatedNamespaceSet;
  typedef llvm::SmallPtrSet<CXXRecordDecl *, 16> AssociatedClassSet;

  void AddOverloadCandidate(FunctionDecl *Function,
                            DeclAccessPair FoundDecl,
                            ArrayRef<Expr *> Args,
                            OverloadCandidateSet& CandidateSet,
                            bool SuppressUserConversions = false,
                            bool PartialOverloading = false,
                            bool AllowExplicit = false);
  void AddFunctionCandidates(const UnresolvedSetImpl &Functions,
                             ArrayRef<Expr *> Args,
                             OverloadCandidateSet& CandidateSet,
                             bool SuppressUserConversions = false,
                            TemplateArgumentListInfo *ExplicitTemplateArgs = 0);
  void AddMethodCandidate(DeclAccessPair FoundDecl,
                          QualType ObjectType,
                          Expr::Classification ObjectClassification,
                          ArrayRef<Expr *> Args,
                          OverloadCandidateSet& CandidateSet,
                          bool SuppressUserConversion = false);
  void AddMethodCandidate(CXXMethodDecl *Method,
                          DeclAccessPair FoundDecl,
                          CXXRecordDecl *ActingContext, QualType ObjectType,
                          Expr::Classification ObjectClassification,
                          ArrayRef<Expr *> Args,
                          OverloadCandidateSet& CandidateSet,
                          bool SuppressUserConversions = false);
  void AddMethodTemplateCandidate(FunctionTemplateDecl *MethodTmpl,
                                  DeclAccessPair FoundDecl,
                                  CXXRecordDecl *ActingContext,
                                 TemplateArgumentListInfo *ExplicitTemplateArgs,
                                  QualType ObjectType,
                                  Expr::Classification ObjectClassification,
                                  ArrayRef<Expr *> Args,
                                  OverloadCandidateSet& CandidateSet,
                                  bool SuppressUserConversions = false);
  void AddTemplateOverloadCandidate(FunctionTemplateDecl *FunctionTemplate,
                                    DeclAccessPair FoundDecl,
                                 TemplateArgumentListInfo *ExplicitTemplateArgs,
                                    ArrayRef<Expr *> Args,
                                    OverloadCandidateSet& CandidateSet,
                                    bool SuppressUserConversions = false);
  void AddConversionCandidate(CXXConversionDecl *Conversion,
                              DeclAccessPair FoundDecl,
                              CXXRecordDecl *ActingContext,
                              Expr *From, QualType ToType,
                              OverloadCandidateSet& CandidateSet);
  void AddTemplateConversionCandidate(FunctionTemplateDecl *FunctionTemplate,
                                      DeclAccessPair FoundDecl,
                                      CXXRecordDecl *ActingContext,
                                      Expr *From, QualType ToType,
                                      OverloadCandidateSet &CandidateSet);
  void AddSurrogateCandidate(CXXConversionDecl *Conversion,
                             DeclAccessPair FoundDecl,
                             CXXRecordDecl *ActingContext,
                             const FunctionProtoType *Proto,
                             Expr *Object, ArrayRef<Expr *> Args,
                             OverloadCandidateSet& CandidateSet);
  void AddMemberOperatorCandidates(OverloadedOperatorKind Op,
                                   SourceLocation OpLoc, ArrayRef<Expr *> Args,
                                   OverloadCandidateSet& CandidateSet,
                                   SourceRange OpRange = SourceRange());
  void AddBuiltinCandidate(QualType ResultTy, QualType *ParamTys,
                           ArrayRef<Expr *> Args, 
                           OverloadCandidateSet& CandidateSet,
                           bool IsAssignmentOperator = false,
                           unsigned NumContextualBoolArguments = 0);
  void AddBuiltinOperatorCandidates(OverloadedOperatorKind Op,
                                    SourceLocation OpLoc, ArrayRef<Expr *> Args,
                                    OverloadCandidateSet& CandidateSet);
  void AddArgumentDependentLookupCandidates(DeclarationName Name,
                                            bool Operator, SourceLocation Loc,
                                            ArrayRef<Expr *> Args,
                                TemplateArgumentListInfo *ExplicitTemplateArgs,
                                            OverloadCandidateSet& CandidateSet,
                                            bool PartialOverloading = false);

  // Emit as a 'note' the specific overload candidate
  void NoteOverloadCandidate(FunctionDecl *Fn, QualType DestType = QualType());

  // Emit as a series of 'note's all template and non-templates
  // identified by the expression Expr
  void NoteAllOverloadCandidates(Expr* E, QualType DestType = QualType());

  // [PossiblyAFunctionType]  -->   [Return]
  // NonFunctionType --> NonFunctionType
  // R (A) --> R(A)
  // R (*)(A) --> R (A)
  // R (&)(A) --> R (A)
  // R (S::*)(A) --> R (A)
  QualType ExtractUnqualifiedFunctionType(QualType PossiblyAFunctionType);

  FunctionDecl *
  ResolveAddressOfOverloadedFunction(Expr *AddressOfExpr,
                                     QualType TargetType,
                                     bool Complain,
                                     DeclAccessPair &Found,
                                     bool *pHadMultipleCandidates = 0);

  FunctionDecl *ResolveSingleFunctionTemplateSpecialization(OverloadExpr *ovl,
                                                   bool Complain = false,
                                                   DeclAccessPair* Found = 0);

  bool ResolveAndFixSingleFunctionTemplateSpecialization(
                      ExprResult &SrcExpr,
                      bool DoFunctionPointerConverion = false,
                      bool Complain = false,
                      const SourceRange& OpRangeForComplaining = SourceRange(),
                      QualType DestTypeForComplaining = QualType(),
                      unsigned DiagIDForComplaining = 0);


  Expr *FixOverloadedFunctionReference(Expr *E,
                                       DeclAccessPair FoundDecl,
                                       FunctionDecl *Fn);
  ExprResult FixOverloadedFunctionReference(ExprResult,
                                            DeclAccessPair FoundDecl,
                                            FunctionDecl *Fn);

  void AddOverloadedCallCandidates(UnresolvedLookupExpr *ULE,
                                   ArrayRef<Expr *> Args,
                                   OverloadCandidateSet &CandidateSet,
                                   bool PartialOverloading = false);

  // An enum used to represent the different possible results of building a
  // range-based for loop.
  enum ForRangeStatus {
    FRS_Success,
    FRS_NoViableFunction,
    FRS_DiagnosticIssued
  };

  // An enum to represent whether something is dealing with a call to begin()
  // or a call to end() in a range-based for loop.
  enum BeginEndFunction {
    BEF_begin,
    BEF_end
  };

  ForRangeStatus BuildForRangeBeginEndCall(Scope *S, SourceLocation Loc,
                                           SourceLocation RangeLoc,
                                           VarDecl *Decl,
                                           BeginEndFunction BEF,
                                           const DeclarationNameInfo &NameInfo,
                                           LookupResult &MemberLookup,
                                           OverloadCandidateSet *CandidateSet,
                                           Expr *Range, ExprResult *CallExpr);

  ExprResult BuildOverloadedCallExpr(Scope *S, Expr *Fn,
                                     UnresolvedLookupExpr *ULE,
                                     SourceLocation LParenLoc,
                                     Expr **Args, unsigned NumArgs,
                                     SourceLocation RParenLoc,
                                     Expr *ExecConfig,
                                     bool AllowTypoCorrection=true);

  bool buildOverloadedCallSet(Scope *S, Expr *Fn, UnresolvedLookupExpr *ULE,
                              Expr **Args, unsigned NumArgs,
                              SourceLocation RParenLoc,
                              OverloadCandidateSet *CandidateSet,
                              ExprResult *Result);

  ExprResult CreateOverloadedUnaryOp(SourceLocation OpLoc,
                                     unsigned Opc,
                                     const UnresolvedSetImpl &Fns,
                                     Expr *input);

  ExprResult CreateOverloadedBinOp(SourceLocation OpLoc,
                                   unsigned Opc,
                                   const UnresolvedSetImpl &Fns,
                                   Expr *LHS, Expr *RHS);

  ExprResult CreateOverloadedArraySubscriptExpr(SourceLocation LLoc,
                                                SourceLocation RLoc,
                                                Expr *Base,Expr *Idx);

  ExprResult
  BuildCallToMemberFunction(Scope *S, Expr *MemExpr,
                            SourceLocation LParenLoc, Expr **Args,
                            unsigned NumArgs, SourceLocation RParenLoc);
  ExprResult
  BuildCallToObjectOfClassType(Scope *S, Expr *Object, SourceLocation LParenLoc,
                               Expr **Args, unsigned NumArgs,
                               SourceLocation RParenLoc);

  ExprResult BuildOverloadedArrowExpr(Scope *S, Expr *Base,
                                      SourceLocation OpLoc);

  /// CheckCallReturnType - Checks that a call expression's return type is
  /// complete. Returns true on failure. The location passed in is the location
  /// that best represents the call.
  bool CheckCallReturnType(QualType ReturnType, SourceLocation Loc,
                           CallExpr *CE, FunctionDecl *FD);

  /// Helpers for dealing with blocks and functions.
  bool CheckParmsForFunctionDef(ParmVarDecl **Param, ParmVarDecl **ParamEnd,
                                bool CheckParameterNames);
  void CheckCXXDefaultArguments(FunctionDecl *FD);
  void CheckExtraCXXDefaultArguments(Declarator &D);
  Scope *getNonFieldDeclScope(Scope *S);

  /// \name Name lookup
  ///
  /// These routines provide name lookup that is used during semantic
  /// analysis to resolve the various kinds of names (identifiers,
  /// overloaded operator names, constructor names, etc.) into zero or
  /// more declarations within a particular scope. The major entry
  /// points are LookupName, which performs unqualified name lookup,
  /// and LookupQualifiedName, which performs qualified name lookup.
  ///
  /// All name lookup is performed based on some specific criteria,
  /// which specify what names will be visible to name lookup and how
  /// far name lookup should work. These criteria are important both
  /// for capturing language semantics (certain lookups will ignore
  /// certain names, for example) and for performance, since name
  /// lookup is often a bottleneck in the compilation of C++. Name
  /// lookup criteria is specified via the LookupCriteria enumeration.
  ///
  /// The results of name lookup can vary based on the kind of name
  /// lookup performed, the current language, and the translation
  /// unit. In C, for example, name lookup will either return nothing
  /// (no entity found) or a single declaration. In C++, name lookup
  /// can additionally refer to a set of overloaded functions or
  /// result in an ambiguity. All of the possible results of name
  /// lookup are captured by the LookupResult class, which provides
  /// the ability to distinguish among them.
  //@{

  /// @brief Describes the kind of name lookup to perform.
  enum LookupNameKind {
    /// Ordinary name lookup, which finds ordinary names (functions,
    /// variables, typedefs, etc.) in C and most kinds of names
    /// (functions, variables, members, types, etc.) in C++.
    LookupOrdinaryName = 0,
    /// Tag name lookup, which finds the names of enums, classes,
    /// structs, and unions.
    LookupTagName,
    /// Label name lookup.
    LookupLabel,
    /// Member name lookup, which finds the names of
    /// class/struct/union members.
    LookupMemberName,
    /// Look up of an operator name (e.g., operator+) for use with
    /// operator overloading. This lookup is similar to ordinary name
    /// lookup, but will ignore any declarations that are class members.
    LookupOperatorName,
    /// Look up of a name that precedes the '::' scope resolution
    /// operator in C++. This lookup completely ignores operator, object,
    /// function, and enumerator names (C++ [basic.lookup.qual]p1).
    LookupNestedNameSpecifierName,
    /// Look up a namespace name within a C++ using directive or
    /// namespace alias definition, ignoring non-namespace names (C++
    /// [basic.lookup.udir]p1).
    LookupNamespaceName,
    /// Look up all declarations in a scope with the given name,
    /// including resolved using declarations.  This is appropriate
    /// for checking redeclarations for a using declaration.
    LookupUsingDeclName,
    /// Look up an ordinary name that is going to be redeclared as a
    /// name with linkage. This lookup ignores any declarations that
    /// are outside of the current scope unless they have linkage. See
    /// C99 6.2.2p4-5 and C++ [basic.link]p6.
    LookupRedeclarationWithLinkage,
    /// Look up the name of an Objective-C protocol.
    LookupObjCProtocolName,
    /// Look up implicit 'self' parameter of an objective-c method.
    LookupObjCImplicitSelfParam,
    /// \brief Look up any declaration with any name.
    LookupAnyName
  };

  /// \brief Specifies whether (or how) name lookup is being performed for a
  /// redeclaration (vs. a reference).
  enum RedeclarationKind {
    /// \brief The lookup is a reference to this name that is not for the
    /// purpose of redeclaring the name.
    NotForRedeclaration = 0,
    /// \brief The lookup results will be used for redeclaration of a name,
    /// if an entity by that name already exists.
    ForRedeclaration
  };

  /// \brief The possible outcomes of name lookup for a literal operator.
  enum LiteralOperatorLookupResult {
    /// \brief The lookup resulted in an error.
    LOLR_Error,
    /// \brief The lookup found a single 'cooked' literal operator, which
    /// expects a normal literal to be built and passed to it.
    LOLR_Cooked,
    /// \brief The lookup found a single 'raw' literal operator, which expects
    /// a string literal containing the spelling of the literal token.
    LOLR_Raw,
    /// \brief The lookup found an overload set of literal operator templates,
    /// which expect the characters of the spelling of the literal token to be
    /// passed as a non-type template argument pack.
    LOLR_Template
  };

  SpecialMemberOverloadResult *LookupSpecialMember(CXXRecordDecl *D,
                                                   CXXSpecialMember SM,
                                                   bool ConstArg,
                                                   bool VolatileArg,
                                                   bool RValueThis,
                                                   bool ConstThis,
                                                   bool VolatileThis);

private:
  bool CppLookupName(LookupResult &R, Scope *S);

  // \brief The set of known/encountered (unique, canonicalized) NamespaceDecls.
  //
  // The boolean value will be true to indicate that the namespace was loaded
  // from an AST/PCH file, or false otherwise.
  llvm::MapVector<NamespaceDecl*, bool> KnownNamespaces;

  /// \brief Whether we have already loaded known namespaces from an extenal
  /// source.
  bool LoadedExternalKnownNamespaces;

public:
  /// \brief Look up a name, looking for a single declaration.  Return
  /// null if the results were absent, ambiguous, or overloaded.
  ///
  /// It is preferable to use the elaborated form and explicitly handle
  /// ambiguity and overloaded.
  NamedDecl *LookupSingleName(Scope *S, DeclarationName Name,
                              SourceLocation Loc,
                              LookupNameKind NameKind,
                              RedeclarationKind Redecl
                                = NotForRedeclaration);
  bool LookupName(LookupResult &R, Scope *S,
                  bool AllowBuiltinCreation = false);
  bool LookupQualifiedName(LookupResult &R, DeclContext *LookupCtx,
                           bool InUnqualifiedLookup = false);
  bool LookupParsedName(LookupResult &R, Scope *S, CXXScopeSpec *SS,
                        bool AllowBuiltinCreation = false,
                        bool EnteringContext = false);
  ObjCProtocolDecl *LookupProtocol(IdentifierInfo *II, SourceLocation IdLoc,
                                   RedeclarationKind Redecl
                                     = NotForRedeclaration);

  void LookupOverloadedOperatorName(OverloadedOperatorKind Op, Scope *S,
                                    QualType T1, QualType T2,
                                    UnresolvedSetImpl &Functions);

  LabelDecl *LookupOrCreateLabel(IdentifierInfo *II, SourceLocation IdentLoc,
                                 SourceLocation GnuLabelLoc = SourceLocation());

  DeclContextLookupResult LookupConstructors(CXXRecordDecl *Class);
  CXXConstructorDecl *LookupDefaultConstructor(CXXRecordDecl *Class);
  CXXConstructorDecl *LookupCopyingConstructor(CXXRecordDecl *Class,
                                               unsigned Quals);
  CXXMethodDecl *LookupCopyingAssignment(CXXRecordDecl *Class, unsigned Quals,
                                         bool RValueThis, unsigned ThisQuals);
  CXXConstructorDecl *LookupMovingConstructor(CXXRecordDecl *Class,
                                              unsigned Quals);
  CXXMethodDecl *LookupMovingAssignment(CXXRecordDecl *Class, unsigned Quals,
                                        bool RValueThis, unsigned ThisQuals);
  CXXDestructorDecl *LookupDestructor(CXXRecordDecl *Class);

  LiteralOperatorLookupResult LookupLiteralOperator(Scope *S, LookupResult &R,
                                                    ArrayRef<QualType> ArgTys,
                                                    bool AllowRawAndTemplate);
  bool isKnownName(StringRef name);

  void ArgumentDependentLookup(DeclarationName Name, bool Operator,
                               SourceLocation Loc,
                               ArrayRef<Expr *> Args,
                               ADLResult &Functions);

  void LookupVisibleDecls(Scope *S, LookupNameKind Kind,
                          VisibleDeclConsumer &Consumer,
                          bool IncludeGlobalScope = true);
  void LookupVisibleDecls(DeclContext *Ctx, LookupNameKind Kind,
                          VisibleDeclConsumer &Consumer,
                          bool IncludeGlobalScope = true);

  TypoCorrection CorrectTypo(const DeclarationNameInfo &Typo,
                             Sema::LookupNameKind LookupKind,
                             Scope *S, CXXScopeSpec *SS,
                             CorrectionCandidateCallback &CCC,
                             DeclContext *MemberContext = 0,
                             bool EnteringContext = false,
                             const ObjCObjectPointerType *OPT = 0);

  void FindAssociatedClassesAndNamespaces(SourceLocation InstantiationLoc,
                                          ArrayRef<Expr *> Args,
                                   AssociatedNamespaceSet &AssociatedNamespaces,
                                   AssociatedClassSet &AssociatedClasses);

  void FilterLookupForScope(LookupResult &R, DeclContext *Ctx, Scope *S,
                            bool ConsiderLinkage,
                            bool ExplicitInstantiationOrSpecialization);

  bool DiagnoseAmbiguousLookup(LookupResult &Result);
  //@}

  ObjCInterfaceDecl *getObjCInterfaceDecl(IdentifierInfo *&Id,
                                          SourceLocation IdLoc,
                                          bool TypoCorrection = false);
  NamedDecl *LazilyCreateBuiltin(IdentifierInfo *II, unsigned ID,
                                 Scope *S, bool ForRedeclaration,
                                 SourceLocation Loc);
  NamedDecl *ImplicitlyDefineFunction(SourceLocation Loc, IdentifierInfo &II,
                                      Scope *S);
  void AddKnownFunctionAttributes(FunctionDecl *FD);

  // More parsing and symbol table subroutines.

  void ProcessPragmaWeak(Scope *S, Decl *D);
  // Decl attributes - this routine is the top level dispatcher.
  void ProcessDeclAttributes(Scope *S, Decl *D, const Declarator &PD,
                             bool NonInheritable = true,
                             bool Inheritable = true);
  void ProcessDeclAttributeList(Scope *S, Decl *D, const AttributeList *AL,
                                bool NonInheritable = true,
                                bool Inheritable = true,
                                bool IncludeCXX11Attributes = true);
  bool ProcessAccessDeclAttributeList(AccessSpecDecl *ASDecl,
                                      const AttributeList *AttrList);

  void checkUnusedDeclAttributes(Declarator &D);

  bool CheckRegparmAttr(const AttributeList &attr, unsigned &value);
  bool CheckCallingConvAttr(const AttributeList &attr, CallingConv &CC, 
                            const FunctionDecl *FD = 0);
  bool CheckNoReturnAttr(const AttributeList &attr);
  void CheckAlignasUnderalignment(Decl *D);

  /// \brief Stmt attributes - this routine is the top level dispatcher.
  StmtResult ProcessStmtAttributes(Stmt *Stmt, AttributeList *Attrs,
                                   SourceRange Range);

  void WarnUndefinedMethod(SourceLocation ImpLoc, ObjCMethodDecl *method,
                           bool &IncompleteImpl, unsigned DiagID);
  void WarnConflictingTypedMethods(ObjCMethodDecl *Method,
                                   ObjCMethodDecl *MethodDecl,
                                   bool IsProtocolMethodDecl);

  void CheckConflictingOverridingMethod(ObjCMethodDecl *Method,
                                   ObjCMethodDecl *Overridden,
                                   bool IsProtocolMethodDecl);

  /// WarnExactTypedMethods - This routine issues a warning if method
  /// implementation declaration matches exactly that of its declaration.
  void WarnExactTypedMethods(ObjCMethodDecl *Method,
                             ObjCMethodDecl *MethodDecl,
                             bool IsProtocolMethodDecl);

  bool isPropertyReadonly(ObjCPropertyDecl *PropertyDecl,
                          ObjCInterfaceDecl *IDecl);

  typedef llvm::SmallPtrSet<Selector, 8> SelectorSet;
  typedef llvm::DenseMap<Selector, ObjCMethodDecl*> ProtocolsMethodsMap;

  /// CheckProtocolMethodDefs - This routine checks unimplemented
  /// methods declared in protocol, and those referenced by it.
  void CheckProtocolMethodDefs(SourceLocation ImpLoc,
                               ObjCProtocolDecl *PDecl,
                               bool& IncompleteImpl,
                               const SelectorSet &InsMap,
                               const SelectorSet &ClsMap,
                               ObjCContainerDecl *CDecl);

  /// CheckImplementationIvars - This routine checks if the instance variables
  /// listed in the implelementation match those listed in the interface.
  void CheckImplementationIvars(ObjCImplementationDecl *ImpDecl,
                                ObjCIvarDecl **Fields, unsigned nIvars,
                                SourceLocation Loc);

  /// ImplMethodsVsClassMethods - This is main routine to warn if any method
  /// remains unimplemented in the class or category \@implementation.
  void ImplMethodsVsClassMethods(Scope *S, ObjCImplDecl* IMPDecl,
                                 ObjCContainerDecl* IDecl,
                                 bool IncompleteImpl = false);

  /// DiagnoseUnimplementedProperties - This routine warns on those properties
  /// which must be implemented by this implementation.
  void DiagnoseUnimplementedProperties(Scope *S, ObjCImplDecl* IMPDecl,
                                       ObjCContainerDecl *CDecl);

  /// DefaultSynthesizeProperties - This routine default synthesizes all
  /// properties which must be synthesized in the class's \@implementation.
  void DefaultSynthesizeProperties (Scope *S, ObjCImplDecl* IMPDecl,
                                    ObjCInterfaceDecl *IDecl);
  void DefaultSynthesizeProperties(Scope *S, Decl *D);

  /// CollectImmediateProperties - This routine collects all properties in
  /// the class and its conforming protocols; but not those it its super class.
  void CollectImmediateProperties(ObjCContainerDecl *CDecl,
            llvm::DenseMap<IdentifierInfo *, ObjCPropertyDecl*>& PropMap,
            llvm::DenseMap<IdentifierInfo *, ObjCPropertyDecl*>& SuperPropMap);
  
  /// IvarBacksCurrentMethodAccessor - This routine returns 'true' if 'IV' is
  /// an ivar synthesized for 'Method' and 'Method' is a property accessor
  /// declared in class 'IFace'.
  bool IvarBacksCurrentMethodAccessor(ObjCInterfaceDecl *IFace,
                                      ObjCMethodDecl *Method, ObjCIvarDecl *IV);
  
  /// Called by ActOnProperty to handle \@property declarations in
  /// class extensions.
  ObjCPropertyDecl *HandlePropertyInClassExtension(Scope *S,
                      SourceLocation AtLoc,
                      SourceLocation LParenLoc,
                      FieldDeclarator &FD,
                      Selector GetterSel,
                      Selector SetterSel,
                      const bool isAssign,
                      const bool isReadWrite,
                      const unsigned Attributes,
                      const unsigned AttributesAsWritten,
                      bool *isOverridingProperty,
                      TypeSourceInfo *T,
                      tok::ObjCKeywordKind MethodImplKind);

  /// Called by ActOnProperty and HandlePropertyInClassExtension to
  /// handle creating the ObjcPropertyDecl for a category or \@interface.
  ObjCPropertyDecl *CreatePropertyDecl(Scope *S,
                                       ObjCContainerDecl *CDecl,
                                       SourceLocation AtLoc,
                                       SourceLocation LParenLoc,
                                       FieldDeclarator &FD,
                                       Selector GetterSel,
                                       Selector SetterSel,
                                       const bool isAssign,
                                       const bool isReadWrite,
                                       const unsigned Attributes,
                                       const unsigned AttributesAsWritten,
                                       TypeSourceInfo *T,
                                       tok::ObjCKeywordKind MethodImplKind,
                                       DeclContext *lexicalDC = 0);

  /// AtomicPropertySetterGetterRules - This routine enforces the rule (via
  /// warning) when atomic property has one but not the other user-declared
  /// setter or getter.
  void AtomicPropertySetterGetterRules(ObjCImplDecl* IMPDecl,
                                       ObjCContainerDecl* IDecl);

  void DiagnoseOwningPropertyGetterSynthesis(const ObjCImplementationDecl *D);

  void DiagnoseDuplicateIvars(ObjCInterfaceDecl *ID, ObjCInterfaceDecl *SID);

  enum MethodMatchStrategy {
    MMS_loose,
    MMS_strict
  };

  /// MatchTwoMethodDeclarations - Checks if two methods' type match and returns
  /// true, or false, accordingly.
  bool MatchTwoMethodDeclarations(const ObjCMethodDecl *Method,
                                  const ObjCMethodDecl *PrevMethod,
                                  MethodMatchStrategy strategy = MMS_strict);

  /// MatchAllMethodDeclarations - Check methods declaraed in interface or
  /// or protocol against those declared in their implementations.
  void MatchAllMethodDeclarations(const SelectorSet &InsMap,
                                  const SelectorSet &ClsMap,
                                  SelectorSet &InsMapSeen,
                                  SelectorSet &ClsMapSeen,
                                  ObjCImplDecl* IMPDecl,
                                  ObjCContainerDecl* IDecl,
                                  bool &IncompleteImpl,
                                  bool ImmediateClass,
                                  bool WarnCategoryMethodImpl=false);

  /// CheckCategoryVsClassMethodMatches - Checks that methods implemented in
  /// category matches with those implemented in its primary class and
  /// warns each time an exact match is found.
  void CheckCategoryVsClassMethodMatches(ObjCCategoryImplDecl *CatIMP);

  /// \brief Add the given method to the list of globally-known methods.
  void addMethodToGlobalList(ObjCMethodList *List, ObjCMethodDecl *Method);

private:
  /// AddMethodToGlobalPool - Add an instance or factory method to the global
  /// pool. See descriptoin of AddInstanceMethodToGlobalPool.
  void AddMethodToGlobalPool(ObjCMethodDecl *Method, bool impl, bool instance);

  /// LookupMethodInGlobalPool - Returns the instance or factory method and
  /// optionally warns if there are multiple signatures.
  ObjCMethodDecl *LookupMethodInGlobalPool(Selector Sel, SourceRange R,
                                           bool receiverIdOrClass,
                                           bool warn, bool instance);

public:
  /// AddInstanceMethodToGlobalPool - All instance methods in a translation
  /// unit are added to a global pool. This allows us to efficiently associate
  /// a selector with a method declaraation for purposes of typechecking
  /// messages sent to "id" (where the class of the object is unknown).
  void AddInstanceMethodToGlobalPool(ObjCMethodDecl *Method, bool impl=false) {
    AddMethodToGlobalPool(Method, impl, /*instance*/true);
  }

  /// AddFactoryMethodToGlobalPool - Same as above, but for factory methods.
  void AddFactoryMethodToGlobalPool(ObjCMethodDecl *Method, bool impl=false) {
    AddMethodToGlobalPool(Method, impl, /*instance*/false);
  }

  /// AddAnyMethodToGlobalPool - Add any method, instance or factory to global
  /// pool.
  void AddAnyMethodToGlobalPool(Decl *D);

  /// LookupInstanceMethodInGlobalPool - Returns the method and warns if
  /// there are multiple signatures.
  ObjCMethodDecl *LookupInstanceMethodInGlobalPool(Selector Sel, SourceRange R,
                                                   bool receiverIdOrClass=false,
                                                   bool warn=true) {
    return LookupMethodInGlobalPool(Sel, R, receiverIdOrClass,
                                    warn, /*instance*/true);
  }

  /// LookupFactoryMethodInGlobalPool - Returns the method and warns if
  /// there are multiple signatures.
  ObjCMethodDecl *LookupFactoryMethodInGlobalPool(Selector Sel, SourceRange R,
                                                  bool receiverIdOrClass=false,
                                                  bool warn=true) {
    return LookupMethodInGlobalPool(Sel, R, receiverIdOrClass,
                                    warn, /*instance*/false);
  }

  /// LookupImplementedMethodInGlobalPool - Returns the method which has an
  /// implementation.
  ObjCMethodDecl *LookupImplementedMethodInGlobalPool(Selector Sel);

  /// CollectIvarsToConstructOrDestruct - Collect those ivars which require
  /// initialization.
  void CollectIvarsToConstructOrDestruct(ObjCInterfaceDecl *OI,
                                  SmallVectorImpl<ObjCIvarDecl*> &Ivars);

  //===--------------------------------------------------------------------===//
  // Statement Parsing Callbacks: SemaStmt.cpp.
public:
  class FullExprArg {
  public:
    FullExprArg(Sema &actions) : E(0) { }

    // FIXME: The const_cast here is ugly. RValue references would make this
    // much nicer (or we could duplicate a bunch of the move semantics
    // emulation code from Ownership.h).
    FullExprArg(const FullExprArg& Other) : E(Other.E) {}

    ExprResult release() {
      return E;
    }

    Expr *get() const { return E; }

    Expr *operator->() {
      return E;
    }

  private:
    // FIXME: No need to make the entire Sema class a friend when it's just
    // Sema::MakeFullExpr that needs access to the constructor below.
    friend class Sema;

    explicit FullExprArg(Expr *expr) : E(expr) {}

    Expr *E;
  };

  FullExprArg MakeFullExpr(Expr *Arg) {
    return MakeFullExpr(Arg, Arg ? Arg->getExprLoc() : SourceLocation());
  }
  FullExprArg MakeFullExpr(Expr *Arg, SourceLocation CC) {
    return FullExprArg(ActOnFinishFullExpr(Arg, CC).release());
  }
  FullExprArg MakeFullDiscardedValueExpr(Expr *Arg) {
    ExprResult FE =
      ActOnFinishFullExpr(Arg, Arg ? Arg->getExprLoc() : SourceLocation(),
                          /*DiscardedValue*/ true);
    return FullExprArg(FE.release());
  }

  StmtResult ActOnExprStmt(ExprResult Arg);
  StmtResult ActOnExprStmtError();

  StmtResult ActOnNullStmt(SourceLocation SemiLoc,
                           bool HasLeadingEmptyMacro = false);

  void ActOnStartOfCompoundStmt();
  void ActOnFinishOfCompoundStmt();
  StmtResult ActOnCompoundStmt(SourceLocation L, SourceLocation R,
                                       MultiStmtArg Elts,
                                       bool isStmtExpr);

  /// \brief A RAII object to enter scope of a compound statement.
  class CompoundScopeRAII {
  public:
    CompoundScopeRAII(Sema &S): S(S) {
      S.ActOnStartOfCompoundStmt();
    }

    ~CompoundScopeRAII() {
      S.ActOnFinishOfCompoundStmt();
    }

  private:
    Sema &S;
  };

  StmtResult ActOnDeclStmt(DeclGroupPtrTy Decl,
                                   SourceLocation StartLoc,
                                   SourceLocation EndLoc);
  void ActOnForEachDeclStmt(DeclGroupPtrTy Decl);
  StmtResult ActOnForEachLValueExpr(Expr *E);
  StmtResult ActOnCaseStmt(SourceLocation CaseLoc, Expr *LHSVal,
                                   SourceLocation DotDotDotLoc, Expr *RHSVal,
                                   SourceLocation ColonLoc);
  void ActOnCaseStmtBody(Stmt *CaseStmt, Stmt *SubStmt);

  StmtResult ActOnDefaultStmt(SourceLocation DefaultLoc,
                                      SourceLocation ColonLoc,
                                      Stmt *SubStmt, Scope *CurScope);
  StmtResult ActOnLabelStmt(SourceLocation IdentLoc, LabelDecl *TheDecl,
                            SourceLocation ColonLoc, Stmt *SubStmt);

  StmtResult ActOnAttributedStmt(SourceLocation AttrLoc,
                                 ArrayRef<const Attr*> Attrs,
                                 Stmt *SubStmt);

  StmtResult ActOnIfStmt(SourceLocation IfLoc,
                         FullExprArg CondVal, Decl *CondVar,
                         Stmt *ThenVal,
                         SourceLocation ElseLoc, Stmt *ElseVal);
  StmtResult ActOnStartOfSwitchStmt(SourceLocation SwitchLoc,
                                            Expr *Cond,
                                            Decl *CondVar);
  StmtResult ActOnFinishSwitchStmt(SourceLocation SwitchLoc,
                                           Stmt *Switch, Stmt *Body);
  StmtResult ActOnWhileStmt(SourceLocation WhileLoc,
                            FullExprArg Cond,
                            Decl *CondVar, Stmt *Body);
  StmtResult ActOnDoStmt(SourceLocation DoLoc, Stmt *Body,
                                 SourceLocation WhileLoc,
                                 SourceLocation CondLParen, Expr *Cond,
                                 SourceLocation CondRParen);

  StmtResult ActOnForStmt(SourceLocation ForLoc,
                          SourceLocation LParenLoc,
                          Stmt *First, FullExprArg Second,
                          Decl *SecondVar,
                          FullExprArg Third,
                          SourceLocation RParenLoc,
                          Stmt *Body);
  StmtResult ActOnUPCForAllStmt(SourceLocation ForLoc,
                                SourceLocation LParenLoc,
                                Stmt *First, FullExprArg Second,
                                Decl *SecondVar,
                                FullExprArg Third,
                                FullExprArg Fourth,
                                SourceLocation RParenLoc,
                                Stmt *Body);
  ExprResult CheckObjCForCollectionOperand(SourceLocation forLoc,
                                           Expr *collection);
  StmtResult ActOnObjCForCollectionStmt(SourceLocation ForColLoc,
                                        Stmt *First, Expr *collection,
                                        SourceLocation RParenLoc);
  StmtResult FinishObjCForCollectionStmt(Stmt *ForCollection, Stmt *Body);

  enum BuildForRangeKind {
    /// Initial building of a for-range statement.
    BFRK_Build,
    /// Instantiation or recovery rebuild of a for-range statement. Don't
    /// attempt any typo-correction.
    BFRK_Rebuild,
    /// Determining whether a for-range statement could be built. Avoid any
    /// unnecessary or irreversible actions.
    BFRK_Check
  };

  StmtResult ActOnCXXForRangeStmt(SourceLocation ForLoc, Stmt *LoopVar,
                                  SourceLocation ColonLoc, Expr *Collection,
                                  SourceLocation RParenLoc,
                                  BuildForRangeKind Kind);
  StmtResult BuildCXXForRangeStmt(SourceLocation ForLoc,
                                  SourceLocation ColonLoc,
                                  Stmt *RangeDecl, Stmt *BeginEndDecl,
                                  Expr *Cond, Expr *Inc,
                                  Stmt *LoopVarDecl,
                                  SourceLocation RParenLoc,
                                  BuildForRangeKind Kind);
  StmtResult FinishCXXForRangeStmt(Stmt *ForRange, Stmt *Body);

  StmtResult ActOnGotoStmt(SourceLocation GotoLoc,
                           SourceLocation LabelLoc,
                           LabelDecl *TheDecl);
  StmtResult ActOnIndirectGotoStmt(SourceLocation GotoLoc,
                                   SourceLocation StarLoc,
                                   Expr *DestExp);
  StmtResult ActOnContinueStmt(SourceLocation ContinueLoc, Scope *CurScope);
  StmtResult ActOnBreakStmt(SourceLocation BreakLoc, Scope *CurScope);

  void ActOnCapturedRegionStart(SourceLocation Loc, Scope *CurScope,
                                CapturedRegionKind Kind, unsigned NumParams);
  StmtResult ActOnCapturedRegionEnd(Stmt *S);
  void ActOnCapturedRegionError();
  RecordDecl *CreateCapturedStmtRecordDecl(CapturedDecl *&CD,
                                           SourceLocation Loc,
                                           unsigned NumParams);
  const VarDecl *getCopyElisionCandidate(QualType ReturnType, Expr *E,
                                         bool AllowFunctionParameters);

  StmtResult ActOnReturnStmt(SourceLocation ReturnLoc, Expr *RetValExp);
  StmtResult ActOnUPCNotifyStmt(SourceLocation NotifyLoc, Expr *IdExp);
  StmtResult ActOnUPCWaitStmt(SourceLocation WaitLoc, Expr *IdExp);
  StmtResult ActOnUPCBarrierStmt(SourceLocation BarrierLoc, Expr *IdExp);
  StmtResult ActOnUPCFenceStmt(SourceLocation FenceLoc);
  StmtResult ActOnCapScopeReturnStmt(SourceLocation ReturnLoc, Expr *RetValExp);

  StmtResult ActOnGCCAsmStmt(SourceLocation AsmLoc, bool IsSimple,
                             bool IsVolatile, unsigned NumOutputs,
                             unsigned NumInputs, IdentifierInfo **Names,
                             MultiExprArg Constraints, MultiExprArg Exprs,
                             Expr *AsmString, MultiExprArg Clobbers,
                             SourceLocation RParenLoc);

  ExprResult LookupInlineAsmIdentifier(CXXScopeSpec &SS,
                                       SourceLocation TemplateKWLoc,
                                       UnqualifiedId &Id,
                                       InlineAsmIdentifierInfo &Info,
                                       bool IsUnevaluatedContext);
  bool LookupInlineAsmField(StringRef Base, StringRef Member,
                            unsigned &Offset, SourceLocation AsmLoc);
  StmtResult ActOnMSAsmStmt(SourceLocation AsmLoc, SourceLocation LBraceLoc,
                            ArrayRef<Token> AsmToks,
                            StringRef AsmString,
                            unsigned NumOutputs, unsigned NumInputs,
                            ArrayRef<StringRef> Constraints,
                            ArrayRef<StringRef> Clobbers,
                            ArrayRef<Expr*> Exprs,
                            SourceLocation EndLoc);

  VarDecl *BuildObjCExceptionDecl(TypeSourceInfo *TInfo, QualType ExceptionType,
                                  SourceLocation StartLoc,
                                  SourceLocation IdLoc, IdentifierInfo *Id,
                                  bool Invalid = false);

  Decl *ActOnObjCExceptionDecl(Scope *S, Declarator &D);

  StmtResult ActOnObjCAtCatchStmt(SourceLocation AtLoc, SourceLocation RParen,
                                  Decl *Parm, Stmt *Body);

  StmtResult ActOnObjCAtFinallyStmt(SourceLocation AtLoc, Stmt *Body);

  StmtResult ActOnObjCAtTryStmt(SourceLocation AtLoc, Stmt *Try,
                                MultiStmtArg Catch, Stmt *Finally);

  StmtResult BuildObjCAtThrowStmt(SourceLocation AtLoc, Expr *Throw);
  StmtResult ActOnObjCAtThrowStmt(SourceLocation AtLoc, Expr *Throw,
                                  Scope *CurScope);
  ExprResult ActOnObjCAtSynchronizedOperand(SourceLocation atLoc,
                                            Expr *operand);
  StmtResult ActOnObjCAtSynchronizedStmt(SourceLocation AtLoc,
                                         Expr *SynchExpr,
                                         Stmt *SynchBody);

  StmtResult ActOnObjCAutoreleasePoolStmt(SourceLocation AtLoc, Stmt *Body);

  VarDecl *BuildExceptionDeclaration(Scope *S, TypeSourceInfo *TInfo,
                                     SourceLocation StartLoc,
                                     SourceLocation IdLoc,
                                     IdentifierInfo *Id);

  Decl *ActOnExceptionDeclarator(Scope *S, Declarator &D);

  StmtResult ActOnCXXCatchBlock(SourceLocation CatchLoc,
                                Decl *ExDecl, Stmt *HandlerBlock);
  StmtResult ActOnCXXTryBlock(SourceLocation TryLoc, Stmt *TryBlock,
                              MultiStmtArg Handlers);

  StmtResult ActOnSEHTryBlock(bool IsCXXTry, // try (true) or __try (false) ?
                              SourceLocation TryLoc,
                              Stmt *TryBlock,
                              Stmt *Handler);

  StmtResult ActOnSEHExceptBlock(SourceLocation Loc,
                                 Expr *FilterExpr,
                                 Stmt *Block);

  StmtResult ActOnSEHFinallyBlock(SourceLocation Loc,
                                  Stmt *Block);

  void DiagnoseReturnInConstructorExceptionHandler(CXXTryStmt *TryBlock);

  bool ShouldWarnIfUnusedFileScopedDecl(const DeclaratorDecl *D) const;

  /// \brief If it's a file scoped decl that must warn if not used, keep track
  /// of it.
  void MarkUnusedFileScopedDecl(const DeclaratorDecl *D);

  /// DiagnoseUnusedExprResult - If the statement passed in is an expression
  /// whose result is unused, warn.
  void DiagnoseUnusedExprResult(const Stmt *S);
  void DiagnoseUnusedDecl(const NamedDecl *ND);

  /// Emit \p DiagID if statement located on \p StmtLoc has a suspicious null
  /// statement as a \p Body, and it is located on the same line.
  ///
  /// This helps prevent bugs due to typos, such as:
  ///     if (condition);
  ///       do_stuff();
  void DiagnoseEmptyStmtBody(SourceLocation StmtLoc,
                             const Stmt *Body,
                             unsigned DiagID);

  /// Warn if a for/while loop statement \p S, which is followed by
  /// \p PossibleBody, has a suspicious null statement as a body.
  void DiagnoseEmptyLoopBody(const Stmt *S,
                             const Stmt *PossibleBody);

  ParsingDeclState PushParsingDeclaration(sema::DelayedDiagnosticPool &pool) {
    return DelayedDiagnostics.push(pool);
  }
  void PopParsingDeclaration(ParsingDeclState state, Decl *decl);

  typedef ProcessingContextState ParsingClassState;
  ParsingClassState PushParsingClass() {
    return DelayedDiagnostics.pushUndelayed();
  }
  void PopParsingClass(ParsingClassState state) {
    DelayedDiagnostics.popUndelayed(state);
  }

  void redelayDiagnostics(sema::DelayedDiagnosticPool &pool);

  void EmitDeprecationWarning(NamedDecl *D, StringRef Message,
                              SourceLocation Loc,
                              const ObjCInterfaceDecl *UnknownObjCClass,
                              const ObjCPropertyDecl  *ObjCProperty);

  void HandleDelayedDeprecationCheck(sema::DelayedDiagnostic &DD, Decl *Ctx);

  bool makeUnavailableInSystemHeader(SourceLocation loc,
                                     StringRef message);

  //===--------------------------------------------------------------------===//
  // Expression Parsing Callbacks: SemaExpr.cpp.

  bool CanUseDecl(NamedDecl *D);
  bool DiagnoseUseOfDecl(NamedDecl *D, SourceLocation Loc,
                         const ObjCInterfaceDecl *UnknownObjCClass=0);
  void NoteDeletedFunction(FunctionDecl *FD);
  std::string getDeletedOrUnavailableSuffix(const FunctionDecl *FD);
  bool DiagnosePropertyAccessorMismatch(ObjCPropertyDecl *PD,
                                        ObjCMethodDecl *Getter,
                                        SourceLocation Loc);
  void DiagnoseSentinelCalls(NamedDecl *D, SourceLocation Loc,
                             Expr **Args, unsigned NumArgs);

  void PushExpressionEvaluationContext(ExpressionEvaluationContext NewContext,
                                       Decl *LambdaContextDecl = 0,
                                       bool IsDecltype = false);
  enum ReuseLambdaContextDecl_t { ReuseLambdaContextDecl };
  void PushExpressionEvaluationContext(ExpressionEvaluationContext NewContext,
                                       ReuseLambdaContextDecl_t,
                                       bool IsDecltype = false);
  void PopExpressionEvaluationContext();

  void DiscardCleanupsInEvaluationContext();

  ExprResult TransformToPotentiallyEvaluated(Expr *E);
  ExprResult HandleExprEvaluationContextForTypeof(Expr *E);

  ExprResult ActOnConstantExpression(ExprResult Res);

  // Functions for marking a declaration referenced.  These functions also
  // contain the relevant logic for marking if a reference to a function or
  // variable is an odr-use (in the C++11 sense).  There are separate variants
  // for expressions referring to a decl; these exist because odr-use marking
  // needs to be delayed for some constant variables when we build one of the
  // named expressions.
  void MarkAnyDeclReferenced(SourceLocation Loc, Decl *D, bool OdrUse);
  void MarkFunctionReferenced(SourceLocation Loc, FunctionDecl *Func);
  void MarkVariableReferenced(SourceLocation Loc, VarDecl *Var);
  void MarkDeclRefReferenced(DeclRefExpr *E);
  void MarkMemberReferenced(MemberExpr *E);

  void UpdateMarkingForLValueToRValue(Expr *E);
  void CleanupVarDeclMarking();

  enum TryCaptureKind {
    TryCapture_Implicit, TryCapture_ExplicitByVal, TryCapture_ExplicitByRef
  };

  /// \brief Try to capture the given variable.
  ///
  /// \param Var The variable to capture.
  ///
  /// \param Loc The location at which the capture occurs.
  ///
  /// \param Kind The kind of capture, which may be implicit (for either a
  /// block or a lambda), or explicit by-value or by-reference (for a lambda).
  ///
  /// \param EllipsisLoc The location of the ellipsis, if one is provided in
  /// an explicit lambda capture.
  ///
  /// \param BuildAndDiagnose Whether we are actually supposed to add the
  /// captures or diagnose errors. If false, this routine merely check whether
  /// the capture can occur without performing the capture itself or complaining
  /// if the variable cannot be captured.
  ///
  /// \param CaptureType Will be set to the type of the field used to capture
  /// this variable in the innermost block or lambda. Only valid when the
  /// variable can be captured.
  ///
  /// \param DeclRefType Will be set to the type of a reference to the capture
  /// from within the current scope. Only valid when the variable can be
  /// captured.
  ///
  /// \returns true if an error occurred (i.e., the variable cannot be
  /// captured) and false if the capture succeeded.
  bool tryCaptureVariable(VarDecl *Var, SourceLocation Loc, TryCaptureKind Kind,
                          SourceLocation EllipsisLoc, bool BuildAndDiagnose,
                          QualType &CaptureType,
                          QualType &DeclRefType);

  /// \brief Try to capture the given variable.
  bool tryCaptureVariable(VarDecl *Var, SourceLocation Loc,
                          TryCaptureKind Kind = TryCapture_Implicit,
                          SourceLocation EllipsisLoc = SourceLocation());

  /// \brief Given a variable, determine the type that a reference to that
  /// variable will have in the given scope.
  QualType getCapturedDeclRefType(VarDecl *Var, SourceLocation Loc);

  void MarkDeclarationsReferencedInType(SourceLocation Loc, QualType T);
  void MarkDeclarationsReferencedInExpr(Expr *E,
                                        bool SkipLocalVariables = false);

  /// \brief Try to recover by turning the given expression into a
  /// call.  Returns true if recovery was attempted or an error was
  /// emitted; this may also leave the ExprResult invalid.
  bool tryToRecoverWithCall(ExprResult &E, const PartialDiagnostic &PD,
                            bool ForceComplain = false,
                            bool (*IsPlausibleResult)(QualType) = 0);

  /// \brief Figure out if an expression could be turned into a call.
  bool isExprCallable(const Expr &E, QualType &ZeroArgCallReturnTy,
                      UnresolvedSetImpl &NonTemplateOverloads);

  /// \brief Conditionally issue a diagnostic based on the current
  /// evaluation context.
  ///
  /// \param Statement If Statement is non-null, delay reporting the
  /// diagnostic until the function body is parsed, and then do a basic
  /// reachability analysis to determine if the statement is reachable.
  /// If it is unreachable, the diagnostic will not be emitted.
  bool DiagRuntimeBehavior(SourceLocation Loc, const Stmt *Statement,
                           const PartialDiagnostic &PD);

  // Primary Expressions.
  SourceRange getExprRange(Expr *E) const;

  ExprResult ActOnIdExpression(Scope *S, CXXScopeSpec &SS,
                               SourceLocation TemplateKWLoc,
                               UnqualifiedId &Id,
                               bool HasTrailingLParen, bool IsAddressOfOperand,
                               CorrectionCandidateCallback *CCC = 0);

  void DecomposeUnqualifiedId(const UnqualifiedId &Id,
                              TemplateArgumentListInfo &Buffer,
                              DeclarationNameInfo &NameInfo,
                              const TemplateArgumentListInfo *&TemplateArgs);

  bool DiagnoseEmptyLookup(Scope *S, CXXScopeSpec &SS, LookupResult &R,
                           CorrectionCandidateCallback &CCC,
                           TemplateArgumentListInfo *ExplicitTemplateArgs = 0,
                           ArrayRef<Expr *> Args = None);

  ExprResult LookupInObjCMethod(LookupResult &LookUp, Scope *S,
                                IdentifierInfo *II,
                                bool AllowBuiltinCreation=false);

  ExprResult ActOnDependentIdExpression(const CXXScopeSpec &SS,
                                        SourceLocation TemplateKWLoc,
                                        const DeclarationNameInfo &NameInfo,
                                        bool isAddressOfOperand,
                                const TemplateArgumentListInfo *TemplateArgs);

  ExprResult BuildDeclRefExpr(ValueDecl *D, QualType Ty,
                              ExprValueKind VK,
                              SourceLocation Loc,
                              const CXXScopeSpec *SS = 0);
  ExprResult BuildDeclRefExpr(ValueDecl *D, QualType Ty,
                              ExprValueKind VK,
                              const DeclarationNameInfo &NameInfo,
                              const CXXScopeSpec *SS = 0,
                              NamedDecl *FoundD = 0);
  ExprResult
  BuildAnonymousStructUnionMemberReference(const CXXScopeSpec &SS,
                                           SourceLocation nameLoc,
                                           IndirectFieldDecl *indirectField,
                                           Expr *baseObjectExpr = 0,
                                      SourceLocation opLoc = SourceLocation());
  ExprResult BuildPossibleImplicitMemberExpr(const CXXScopeSpec &SS,
                                             SourceLocation TemplateKWLoc,
                                             LookupResult &R,
                                const TemplateArgumentListInfo *TemplateArgs);
  ExprResult BuildImplicitMemberExpr(const CXXScopeSpec &SS,
                                     SourceLocation TemplateKWLoc,
                                     LookupResult &R,
                                const TemplateArgumentListInfo *TemplateArgs,
                                     bool IsDefiniteInstance);
  bool UseArgumentDependentLookup(const CXXScopeSpec &SS,
                                  const LookupResult &R,
                                  bool HasTrailingLParen);

  ExprResult BuildQualifiedDeclarationNameExpr(CXXScopeSpec &SS,
                                         const DeclarationNameInfo &NameInfo,
                                               bool IsAddressOfOperand);
  ExprResult BuildDependentDeclRefExpr(const CXXScopeSpec &SS,
                                       SourceLocation TemplateKWLoc,
                                const DeclarationNameInfo &NameInfo,
                                const TemplateArgumentListInfo *TemplateArgs);

  ExprResult BuildDeclarationNameExpr(const CXXScopeSpec &SS,
                                      LookupResult &R,
                                      bool NeedsADL);
  ExprResult BuildDeclarationNameExpr(const CXXScopeSpec &SS,
                                      const DeclarationNameInfo &NameInfo,
                                      NamedDecl *D, NamedDecl *FoundD = 0);

  ExprResult BuildLiteralOperatorCall(LookupResult &R,
                                      DeclarationNameInfo &SuffixInfo,
                                      ArrayRef<Expr*> Args,
                                      SourceLocation LitEndLoc,
                            TemplateArgumentListInfo *ExplicitTemplateArgs = 0);

  ExprResult ActOnPredefinedExpr(SourceLocation Loc, tok::TokenKind Kind);
  ExprResult ActOnIntegerConstant(SourceLocation Loc, uint64_t Val);
  ExprResult ActOnNumericConstant(const Token &Tok, Scope *UDLScope = 0);
  ExprResult ActOnCharacterConstant(const Token &Tok, Scope *UDLScope = 0);
  ExprResult ActOnUPCThreadsExpr(SourceLocation Loc);
  ExprResult ActOnUPCMyThreadExpr(SourceLocation Loc);
  ExprResult ActOnParenExpr(SourceLocation L, SourceLocation R, Expr *E);
  ExprResult ActOnParenListExpr(SourceLocation L,
                                SourceLocation R,
                                MultiExprArg Val);

  /// ActOnStringLiteral - The specified tokens were lexed as pasted string
  /// fragments (e.g. "foo" "bar" L"baz").
  ExprResult ActOnStringLiteral(const Token *StringToks, unsigned NumStringToks,
                                Scope *UDLScope = 0);

  ExprResult ActOnGenericSelectionExpr(SourceLocation KeyLoc,
                                       SourceLocation DefaultLoc,
                                       SourceLocation RParenLoc,
                                       Expr *ControllingExpr,
                                       MultiTypeArg ArgTypes,
                                       MultiExprArg ArgExprs);
  ExprResult CreateGenericSelectionExpr(SourceLocation KeyLoc,
                                        SourceLocation DefaultLoc,
                                        SourceLocation RParenLoc,
                                        Expr *ControllingExpr,
                                        TypeSourceInfo **Types,
                                        Expr **Exprs,
                                        unsigned NumAssocs);

  // Binary/Unary Operators.  'Tok' is the token for the operator.
  ExprResult CreateBuiltinUnaryOp(SourceLocation OpLoc, UnaryOperatorKind Opc,
                                  Expr *InputExpr);
  ExprResult BuildUnaryOp(Scope *S, SourceLocation OpLoc,
                          UnaryOperatorKind Opc, Expr *Input);
  ExprResult ActOnUnaryOp(Scope *S, SourceLocation OpLoc,
                          tok::TokenKind Op, Expr *Input);

  ExprResult CreateUnaryExprOrTypeTraitExpr(TypeSourceInfo *TInfo,
                                            SourceLocation OpLoc,
                                            UnaryExprOrTypeTrait ExprKind,
                                            SourceRange R);
  ExprResult CreateUnaryExprOrTypeTraitExpr(Expr *E, SourceLocation OpLoc,
                                            UnaryExprOrTypeTrait ExprKind);
  ExprResult
    ActOnUnaryExprOrTypeTraitExpr(SourceLocation OpLoc,
                                  UnaryExprOrTypeTrait ExprKind,
                                  bool IsType, void *TyOrEx,
                                  const SourceRange &ArgRange);

  ExprResult CheckPlaceholderExpr(Expr *E);
  bool CheckVecStepExpr(Expr *E);

  bool CheckUnaryExprOrTypeTraitOperand(Expr *E, UnaryExprOrTypeTrait ExprKind);
  bool CheckUnaryExprOrTypeTraitOperand(QualType ExprType, SourceLocation OpLoc,
                                        SourceRange ExprRange,
                                        UnaryExprOrTypeTrait ExprKind);
  ExprResult ActOnSizeofParameterPackExpr(Scope *S,
                                          SourceLocation OpLoc,
                                          IdentifierInfo &Name,
                                          SourceLocation NameLoc,
                                          SourceLocation RParenLoc);
  ExprResult ActOnPostfixUnaryOp(Scope *S, SourceLocation OpLoc,
                                 tok::TokenKind Kind, Expr *Input);

  ExprResult ActOnArraySubscriptExpr(Scope *S, Expr *Base, SourceLocation LLoc,
                                     Expr *Idx, SourceLocation RLoc);
  ExprResult CreateBuiltinArraySubscriptExpr(Expr *Base, SourceLocation LLoc,
                                             Expr *Idx, SourceLocation RLoc);

  ExprResult BuildMemberReferenceExpr(Expr *Base, QualType BaseType,
                                      SourceLocation OpLoc, bool IsArrow,
                                      CXXScopeSpec &SS,
                                      SourceLocation TemplateKWLoc,
                                      NamedDecl *FirstQualifierInScope,
                                const DeclarationNameInfo &NameInfo,
                                const TemplateArgumentListInfo *TemplateArgs);

  // This struct is for use by ActOnMemberAccess to allow
  // BuildMemberReferenceExpr to be able to reinvoke ActOnMemberAccess after
  // changing the access operator from a '.' to a '->' (to see if that is the
  // change needed to fix an error about an unknown member, e.g. when the class
  // defines a custom operator->).
  struct ActOnMemberAccessExtraArgs {
    Scope *S;
    UnqualifiedId &Id;
    Decl *ObjCImpDecl;
    bool HasTrailingLParen;
  };

  ExprResult BuildMemberReferenceExpr(Expr *Base, QualType BaseType,
                                      SourceLocation OpLoc, bool IsArrow,
                                      const CXXScopeSpec &SS,
                                      SourceLocation TemplateKWLoc,
                                      NamedDecl *FirstQualifierInScope,
                                      LookupResult &R,
                                 const TemplateArgumentListInfo *TemplateArgs,
                                      bool SuppressQualifierCheck = false,
                                     ActOnMemberAccessExtraArgs *ExtraArgs = 0);

  ExprResult PerformMemberExprBaseConversion(Expr *Base, bool IsArrow);
  ExprResult LookupMemberExpr(LookupResult &R, ExprResult &Base,
                              bool &IsArrow, SourceLocation OpLoc,
                              CXXScopeSpec &SS,
                              Decl *ObjCImpDecl,
                              bool HasTemplateArgs);

  bool CheckQualifiedMemberReference(Expr *BaseExpr, QualType BaseType,
                                     const CXXScopeSpec &SS,
                                     const LookupResult &R);

  ExprResult ActOnDependentMemberExpr(Expr *Base, QualType BaseType,
                                      bool IsArrow, SourceLocation OpLoc,
                                      const CXXScopeSpec &SS,
                                      SourceLocation TemplateKWLoc,
                                      NamedDecl *FirstQualifierInScope,
                               const DeclarationNameInfo &NameInfo,
                               const TemplateArgumentListInfo *TemplateArgs);

  ExprResult ActOnMemberAccessExpr(Scope *S, Expr *Base,
                                   SourceLocation OpLoc,
                                   tok::TokenKind OpKind,
                                   CXXScopeSpec &SS,
                                   SourceLocation TemplateKWLoc,
                                   UnqualifiedId &Member,
                                   Decl *ObjCImpDecl,
                                   bool HasTrailingLParen);

  void ActOnDefaultCtorInitializers(Decl *CDtorDecl);
  bool ConvertArgumentsForCall(CallExpr *Call, Expr *Fn,
                               FunctionDecl *FDecl,
                               const FunctionProtoType *Proto,
                               Expr **Args, unsigned NumArgs,
                               SourceLocation RParenLoc,
                               bool ExecConfig = false);
  void CheckStaticArrayArgument(SourceLocation CallLoc,
                                ParmVarDecl *Param,
                                const Expr *ArgExpr);

  /// ActOnCallExpr - Handle a call to Fn with the specified array of arguments.
  /// This provides the location of the left/right parens and a list of comma
  /// locations.
  ExprResult ActOnCallExpr(Scope *S, Expr *Fn, SourceLocation LParenLoc,
                           MultiExprArg ArgExprs, SourceLocation RParenLoc,
                           Expr *ExecConfig = 0, bool IsExecConfig = false);
  ExprResult BuildResolvedCallExpr(Expr *Fn, NamedDecl *NDecl,
                                   SourceLocation LParenLoc,
                                   Expr **Args, unsigned NumArgs,
                                   SourceLocation RParenLoc,
                                   Expr *Config = 0,
                                   bool IsExecConfig = false);

  ExprResult ActOnCUDAExecConfigExpr(Scope *S, SourceLocation LLLLoc,
                                     MultiExprArg ExecConfig,
                                     SourceLocation GGGLoc);

  ExprResult ActOnCastExpr(Scope *S, SourceLocation LParenLoc,
                           Declarator &D, ParsedType &Ty,
                           SourceLocation RParenLoc, Expr *CastExpr);
  ExprResult BuildCStyleCastExpr(SourceLocation LParenLoc,
                                 TypeSourceInfo *Ty,
                                 SourceLocation RParenLoc,
                                 Expr *Op);
  CastKind PrepareScalarCast(ExprResult &src, QualType destType);

  /// \brief Build an altivec or OpenCL literal.
  ExprResult BuildVectorLiteral(SourceLocation LParenLoc,
                                SourceLocation RParenLoc, Expr *E,
                                TypeSourceInfo *TInfo);

  ExprResult MaybeConvertParenListExprToParenExpr(Scope *S, Expr *ME);

  ExprResult ActOnCompoundLiteral(SourceLocation LParenLoc,
                                  ParsedType Ty,
                                  SourceLocation RParenLoc,
                                  Expr *InitExpr);

  ExprResult BuildCompoundLiteralExpr(SourceLocation LParenLoc,
                                      TypeSourceInfo *TInfo,
                                      SourceLocation RParenLoc,
                                      Expr *LiteralExpr);

  ExprResult ActOnInitList(SourceLocation LBraceLoc,
                           MultiExprArg InitArgList,
                           SourceLocation RBraceLoc);

  ExprResult ActOnDesignatedInitializer(Designation &Desig,
                                        SourceLocation Loc,
                                        bool GNUSyntax,
                                        ExprResult Init);

  ExprResult ActOnBinOp(Scope *S, SourceLocation TokLoc,
                        tok::TokenKind Kind, Expr *LHSExpr, Expr *RHSExpr);
  ExprResult BuildBinOp(Scope *S, SourceLocation OpLoc,
                        BinaryOperatorKind Opc, Expr *LHSExpr, Expr *RHSExpr);
  ExprResult CreateBuiltinBinOp(SourceLocation OpLoc, BinaryOperatorKind Opc,
                                Expr *LHSExpr, Expr *RHSExpr);

  /// ActOnConditionalOp - Parse a ?: operation.  Note that 'LHS' may be null
  /// in the case of a the GNU conditional expr extension.
  ExprResult ActOnConditionalOp(SourceLocation QuestionLoc,
                                SourceLocation ColonLoc,
                                Expr *CondExpr, Expr *LHSExpr, Expr *RHSExpr);

  /// ActOnAddrLabel - Parse the GNU address of label extension: "&&foo".
  ExprResult ActOnAddrLabel(SourceLocation OpLoc, SourceLocation LabLoc,
                            LabelDecl *TheDecl);

  void ActOnStartStmtExpr();
  ExprResult ActOnStmtExpr(SourceLocation LPLoc, Stmt *SubStmt,
                           SourceLocation RPLoc); // "({..})"
  void ActOnStmtExprError();

  // __builtin_offsetof(type, identifier(.identifier|[expr])*)
  struct OffsetOfComponent {
    SourceLocation LocStart, LocEnd;
    bool isBrackets;  // true if [expr], false if .ident
    union {
      IdentifierInfo *IdentInfo;
      Expr *E;
    } U;
  };

  /// __builtin_offsetof(type, a.b[123][456].c)
  ExprResult BuildBuiltinOffsetOf(SourceLocation BuiltinLoc,
                                  TypeSourceInfo *TInfo,
                                  OffsetOfComponent *CompPtr,
                                  unsigned NumComponents,
                                  SourceLocation RParenLoc);
  ExprResult ActOnBuiltinOffsetOf(Scope *S,
                                  SourceLocation BuiltinLoc,
                                  SourceLocation TypeLoc,
                                  ParsedType ParsedArgTy,
                                  OffsetOfComponent *CompPtr,
                                  unsigned NumComponents,
                                  SourceLocation RParenLoc);

  // __builtin_choose_expr(constExpr, expr1, expr2)
  ExprResult ActOnChooseExpr(SourceLocation BuiltinLoc,
                             Expr *CondExpr, Expr *LHSExpr,
                             Expr *RHSExpr, SourceLocation RPLoc);

  // __builtin_va_arg(expr, type)
  ExprResult ActOnVAArg(SourceLocation BuiltinLoc, Expr *E, ParsedType Ty,
                        SourceLocation RPLoc);
  ExprResult BuildVAArgExpr(SourceLocation BuiltinLoc, Expr *E,
                            TypeSourceInfo *TInfo, SourceLocation RPLoc);

  // __null
  ExprResult ActOnGNUNullExpr(SourceLocation TokenLoc);

  bool CheckCaseExpression(Expr *E);

  /// \brief Describes the result of an "if-exists" condition check.
  enum IfExistsResult {
    /// \brief The symbol exists.
    IER_Exists,

    /// \brief The symbol does not exist.
    IER_DoesNotExist,

    /// \brief The name is a dependent name, so the results will differ
    /// from one instantiation to the next.
    IER_Dependent,

    /// \brief An error occurred.
    IER_Error
  };

  IfExistsResult
  CheckMicrosoftIfExistsSymbol(Scope *S, CXXScopeSpec &SS,
                               const DeclarationNameInfo &TargetNameInfo);

  IfExistsResult
  CheckMicrosoftIfExistsSymbol(Scope *S, SourceLocation KeywordLoc,
                               bool IsIfExists, CXXScopeSpec &SS,
                               UnqualifiedId &Name);

  StmtResult BuildMSDependentExistsStmt(SourceLocation KeywordLoc,
                                        bool IsIfExists,
                                        NestedNameSpecifierLoc QualifierLoc,
                                        DeclarationNameInfo NameInfo,
                                        Stmt *Nested);
  StmtResult ActOnMSDependentExistsStmt(SourceLocation KeywordLoc,
                                        bool IsIfExists,
                                        CXXScopeSpec &SS, UnqualifiedId &Name,
                                        Stmt *Nested);

  //===------------------------- "Block" Extension ------------------------===//

  /// ActOnBlockStart - This callback is invoked when a block literal is
  /// started.
  void ActOnBlockStart(SourceLocation CaretLoc, Scope *CurScope);

  /// ActOnBlockArguments - This callback allows processing of block arguments.
  /// If there are no arguments, this is still invoked.
  void ActOnBlockArguments(SourceLocation CaretLoc, Declarator &ParamInfo,
                           Scope *CurScope);

  /// ActOnBlockError - If there is an error parsing a block, this callback
  /// is invoked to pop the information about the block from the action impl.
  void ActOnBlockError(SourceLocation CaretLoc, Scope *CurScope);

  /// ActOnBlockStmtExpr - This is called when the body of a block statement
  /// literal was successfully completed.  ^(int x){...}
  ExprResult ActOnBlockStmtExpr(SourceLocation CaretLoc, Stmt *Body,
                                Scope *CurScope);

  //===---------------------------- OpenCL Features -----------------------===//

  /// __builtin_astype(...)
  ExprResult ActOnAsTypeExpr(Expr *E, ParsedType ParsedDestTy,
                             SourceLocation BuiltinLoc,
                             SourceLocation RParenLoc);

  //===---------------------------- C++ Features --------------------------===//

  // Act on C++ namespaces
  Decl *ActOnStartNamespaceDef(Scope *S, SourceLocation InlineLoc,
                               SourceLocation NamespaceLoc,
                               SourceLocation IdentLoc,
                               IdentifierInfo *Ident,
                               SourceLocation LBrace,
                               AttributeList *AttrList);
  void ActOnFinishNamespaceDef(Decl *Dcl, SourceLocation RBrace);

  NamespaceDecl *getStdNamespace() const;
  NamespaceDecl *getOrCreateStdNamespace();

  CXXRecordDecl *getStdBadAlloc() const;

  /// \brief Tests whether Ty is an instance of std::initializer_list and, if
  /// it is and Element is not NULL, assigns the element type to Element.
  bool isStdInitializerList(QualType Ty, QualType *Element);

  /// \brief Looks for the std::initializer_list template and instantiates it
  /// with Element, or emits an error if it's not found.
  ///
  /// \returns The instantiated template, or null on error.
  QualType BuildStdInitializerList(QualType Element, SourceLocation Loc);

  /// \brief Determine whether Ctor is an initializer-list constructor, as
  /// defined in [dcl.init.list]p2.
  bool isInitListConstructor(const CXXConstructorDecl *Ctor);

  Decl *ActOnUsingDirective(Scope *CurScope,
                            SourceLocation UsingLoc,
                            SourceLocation NamespcLoc,
                            CXXScopeSpec &SS,
                            SourceLocation IdentLoc,
                            IdentifierInfo *NamespcName,
                            AttributeList *AttrList);

  void PushUsingDirective(Scope *S, UsingDirectiveDecl *UDir);

  Decl *ActOnNamespaceAliasDef(Scope *CurScope,
                               SourceLocation NamespaceLoc,
                               SourceLocation AliasLoc,
                               IdentifierInfo *Alias,
                               CXXScopeSpec &SS,
                               SourceLocation IdentLoc,
                               IdentifierInfo *Ident);

  void HideUsingShadowDecl(Scope *S, UsingShadowDecl *Shadow);
  bool CheckUsingShadowDecl(UsingDecl *UD, NamedDecl *Target,
                            const LookupResult &PreviousDecls);
  UsingShadowDecl *BuildUsingShadowDecl(Scope *S, UsingDecl *UD,
                                        NamedDecl *Target);

  bool CheckUsingDeclRedeclaration(SourceLocation UsingLoc,
                                   bool isTypeName,
                                   const CXXScopeSpec &SS,
                                   SourceLocation NameLoc,
                                   const LookupResult &Previous);
  bool CheckUsingDeclQualifier(SourceLocation UsingLoc,
                               const CXXScopeSpec &SS,
                               SourceLocation NameLoc);

  NamedDecl *BuildUsingDeclaration(Scope *S, AccessSpecifier AS,
                                   SourceLocation UsingLoc,
                                   CXXScopeSpec &SS,
                                   const DeclarationNameInfo &NameInfo,
                                   AttributeList *AttrList,
                                   bool IsInstantiation,
                                   bool IsTypeName,
                                   SourceLocation TypenameLoc);

  bool CheckInheritingConstructorUsingDecl(UsingDecl *UD);

  Decl *ActOnUsingDeclaration(Scope *CurScope,
                              AccessSpecifier AS,
                              bool HasUsingKeyword,
                              SourceLocation UsingLoc,
                              CXXScopeSpec &SS,
                              UnqualifiedId &Name,
                              AttributeList *AttrList,
                              bool IsTypeName,
                              SourceLocation TypenameLoc);
  Decl *ActOnAliasDeclaration(Scope *CurScope,
                              AccessSpecifier AS,
                              MultiTemplateParamsArg TemplateParams,
                              SourceLocation UsingLoc,
                              UnqualifiedId &Name,
                              AttributeList *AttrList,
                              TypeResult Type);

  /// BuildCXXConstructExpr - Creates a complete call to a constructor,
  /// including handling of its default argument expressions.
  ///
  /// \param ConstructKind - a CXXConstructExpr::ConstructionKind
  ExprResult
  BuildCXXConstructExpr(SourceLocation ConstructLoc, QualType DeclInitType,
                        CXXConstructorDecl *Constructor, MultiExprArg Exprs,
                        bool HadMultipleCandidates, bool IsListInitialization,
                        bool RequiresZeroInit, unsigned ConstructKind,
                        SourceRange ParenRange);

  // FIXME: Can re remove this and have the above BuildCXXConstructExpr check if
  // the constructor can be elidable?
  ExprResult
  BuildCXXConstructExpr(SourceLocation ConstructLoc, QualType DeclInitType,
                        CXXConstructorDecl *Constructor, bool Elidable,
                        MultiExprArg Exprs, bool HadMultipleCandidates,
                        bool IsListInitialization, bool RequiresZeroInit,
                        unsigned ConstructKind, SourceRange ParenRange);

  /// BuildCXXDefaultArgExpr - Creates a CXXDefaultArgExpr, instantiating
  /// the default expr if needed.
  ExprResult BuildCXXDefaultArgExpr(SourceLocation CallLoc,
                                    FunctionDecl *FD,
                                    ParmVarDecl *Param);

  /// FinalizeVarWithDestructor - Prepare for calling destructor on the
  /// constructed variable.
  void FinalizeVarWithDestructor(VarDecl *VD, const RecordType *DeclInitType);

  /// \brief Helper class that collects exception specifications for
  /// implicitly-declared special member functions.
  class ImplicitExceptionSpecification {
    // Pointer to allow copying
    Sema *Self;
    // We order exception specifications thus:
    // noexcept is the most restrictive, but is only used in C++11.
    // throw() comes next.
    // Then a throw(collected exceptions)
    // Finally no specification, which is expressed as noexcept(false).
    // throw(...) is used instead if any called function uses it.
    ExceptionSpecificationType ComputedEST;
    llvm::SmallPtrSet<CanQualType, 4> ExceptionsSeen;
    SmallVector<QualType, 4> Exceptions;

    void ClearExceptions() {
      ExceptionsSeen.clear();
      Exceptions.clear();
    }

  public:
    explicit ImplicitExceptionSpecification(Sema &Self)
      : Self(&Self), ComputedEST(EST_BasicNoexcept) {
      if (!Self.getLangOpts().CPlusPlus11)
        ComputedEST = EST_DynamicNone;
    }

    /// \brief Get the computed exception specification type.
    ExceptionSpecificationType getExceptionSpecType() const {
      assert(ComputedEST != EST_ComputedNoexcept &&
             "noexcept(expr) should not be a possible result");
      return ComputedEST;
    }

    /// \brief The number of exceptions in the exception specification.
    unsigned size() const { return Exceptions.size(); }

    /// \brief The set of exceptions in the exception specification.
    const QualType *data() const { return Exceptions.data(); }

    /// \brief Integrate another called method into the collected data.
    void CalledDecl(SourceLocation CallLoc, const CXXMethodDecl *Method);

    /// \brief Integrate an invoked expression into the collected data.
    void CalledExpr(Expr *E);

    /// \brief Overwrite an EPI's exception specification with this
    /// computed exception specification.
    void getEPI(FunctionProtoType::ExtProtoInfo &EPI) const {
      EPI.ExceptionSpecType = getExceptionSpecType();
      if (EPI.ExceptionSpecType == EST_Dynamic) {
        EPI.NumExceptions = size();
        EPI.Exceptions = data();
      } else if (EPI.ExceptionSpecType == EST_None) {
        /// C++11 [except.spec]p14:
        ///   The exception-specification is noexcept(false) if the set of
        ///   potential exceptions of the special member function contains "any"
        EPI.ExceptionSpecType = EST_ComputedNoexcept;
        EPI.NoexceptExpr = Self->ActOnCXXBoolLiteral(SourceLocation(),
                                                     tok::kw_false).take();
      }
    }
    FunctionProtoType::ExtProtoInfo getEPI() const {
      FunctionProtoType::ExtProtoInfo EPI;
      getEPI(EPI);
      return EPI;
    }
  };

  /// \brief Determine what sort of exception specification a defaulted
  /// copy constructor of a class will have.
  ImplicitExceptionSpecification
  ComputeDefaultedDefaultCtorExceptionSpec(SourceLocation Loc,
                                           CXXMethodDecl *MD);

  /// \brief Determine what sort of exception specification a defaulted
  /// default constructor of a class will have, and whether the parameter
  /// will be const.
  ImplicitExceptionSpecification
  ComputeDefaultedCopyCtorExceptionSpec(CXXMethodDecl *MD);

  /// \brief Determine what sort of exception specification a defautled
  /// copy assignment operator of a class will have, and whether the
  /// parameter will be const.
  ImplicitExceptionSpecification
  ComputeDefaultedCopyAssignmentExceptionSpec(CXXMethodDecl *MD);

  /// \brief Determine what sort of exception specification a defaulted move
  /// constructor of a class will have.
  ImplicitExceptionSpecification
  ComputeDefaultedMoveCtorExceptionSpec(CXXMethodDecl *MD);

  /// \brief Determine what sort of exception specification a defaulted move
  /// assignment operator of a class will have.
  ImplicitExceptionSpecification
  ComputeDefaultedMoveAssignmentExceptionSpec(CXXMethodDecl *MD);

  /// \brief Determine what sort of exception specification a defaulted
  /// destructor of a class will have.
  ImplicitExceptionSpecification
  ComputeDefaultedDtorExceptionSpec(CXXMethodDecl *MD);

  /// \brief Determine what sort of exception specification an inheriting
  /// constructor of a class will have.
  ImplicitExceptionSpecification
  ComputeInheritingCtorExceptionSpec(CXXConstructorDecl *CD);

  /// \brief Evaluate the implicit exception specification for a defaulted
  /// special member function.
  void EvaluateImplicitExceptionSpec(SourceLocation Loc, CXXMethodDecl *MD);

  /// \brief Check the given exception-specification and update the
  /// extended prototype information with the results.
  void checkExceptionSpecification(ExceptionSpecificationType EST,
                                   ArrayRef<ParsedType> DynamicExceptions,
                                   ArrayRef<SourceRange> DynamicExceptionRanges,
                                   Expr *NoexceptExpr,
                                   SmallVectorImpl<QualType> &Exceptions,
                                   FunctionProtoType::ExtProtoInfo &EPI);

  /// \brief Determine if a special member function should have a deleted
  /// definition when it is defaulted.
  bool ShouldDeleteSpecialMember(CXXMethodDecl *MD, CXXSpecialMember CSM,
                                 bool Diagnose = false);

  /// \brief Declare the implicit default constructor for the given class.
  ///
  /// \param ClassDecl The class declaration into which the implicit
  /// default constructor will be added.
  ///
  /// \returns The implicitly-declared default constructor.
  CXXConstructorDecl *DeclareImplicitDefaultConstructor(
                                                     CXXRecordDecl *ClassDecl);

  /// DefineImplicitDefaultConstructor - Checks for feasibility of
  /// defining this constructor as the default constructor.
  void DefineImplicitDefaultConstructor(SourceLocation CurrentLocation,
                                        CXXConstructorDecl *Constructor);

  /// \brief Declare the implicit destructor for the given class.
  ///
  /// \param ClassDecl The class declaration into which the implicit
  /// destructor will be added.
  ///
  /// \returns The implicitly-declared destructor.
  CXXDestructorDecl *DeclareImplicitDestructor(CXXRecordDecl *ClassDecl);

  /// DefineImplicitDestructor - Checks for feasibility of
  /// defining this destructor as the default destructor.
  void DefineImplicitDestructor(SourceLocation CurrentLocation,
                                CXXDestructorDecl *Destructor);

  /// \brief Build an exception spec for destructors that don't have one.
  ///
  /// C++11 says that user-defined destructors with no exception spec get one
  /// that looks as if the destructor was implicitly declared.
  void AdjustDestructorExceptionSpec(CXXRecordDecl *ClassDecl,
                                     CXXDestructorDecl *Destructor);

  /// \brief Declare all inheriting constructors for the given class.
  ///
  /// \param ClassDecl The class declaration into which the inheriting
  /// constructors will be added.
  void DeclareInheritingConstructors(CXXRecordDecl *ClassDecl);

  /// \brief Define the specified inheriting constructor.
  void DefineInheritingConstructor(SourceLocation UseLoc,
                                   CXXConstructorDecl *Constructor);

  /// \brief Declare the implicit copy constructor for the given class.
  ///
  /// \param ClassDecl The class declaration into which the implicit
  /// copy constructor will be added.
  ///
  /// \returns The implicitly-declared copy constructor.
  CXXConstructorDecl *DeclareImplicitCopyConstructor(CXXRecordDecl *ClassDecl);

  /// DefineImplicitCopyConstructor - Checks for feasibility of
  /// defining this constructor as the copy constructor.
  void DefineImplicitCopyConstructor(SourceLocation CurrentLocation,
                                     CXXConstructorDecl *Constructor);

  /// \brief Declare the implicit move constructor for the given class.
  ///
  /// \param ClassDecl The Class declaration into which the implicit
  /// move constructor will be added.
  ///
  /// \returns The implicitly-declared move constructor, or NULL if it wasn't
  /// declared.
  CXXConstructorDecl *DeclareImplicitMoveConstructor(CXXRecordDecl *ClassDecl);

  /// DefineImplicitMoveConstructor - Checks for feasibility of
  /// defining this constructor as the move constructor.
  void DefineImplicitMoveConstructor(SourceLocation CurrentLocation,
                                     CXXConstructorDecl *Constructor);

  /// \brief Declare the implicit copy assignment operator for the given class.
  ///
  /// \param ClassDecl The class declaration into which the implicit
  /// copy assignment operator will be added.
  ///
  /// \returns The implicitly-declared copy assignment operator.
  CXXMethodDecl *DeclareImplicitCopyAssignment(CXXRecordDecl *ClassDecl);

  /// \brief Defines an implicitly-declared copy assignment operator.
  void DefineImplicitCopyAssignment(SourceLocation CurrentLocation,
                                    CXXMethodDecl *MethodDecl);

  /// \brief Declare the implicit move assignment operator for the given class.
  ///
  /// \param ClassDecl The Class declaration into which the implicit
  /// move assignment operator will be added.
  ///
  /// \returns The implicitly-declared move assignment operator, or NULL if it
  /// wasn't declared.
  CXXMethodDecl *DeclareImplicitMoveAssignment(CXXRecordDecl *ClassDecl);

  /// \brief Defines an implicitly-declared move assignment operator.
  void DefineImplicitMoveAssignment(SourceLocation CurrentLocation,
                                    CXXMethodDecl *MethodDecl);

  /// \brief Force the declaration of any implicitly-declared members of this
  /// class.
  void ForceDeclarationOfImplicitMembers(CXXRecordDecl *Class);

  /// \brief Determine whether the given function is an implicitly-deleted
  /// special member function.
  bool isImplicitlyDeleted(FunctionDecl *FD);

  /// \brief Check whether 'this' shows up in the type of a static member
  /// function after the (naturally empty) cv-qualifier-seq would be.
  ///
  /// \returns true if an error occurred.
  bool checkThisInStaticMemberFunctionType(CXXMethodDecl *Method);

  /// \brief Whether this' shows up in the exception specification of a static
  /// member function.
  bool checkThisInStaticMemberFunctionExceptionSpec(CXXMethodDecl *Method);

  /// \brief Check whether 'this' shows up in the attributes of the given
  /// static member function.
  ///
  /// \returns true if an error occurred.
  bool checkThisInStaticMemberFunctionAttributes(CXXMethodDecl *Method);

  /// MaybeBindToTemporary - If the passed in expression has a record type with
  /// a non-trivial destructor, this will return CXXBindTemporaryExpr. Otherwise
  /// it simply returns the passed in expression.
  ExprResult MaybeBindToTemporary(Expr *E);

  bool CompleteConstructorCall(CXXConstructorDecl *Constructor,
                               MultiExprArg ArgsPtr,
                               SourceLocation Loc,
                               SmallVectorImpl<Expr*> &ConvertedArgs,
                               bool AllowExplicit = false,
                               bool IsListInitialization = false);

  ParsedType getInheritingConstructorName(CXXScopeSpec &SS,
                                          SourceLocation NameLoc,
                                          IdentifierInfo &Name);

  ParsedType getDestructorName(SourceLocation TildeLoc,
                               IdentifierInfo &II, SourceLocation NameLoc,
                               Scope *S, CXXScopeSpec &SS,
                               ParsedType ObjectType,
                               bool EnteringContext);

  ParsedType getDestructorType(const DeclSpec& DS, ParsedType ObjectType);

  // Checks that reinterpret casts don't have undefined behavior.
  void CheckCompatibleReinterpretCast(QualType SrcType, QualType DestType,
                                      bool IsDereference, SourceRange Range);

  /// ActOnCXXNamedCast - Parse {dynamic,static,reinterpret,const}_cast's.
  ExprResult ActOnCXXNamedCast(SourceLocation OpLoc,
                               tok::TokenKind Kind,
                               SourceLocation LAngleBracketLoc,
                               Declarator &D,
                               SourceLocation RAngleBracketLoc,
                               SourceLocation LParenLoc,
                               Expr *E,
                               SourceLocation RParenLoc);

  ExprResult BuildCXXNamedCast(SourceLocation OpLoc,
                               tok::TokenKind Kind,
                               TypeSourceInfo *Ty,
                               Expr *E,
                               SourceRange AngleBrackets,
                               SourceRange Parens);

  ExprResult BuildCXXTypeId(QualType TypeInfoType,
                            SourceLocation TypeidLoc,
                            TypeSourceInfo *Operand,
                            SourceLocation RParenLoc);
  ExprResult BuildCXXTypeId(QualType TypeInfoType,
                            SourceLocation TypeidLoc,
                            Expr *Operand,
                            SourceLocation RParenLoc);

  /// ActOnCXXTypeid - Parse typeid( something ).
  ExprResult ActOnCXXTypeid(SourceLocation OpLoc,
                            SourceLocation LParenLoc, bool isType,
                            void *TyOrExpr,
                            SourceLocation RParenLoc);

  ExprResult BuildCXXUuidof(QualType TypeInfoType,
                            SourceLocation TypeidLoc,
                            TypeSourceInfo *Operand,
                            SourceLocation RParenLoc);
  ExprResult BuildCXXUuidof(QualType TypeInfoType,
                            SourceLocation TypeidLoc,
                            Expr *Operand,
                            SourceLocation RParenLoc);

  /// ActOnCXXUuidof - Parse __uuidof( something ).
  ExprResult ActOnCXXUuidof(SourceLocation OpLoc,
                            SourceLocation LParenLoc, bool isType,
                            void *TyOrExpr,
                            SourceLocation RParenLoc);


  //// ActOnCXXThis -  Parse 'this' pointer.
  ExprResult ActOnCXXThis(SourceLocation loc);

  /// \brief Try to retrieve the type of the 'this' pointer.
  ///
  /// \returns The type of 'this', if possible. Otherwise, returns a NULL type.
  QualType getCurrentThisType();

  /// \brief When non-NULL, the C++ 'this' expression is allowed despite the
  /// current context not being a non-static member function. In such cases,
  /// this provides the type used for 'this'.
  QualType CXXThisTypeOverride;

  /// \brief RAII object used to temporarily allow the C++ 'this' expression
  /// to be used, with the given qualifiers on the current class type.
  class CXXThisScopeRAII {
    Sema &S;
    QualType OldCXXThisTypeOverride;
    bool Enabled;

  public:
    /// \brief Introduce a new scope where 'this' may be allowed (when enabled),
    /// using the given declaration (which is either a class template or a
    /// class) along with the given qualifiers.
    /// along with the qualifiers placed on '*this'.
    CXXThisScopeRAII(Sema &S, Decl *ContextDecl, unsigned CXXThisTypeQuals,
                     bool Enabled = true);

    ~CXXThisScopeRAII();
  };

  /// \brief Make sure the value of 'this' is actually available in the current
  /// context, if it is a potentially evaluated context.
  ///
  /// \param Loc The location at which the capture of 'this' occurs.
  ///
  /// \param Explicit Whether 'this' is explicitly captured in a lambda
  /// capture list.
  void CheckCXXThisCapture(SourceLocation Loc, bool Explicit = false);

  /// \brief Determine whether the given type is the type of *this that is used
  /// outside of the body of a member function for a type that is currently
  /// being defined.
  bool isThisOutsideMemberFunctionBody(QualType BaseType);

  /// ActOnCXXBoolLiteral - Parse {true,false} literals.
  ExprResult ActOnCXXBoolLiteral(SourceLocation OpLoc, tok::TokenKind Kind);


  /// ActOnObjCBoolLiteral - Parse {__objc_yes,__objc_no} literals.
  ExprResult ActOnObjCBoolLiteral(SourceLocation OpLoc, tok::TokenKind Kind);

  /// ActOnCXXNullPtrLiteral - Parse 'nullptr'.
  ExprResult ActOnCXXNullPtrLiteral(SourceLocation Loc);

  //// ActOnCXXThrow -  Parse throw expressions.
  ExprResult ActOnCXXThrow(Scope *S, SourceLocation OpLoc, Expr *expr);
  ExprResult BuildCXXThrow(SourceLocation OpLoc, Expr *Ex,
                           bool IsThrownVarInScope);
  ExprResult CheckCXXThrowOperand(SourceLocation ThrowLoc, Expr *E,
                                  bool IsThrownVarInScope);

  /// ActOnCXXTypeConstructExpr - Parse construction of a specified type.
  /// Can be interpreted either as function-style casting ("int(x)")
  /// or class type construction ("ClassType(x,y,z)")
  /// or creation of a value-initialized type ("int()").
  ExprResult ActOnCXXTypeConstructExpr(ParsedType TypeRep,
                                       SourceLocation LParenLoc,
                                       MultiExprArg Exprs,
                                       SourceLocation RParenLoc);

  ExprResult BuildCXXTypeConstructExpr(TypeSourceInfo *Type,
                                       SourceLocation LParenLoc,
                                       MultiExprArg Exprs,
                                       SourceLocation RParenLoc);

  /// ActOnCXXNew - Parsed a C++ 'new' expression.
  ExprResult ActOnCXXNew(SourceLocation StartLoc, bool UseGlobal,
                         SourceLocation PlacementLParen,
                         MultiExprArg PlacementArgs,
                         SourceLocation PlacementRParen,
                         SourceRange TypeIdParens, Declarator &D,
                         Expr *Initializer);
  ExprResult BuildCXXNew(SourceRange Range, bool UseGlobal,
                         SourceLocation PlacementLParen,
                         MultiExprArg PlacementArgs,
                         SourceLocation PlacementRParen,
                         SourceRange TypeIdParens,
                         QualType AllocType,
                         TypeSourceInfo *AllocTypeInfo,
                         Expr *ArraySize,
                         SourceRange DirectInitRange,
                         Expr *Initializer,
                         bool TypeMayContainAuto = true);

  bool CheckAllocatedType(QualType AllocType, SourceLocation Loc,
                          SourceRange R);
  bool FindAllocationFunctions(SourceLocation StartLoc, SourceRange Range,
                               bool UseGlobal, QualType AllocType, bool IsArray,
                               Expr **PlaceArgs, unsigned NumPlaceArgs,
                               FunctionDecl *&OperatorNew,
                               FunctionDecl *&OperatorDelete);
  bool FindAllocationOverload(SourceLocation StartLoc, SourceRange Range,
                              DeclarationName Name, Expr** Args,
                              unsigned NumArgs, DeclContext *Ctx,
                              bool AllowMissing, FunctionDecl *&Operator,
                              bool Diagnose = true);
  void DeclareGlobalNewDelete();
  void DeclareGlobalAllocationFunction(DeclarationName Name, QualType Return,
                                       QualType Argument,
                                       bool addMallocAttr = false);

  bool FindDeallocationFunction(SourceLocation StartLoc, CXXRecordDecl *RD,
                                DeclarationName Name, FunctionDecl* &Operator,
                                bool Diagnose = true);

  /// ActOnCXXDelete - Parsed a C++ 'delete' expression
  ExprResult ActOnCXXDelete(SourceLocation StartLoc,
                            bool UseGlobal, bool ArrayForm,
                            Expr *Operand);

  DeclResult ActOnCXXConditionDeclaration(Scope *S, Declarator &D);
  ExprResult CheckConditionVariable(VarDecl *ConditionVar,
                                    SourceLocation StmtLoc,
                                    bool ConvertToBoolean);

  ExprResult ActOnNoexceptExpr(SourceLocation KeyLoc, SourceLocation LParen,
                               Expr *Operand, SourceLocation RParen);
  ExprResult BuildCXXNoexceptExpr(SourceLocation KeyLoc, Expr *Operand,
                                  SourceLocation RParen);

  /// ActOnUnaryTypeTrait - Parsed one of the unary type trait support
  /// pseudo-functions.
  ExprResult ActOnUnaryTypeTrait(UnaryTypeTrait OTT,
                                 SourceLocation KWLoc,
                                 ParsedType Ty,
                                 SourceLocation RParen);

  ExprResult BuildUnaryTypeTrait(UnaryTypeTrait OTT,
                                 SourceLocation KWLoc,
                                 TypeSourceInfo *T,
                                 SourceLocation RParen);

  /// ActOnBinaryTypeTrait - Parsed one of the bianry type trait support
  /// pseudo-functions.
  ExprResult ActOnBinaryTypeTrait(BinaryTypeTrait OTT,
                                  SourceLocation KWLoc,
                                  ParsedType LhsTy,
                                  ParsedType RhsTy,
                                  SourceLocation RParen);

  ExprResult BuildBinaryTypeTrait(BinaryTypeTrait BTT,
                                  SourceLocation KWLoc,
                                  TypeSourceInfo *LhsT,
                                  TypeSourceInfo *RhsT,
                                  SourceLocation RParen);

  /// \brief Parsed one of the type trait support pseudo-functions.
  ExprResult ActOnTypeTrait(TypeTrait Kind, SourceLocation KWLoc,
                            ArrayRef<ParsedType> Args,
                            SourceLocation RParenLoc);
  ExprResult BuildTypeTrait(TypeTrait Kind, SourceLocation KWLoc,
                            ArrayRef<TypeSourceInfo *> Args,
                            SourceLocation RParenLoc);

  /// ActOnArrayTypeTrait - Parsed one of the bianry type trait support
  /// pseudo-functions.
  ExprResult ActOnArrayTypeTrait(ArrayTypeTrait ATT,
                                 SourceLocation KWLoc,
                                 ParsedType LhsTy,
                                 Expr *DimExpr,
                                 SourceLocation RParen);

  ExprResult BuildArrayTypeTrait(ArrayTypeTrait ATT,
                                 SourceLocation KWLoc,
                                 TypeSourceInfo *TSInfo,
                                 Expr *DimExpr,
                                 SourceLocation RParen);

  /// ActOnExpressionTrait - Parsed one of the unary type trait support
  /// pseudo-functions.
  ExprResult ActOnExpressionTrait(ExpressionTrait OET,
                                  SourceLocation KWLoc,
                                  Expr *Queried,
                                  SourceLocation RParen);

  ExprResult BuildExpressionTrait(ExpressionTrait OET,
                                  SourceLocation KWLoc,
                                  Expr *Queried,
                                  SourceLocation RParen);

  ExprResult ActOnStartCXXMemberReference(Scope *S,
                                          Expr *Base,
                                          SourceLocation OpLoc,
                                          tok::TokenKind OpKind,
                                          ParsedType &ObjectType,
                                          bool &MayBePseudoDestructor);

  ExprResult DiagnoseDtorReference(SourceLocation NameLoc, Expr *MemExpr);

  ExprResult BuildPseudoDestructorExpr(Expr *Base,
                                       SourceLocation OpLoc,
                                       tok::TokenKind OpKind,
                                       const CXXScopeSpec &SS,
                                       TypeSourceInfo *ScopeType,
                                       SourceLocation CCLoc,
                                       SourceLocation TildeLoc,
                                     PseudoDestructorTypeStorage DestroyedType,
                                       bool HasTrailingLParen);

  ExprResult ActOnPseudoDestructorExpr(Scope *S, Expr *Base,
                                       SourceLocation OpLoc,
                                       tok::TokenKind OpKind,
                                       CXXScopeSpec &SS,
                                       UnqualifiedId &FirstTypeName,
                                       SourceLocation CCLoc,
                                       SourceLocation TildeLoc,
                                       UnqualifiedId &SecondTypeName,
                                       bool HasTrailingLParen);

  ExprResult ActOnPseudoDestructorExpr(Scope *S, Expr *Base,
                                       SourceLocation OpLoc,
                                       tok::TokenKind OpKind,
                                       SourceLocation TildeLoc,
                                       const DeclSpec& DS,
                                       bool HasTrailingLParen);

  /// MaybeCreateExprWithCleanups - If the current full-expression
  /// requires any cleanups, surround it with a ExprWithCleanups node.
  /// Otherwise, just returns the passed-in expression.
  Expr *MaybeCreateExprWithCleanups(Expr *SubExpr);
  Stmt *MaybeCreateStmtWithCleanups(Stmt *SubStmt);
  ExprResult MaybeCreateExprWithCleanups(ExprResult SubExpr);

  ExprResult ActOnFinishFullExpr(Expr *Expr) {
    return ActOnFinishFullExpr(Expr, Expr ? Expr->getExprLoc()
                                          : SourceLocation());
  }
  ExprResult ActOnFinishFullExpr(Expr *Expr, SourceLocation CC,
                                 bool DiscardedValue = false,
                                 bool IsConstexpr = false);
  StmtResult ActOnFinishFullStmt(Stmt *Stmt);

  // Marks SS invalid if it represents an incomplete type.
  bool RequireCompleteDeclContext(CXXScopeSpec &SS, DeclContext *DC);

  DeclContext *computeDeclContext(QualType T);
  DeclContext *computeDeclContext(const CXXScopeSpec &SS,
                                  bool EnteringContext = false);
  bool isDependentScopeSpecifier(const CXXScopeSpec &SS);
  CXXRecordDecl *getCurrentInstantiationOf(NestedNameSpecifier *NNS);
  bool isUnknownSpecialization(const CXXScopeSpec &SS);

  /// \brief The parser has parsed a global nested-name-specifier '::'.
  ///
  /// \param S The scope in which this nested-name-specifier occurs.
  ///
  /// \param CCLoc The location of the '::'.
  ///
  /// \param SS The nested-name-specifier, which will be updated in-place
  /// to reflect the parsed nested-name-specifier.
  ///
  /// \returns true if an error occurred, false otherwise.
  bool ActOnCXXGlobalScopeSpecifier(Scope *S, SourceLocation CCLoc,
                                    CXXScopeSpec &SS);

  bool isAcceptableNestedNameSpecifier(const NamedDecl *SD);
  NamedDecl *FindFirstQualifierInScope(Scope *S, NestedNameSpecifier *NNS);

  bool isNonTypeNestedNameSpecifier(Scope *S, CXXScopeSpec &SS,
                                    SourceLocation IdLoc,
                                    IdentifierInfo &II,
                                    ParsedType ObjectType);

  bool BuildCXXNestedNameSpecifier(Scope *S,
                                   IdentifierInfo &Identifier,
                                   SourceLocation IdentifierLoc,
                                   SourceLocation CCLoc,
                                   QualType ObjectType,
                                   bool EnteringContext,
                                   CXXScopeSpec &SS,
                                   NamedDecl *ScopeLookupResult,
                                   bool ErrorRecoveryLookup);

  /// \brief The parser has parsed a nested-name-specifier 'identifier::'.
  ///
  /// \param S The scope in which this nested-name-specifier occurs.
  ///
  /// \param Identifier The identifier preceding the '::'.
  ///
  /// \param IdentifierLoc The location of the identifier.
  ///
  /// \param CCLoc The location of the '::'.
  ///
  /// \param ObjectType The type of the object, if we're parsing
  /// nested-name-specifier in a member access expression.
  ///
  /// \param EnteringContext Whether we're entering the context nominated by
  /// this nested-name-specifier.
  ///
  /// \param SS The nested-name-specifier, which is both an input
  /// parameter (the nested-name-specifier before this type) and an
  /// output parameter (containing the full nested-name-specifier,
  /// including this new type).
  ///
  /// \returns true if an error occurred, false otherwise.
  bool ActOnCXXNestedNameSpecifier(Scope *S,
                                   IdentifierInfo &Identifier,
                                   SourceLocation IdentifierLoc,
                                   SourceLocation CCLoc,
                                   ParsedType ObjectType,
                                   bool EnteringContext,
                                   CXXScopeSpec &SS);

  ExprResult ActOnDecltypeExpression(Expr *E);

  bool ActOnCXXNestedNameSpecifierDecltype(CXXScopeSpec &SS,
                                           const DeclSpec &DS,
                                           SourceLocation ColonColonLoc);

  bool IsInvalidUnlessNestedName(Scope *S, CXXScopeSpec &SS,
                                 IdentifierInfo &Identifier,
                                 SourceLocation IdentifierLoc,
                                 SourceLocation ColonLoc,
                                 ParsedType ObjectType,
                                 bool EnteringContext);

  /// \brief The parser has parsed a nested-name-specifier
  /// 'template[opt] template-name < template-args >::'.
  ///
  /// \param S The scope in which this nested-name-specifier occurs.
  ///
  /// \param SS The nested-name-specifier, which is both an input
  /// parameter (the nested-name-specifier before this type) and an
  /// output parameter (containing the full nested-name-specifier,
  /// including this new type).
  ///
  /// \param TemplateKWLoc the location of the 'template' keyword, if any.
  /// \param TemplateName the template name.
  /// \param TemplateNameLoc The location of the template name.
  /// \param LAngleLoc The location of the opening angle bracket  ('<').
  /// \param TemplateArgs The template arguments.
  /// \param RAngleLoc The location of the closing angle bracket  ('>').
  /// \param CCLoc The location of the '::'.
  ///
  /// \param EnteringContext Whether we're entering the context of the
  /// nested-name-specifier.
  ///
  ///
  /// \returns true if an error occurred, false otherwise.
  bool ActOnCXXNestedNameSpecifier(Scope *S,
                                   CXXScopeSpec &SS,
                                   SourceLocation TemplateKWLoc,
                                   TemplateTy TemplateName,
                                   SourceLocation TemplateNameLoc,
                                   SourceLocation LAngleLoc,
                                   ASTTemplateArgsPtr TemplateArgs,
                                   SourceLocation RAngleLoc,
                                   SourceLocation CCLoc,
                                   bool EnteringContext);

  /// \brief Given a C++ nested-name-specifier, produce an annotation value
  /// that the parser can use later to reconstruct the given
  /// nested-name-specifier.
  ///
  /// \param SS A nested-name-specifier.
  ///
  /// \returns A pointer containing all of the information in the
  /// nested-name-specifier \p SS.
  void *SaveNestedNameSpecifierAnnotation(CXXScopeSpec &SS);

  /// \brief Given an annotation pointer for a nested-name-specifier, restore
  /// the nested-name-specifier structure.
  ///
  /// \param Annotation The annotation pointer, produced by
  /// \c SaveNestedNameSpecifierAnnotation().
  ///
  /// \param AnnotationRange The source range corresponding to the annotation.
  ///
  /// \param SS The nested-name-specifier that will be updated with the contents
  /// of the annotation pointer.
  void RestoreNestedNameSpecifierAnnotation(void *Annotation,
                                            SourceRange AnnotationRange,
                                            CXXScopeSpec &SS);

  bool ShouldEnterDeclaratorScope(Scope *S, const CXXScopeSpec &SS);

  /// ActOnCXXEnterDeclaratorScope - Called when a C++ scope specifier (global
  /// scope or nested-name-specifier) is parsed, part of a declarator-id.
  /// After this method is called, according to [C++ 3.4.3p3], names should be
  /// looked up in the declarator-id's scope, until the declarator is parsed and
  /// ActOnCXXExitDeclaratorScope is called.
  /// The 'SS' should be a non-empty valid CXXScopeSpec.
  bool ActOnCXXEnterDeclaratorScope(Scope *S, CXXScopeSpec &SS);

  /// ActOnCXXExitDeclaratorScope - Called when a declarator that previously
  /// invoked ActOnCXXEnterDeclaratorScope(), is finished. 'SS' is the same
  /// CXXScopeSpec that was passed to ActOnCXXEnterDeclaratorScope as well.
  /// Used to indicate that names should revert to being looked up in the
  /// defining scope.
  void ActOnCXXExitDeclaratorScope(Scope *S, const CXXScopeSpec &SS);

  /// ActOnCXXEnterDeclInitializer - Invoked when we are about to parse an
  /// initializer for the declaration 'Dcl'.
  /// After this method is called, according to [C++ 3.4.1p13], if 'Dcl' is a
  /// static data member of class X, names should be looked up in the scope of
  /// class X.
  void ActOnCXXEnterDeclInitializer(Scope *S, Decl *Dcl);

  /// ActOnCXXExitDeclInitializer - Invoked after we are finished parsing an
  /// initializer for the declaration 'Dcl'.
  void ActOnCXXExitDeclInitializer(Scope *S, Decl *Dcl);

  /// \brief Create a new lambda closure type.
  CXXRecordDecl *createLambdaClosureType(SourceRange IntroducerRange,
                                         TypeSourceInfo *Info,
                                         bool KnownDependent);

  /// \brief Start the definition of a lambda expression.
  CXXMethodDecl *startLambdaDefinition(CXXRecordDecl *Class,
                                       SourceRange IntroducerRange,
                                       TypeSourceInfo *MethodType,
                                       SourceLocation EndLoc,
                                       ArrayRef<ParmVarDecl *> Params);

  /// \brief Introduce the scope for a lambda expression.
  sema::LambdaScopeInfo *enterLambdaScope(CXXMethodDecl *CallOperator,
                                          SourceRange IntroducerRange,
                                          LambdaCaptureDefault CaptureDefault,
                                          bool ExplicitParams,
                                          bool ExplicitResultType,
                                          bool Mutable);

  /// \brief Note that we have finished the explicit captures for the
  /// given lambda.
  void finishLambdaExplicitCaptures(sema::LambdaScopeInfo *LSI);

  /// \brief Introduce the lambda parameters into scope.
  void addLambdaParameters(CXXMethodDecl *CallOperator, Scope *CurScope);

  /// \brief Deduce a block or lambda's return type based on the return
  /// statements present in the body.
  void deduceClosureReturnType(sema::CapturingScopeInfo &CSI);

  /// ActOnStartOfLambdaDefinition - This is called just before we start
  /// parsing the body of a lambda; it analyzes the explicit captures and
  /// arguments, and sets up various data-structures for the body of the
  /// lambda.
  void ActOnStartOfLambdaDefinition(LambdaIntroducer &Intro,
                                    Declarator &ParamInfo, Scope *CurScope);

  /// ActOnLambdaError - If there is an error parsing a lambda, this callback
  /// is invoked to pop the information about the lambda.
  void ActOnLambdaError(SourceLocation StartLoc, Scope *CurScope,
                        bool IsInstantiation = false);

  /// ActOnLambdaExpr - This is called when the body of a lambda expression
  /// was successfully completed.
  ExprResult ActOnLambdaExpr(SourceLocation StartLoc, Stmt *Body,
                             Scope *CurScope,
                             bool IsInstantiation = false);

  /// \brief Define the "body" of the conversion from a lambda object to a
  /// function pointer.
  ///
  /// This routine doesn't actually define a sensible body; rather, it fills
  /// in the initialization expression needed to copy the lambda object into
  /// the block, and IR generation actually generates the real body of the
  /// block pointer conversion.
  void DefineImplicitLambdaToFunctionPointerConversion(
         SourceLocation CurrentLoc, CXXConversionDecl *Conv);

  /// \brief Define the "body" of the conversion from a lambda object to a
  /// block pointer.
  ///
  /// This routine doesn't actually define a sensible body; rather, it fills
  /// in the initialization expression needed to copy the lambda object into
  /// the block, and IR generation actually generates the real body of the
  /// block pointer conversion.
  void DefineImplicitLambdaToBlockPointerConversion(SourceLocation CurrentLoc,
                                                    CXXConversionDecl *Conv);

  ExprResult BuildBlockForLambdaConversion(SourceLocation CurrentLocation,
                                           SourceLocation ConvLocation,
                                           CXXConversionDecl *Conv,
                                           Expr *Src);

  // ParseObjCStringLiteral - Parse Objective-C string literals.
  ExprResult ParseObjCStringLiteral(SourceLocation *AtLocs,
                                    Expr **Strings,
                                    unsigned NumStrings);

  ExprResult BuildObjCStringLiteral(SourceLocation AtLoc, StringLiteral *S);

  /// BuildObjCNumericLiteral - builds an ObjCBoxedExpr AST node for the
  /// numeric literal expression. Type of the expression will be "NSNumber *"
  /// or "id" if NSNumber is unavailable.
  ExprResult BuildObjCNumericLiteral(SourceLocation AtLoc, Expr *Number);
  ExprResult ActOnObjCBoolLiteral(SourceLocation AtLoc, SourceLocation ValueLoc,
                                  bool Value);
  ExprResult BuildObjCArrayLiteral(SourceRange SR, MultiExprArg Elements);

  /// BuildObjCBoxedExpr - builds an ObjCBoxedExpr AST node for the
  /// '@' prefixed parenthesized expression. The type of the expression will
  /// either be "NSNumber *" or "NSString *" depending on the type of
  /// ValueType, which is allowed to be a built-in numeric type or
  /// "char *" or "const char *".
  ExprResult BuildObjCBoxedExpr(SourceRange SR, Expr *ValueExpr);

  ExprResult BuildObjCSubscriptExpression(SourceLocation RB, Expr *BaseExpr,
                                          Expr *IndexExpr,
                                          ObjCMethodDecl *getterMethod,
                                          ObjCMethodDecl *setterMethod);

  ExprResult BuildObjCDictionaryLiteral(SourceRange SR,
                                        ObjCDictionaryElement *Elements,
                                        unsigned NumElements);

  ExprResult BuildObjCEncodeExpression(SourceLocation AtLoc,
                                  TypeSourceInfo *EncodedTypeInfo,
                                  SourceLocation RParenLoc);
  ExprResult BuildCXXMemberCallExpr(Expr *Exp, NamedDecl *FoundDecl,
                                    CXXConversionDecl *Method,
                                    bool HadMultipleCandidates);

  ExprResult ParseObjCEncodeExpression(SourceLocation AtLoc,
                                       SourceLocation EncodeLoc,
                                       SourceLocation LParenLoc,
                                       ParsedType Ty,
                                       SourceLocation RParenLoc);

  /// ParseObjCSelectorExpression - Build selector expression for \@selector
  ExprResult ParseObjCSelectorExpression(Selector Sel,
                                         SourceLocation AtLoc,
                                         SourceLocation SelLoc,
                                         SourceLocation LParenLoc,
                                         SourceLocation RParenLoc);

  /// ParseObjCProtocolExpression - Build protocol expression for \@protocol
  ExprResult ParseObjCProtocolExpression(IdentifierInfo * ProtocolName,
                                         SourceLocation AtLoc,
                                         SourceLocation ProtoLoc,
                                         SourceLocation LParenLoc,
                                         SourceLocation ProtoIdLoc,
                                         SourceLocation RParenLoc);

  //===--------------------------------------------------------------------===//
  // C++ Declarations
  //
  Decl *ActOnStartLinkageSpecification(Scope *S,
                                       SourceLocation ExternLoc,
                                       SourceLocation LangLoc,
                                       StringRef Lang,
                                       SourceLocation LBraceLoc);
  Decl *ActOnFinishLinkageSpecification(Scope *S,
                                        Decl *LinkageSpec,
                                        SourceLocation RBraceLoc);


  //===--------------------------------------------------------------------===//
  // C++ Classes
  //
  bool isCurrentClassName(const IdentifierInfo &II, Scope *S,
                          const CXXScopeSpec *SS = 0);

  bool ActOnAccessSpecifier(AccessSpecifier Access,
                            SourceLocation ASLoc,
                            SourceLocation ColonLoc,
                            AttributeList *Attrs = 0);

  NamedDecl *ActOnCXXMemberDeclarator(Scope *S, AccessSpecifier AS,
                                 Declarator &D,
                                 MultiTemplateParamsArg TemplateParameterLists,
                                 Expr *BitfieldWidth, const VirtSpecifiers &VS,
                                 InClassInitStyle InitStyle);
  void ActOnCXXInClassMemberInitializer(Decl *VarDecl, SourceLocation EqualLoc,
                                        Expr *Init);

  MemInitResult ActOnMemInitializer(Decl *ConstructorD,
                                    Scope *S,
                                    CXXScopeSpec &SS,
                                    IdentifierInfo *MemberOrBase,
                                    ParsedType TemplateTypeTy,
                                    const DeclSpec &DS,
                                    SourceLocation IdLoc,
                                    SourceLocation LParenLoc,
                                    Expr **Args, unsigned NumArgs,
                                    SourceLocation RParenLoc,
                                    SourceLocation EllipsisLoc);

  MemInitResult ActOnMemInitializer(Decl *ConstructorD,
                                    Scope *S,
                                    CXXScopeSpec &SS,
                                    IdentifierInfo *MemberOrBase,
                                    ParsedType TemplateTypeTy,
                                    const DeclSpec &DS,
                                    SourceLocation IdLoc,
                                    Expr *InitList,
                                    SourceLocation EllipsisLoc);

  MemInitResult BuildMemInitializer(Decl *ConstructorD,
                                    Scope *S,
                                    CXXScopeSpec &SS,
                                    IdentifierInfo *MemberOrBase,
                                    ParsedType TemplateTypeTy,
                                    const DeclSpec &DS,
                                    SourceLocation IdLoc,
                                    Expr *Init,
                                    SourceLocation EllipsisLoc);

  MemInitResult BuildMemberInitializer(ValueDecl *Member,
                                       Expr *Init,
                                       SourceLocation IdLoc);

  MemInitResult BuildBaseInitializer(QualType BaseType,
                                     TypeSourceInfo *BaseTInfo,
                                     Expr *Init,
                                     CXXRecordDecl *ClassDecl,
                                     SourceLocation EllipsisLoc);

  MemInitResult BuildDelegatingInitializer(TypeSourceInfo *TInfo,
                                           Expr *Init,
                                           CXXRecordDecl *ClassDecl);

  bool SetDelegatingInitializer(CXXConstructorDecl *Constructor,
                                CXXCtorInitializer *Initializer);

  bool SetCtorInitializers(CXXConstructorDecl *Constructor, bool AnyErrors,
                           ArrayRef<CXXCtorInitializer *> Initializers = None);

  void SetIvarInitializers(ObjCImplementationDecl *ObjCImplementation);


  /// MarkBaseAndMemberDestructorsReferenced - Given a record decl,
  /// mark all the non-trivial destructors of its members and bases as
  /// referenced.
  void MarkBaseAndMemberDestructorsReferenced(SourceLocation Loc,
                                              CXXRecordDecl *Record);

  /// \brief The list of classes whose vtables have been used within
  /// this translation unit, and the source locations at which the
  /// first use occurred.
  typedef std::pair<CXXRecordDecl*, SourceLocation> VTableUse;

  /// \brief The list of vtables that are required but have not yet been
  /// materialized.
  SmallVector<VTableUse, 16> VTableUses;

  /// \brief The set of classes whose vtables have been used within
  /// this translation unit, and a bit that will be true if the vtable is
  /// required to be emitted (otherwise, it should be emitted only if needed
  /// by code generation).
  llvm::DenseMap<CXXRecordDecl *, bool> VTablesUsed;

  /// \brief Load any externally-stored vtable uses.
  void LoadExternalVTableUses();

  typedef LazyVector<CXXRecordDecl *, ExternalSemaSource,
                     &ExternalSemaSource::ReadDynamicClasses, 2, 2>
    DynamicClassesType;

  /// \brief A list of all of the dynamic classes in this translation
  /// unit.
  DynamicClassesType DynamicClasses;

  /// \brief Note that the vtable for the given class was used at the
  /// given location.
  void MarkVTableUsed(SourceLocation Loc, CXXRecordDecl *Class,
                      bool DefinitionRequired = false);

  /// \brief Mark the exception specifications of all virtual member functions
  /// in the given class as needed.
  void MarkVirtualMemberExceptionSpecsNeeded(SourceLocation Loc,
                                             const CXXRecordDecl *RD);

  /// MarkVirtualMembersReferenced - Will mark all members of the given
  /// CXXRecordDecl referenced.
  void MarkVirtualMembersReferenced(SourceLocation Loc,
                                    const CXXRecordDecl *RD);

  /// \brief Define all of the vtables that have been used in this
  /// translation unit and reference any virtual members used by those
  /// vtables.
  ///
  /// \returns true if any work was done, false otherwise.
  bool DefineUsedVTables();

  void AddImplicitlyDeclaredMembersToClass(CXXRecordDecl *ClassDecl);

  void ActOnMemInitializers(Decl *ConstructorDecl,
                            SourceLocation ColonLoc,
                            ArrayRef<CXXCtorInitializer*> MemInits,
                            bool AnyErrors);

  void CheckCompletedCXXClass(CXXRecordDecl *Record);
  void ActOnFinishCXXMemberSpecification(Scope* S, SourceLocation RLoc,
                                         Decl *TagDecl,
                                         SourceLocation LBrac,
                                         SourceLocation RBrac,
                                         AttributeList *AttrList);
  void ActOnFinishCXXMemberDecls();

  void ActOnReenterTemplateScope(Scope *S, Decl *Template);
  void ActOnReenterDeclaratorTemplateScope(Scope *S, DeclaratorDecl *D);
  void ActOnStartDelayedMemberDeclarations(Scope *S, Decl *Record);
  void ActOnStartDelayedCXXMethodDeclaration(Scope *S, Decl *Method);
  void ActOnDelayedCXXMethodParameter(Scope *S, Decl *Param);
  void ActOnFinishDelayedMemberDeclarations(Scope *S, Decl *Record);
  void ActOnFinishDelayedCXXMethodDeclaration(Scope *S, Decl *Method);
  void ActOnFinishDelayedMemberInitializers(Decl *Record);
  void MarkAsLateParsedTemplate(FunctionDecl *FD, bool Flag = true);
  bool IsInsideALocalClassWithinATemplateFunction();

  Decl *ActOnStaticAssertDeclaration(SourceLocation StaticAssertLoc,
                                     Expr *AssertExpr,
                                     Expr *AssertMessageExpr,
                                     SourceLocation RParenLoc);
  Decl *BuildStaticAssertDeclaration(SourceLocation StaticAssertLoc,
                                     Expr *AssertExpr,
                                     StringLiteral *AssertMessageExpr,
                                     SourceLocation RParenLoc,
                                     bool Failed);

  FriendDecl *CheckFriendTypeDecl(SourceLocation LocStart,
                                  SourceLocation FriendLoc,
                                  TypeSourceInfo *TSInfo);
  Decl *ActOnFriendTypeDecl(Scope *S, const DeclSpec &DS,
                            MultiTemplateParamsArg TemplateParams);
  NamedDecl *ActOnFriendFunctionDecl(Scope *S, Declarator &D,
                                     MultiTemplateParamsArg TemplateParams);

  QualType CheckConstructorDeclarator(Declarator &D, QualType R,
                                      StorageClass& SC);
  void CheckConstructor(CXXConstructorDecl *Constructor);
  QualType CheckDestructorDeclarator(Declarator &D, QualType R,
                                     StorageClass& SC);
  bool CheckDestructor(CXXDestructorDecl *Destructor);
  void CheckConversionDeclarator(Declarator &D, QualType &R,
                                 StorageClass& SC);
  Decl *ActOnConversionDeclarator(CXXConversionDecl *Conversion);

  void CheckExplicitlyDefaultedSpecialMember(CXXMethodDecl *MD);
  void CheckExplicitlyDefaultedMemberExceptionSpec(CXXMethodDecl *MD,
                                                   const FunctionProtoType *T);
  void CheckDelayedExplicitlyDefaultedMemberExceptionSpecs();

  //===--------------------------------------------------------------------===//
  // C++ Derived Classes
  //

  /// ActOnBaseSpecifier - Parsed a base specifier
  CXXBaseSpecifier *CheckBaseSpecifier(CXXRecordDecl *Class,
                                       SourceRange SpecifierRange,
                                       bool Virtual, AccessSpecifier Access,
                                       TypeSourceInfo *TInfo,
                                       SourceLocation EllipsisLoc);

  BaseResult ActOnBaseSpecifier(Decl *classdecl,
                                SourceRange SpecifierRange,
                                ParsedAttributes &Attrs,
                                bool Virtual, AccessSpecifier Access,
                                ParsedType basetype,
                                SourceLocation BaseLoc,
                                SourceLocation EllipsisLoc);

  bool AttachBaseSpecifiers(CXXRecordDecl *Class, CXXBaseSpecifier **Bases,
                            unsigned NumBases);
  void ActOnBaseSpecifiers(Decl *ClassDecl, CXXBaseSpecifier **Bases,
                           unsigned NumBases);

  bool IsDerivedFrom(QualType Derived, QualType Base);
  bool IsDerivedFrom(QualType Derived, QualType Base, CXXBasePaths &Paths);

  // FIXME: I don't like this name.
  void BuildBasePathArray(const CXXBasePaths &Paths, CXXCastPath &BasePath);

  bool BasePathInvolvesVirtualBase(const CXXCastPath &BasePath);

  bool CheckDerivedToBaseConversion(QualType Derived, QualType Base,
                                    SourceLocation Loc, SourceRange Range,
                                    CXXCastPath *BasePath = 0,
                                    bool IgnoreAccess = false);
  bool CheckDerivedToBaseConversion(QualType Derived, QualType Base,
                                    unsigned InaccessibleBaseID,
                                    unsigned AmbigiousBaseConvID,
                                    SourceLocation Loc, SourceRange Range,
                                    DeclarationName Name,
                                    CXXCastPath *BasePath);

  std::string getAmbiguousPathsDisplayString(CXXBasePaths &Paths);

  bool CheckOverridingFunctionAttributes(const CXXMethodDecl *New,
                                         const CXXMethodDecl *Old);

  /// CheckOverridingFunctionReturnType - Checks whether the return types are
  /// covariant, according to C++ [class.virtual]p5.
  bool CheckOverridingFunctionReturnType(const CXXMethodDecl *New,
                                         const CXXMethodDecl *Old);

  /// CheckOverridingFunctionExceptionSpec - Checks whether the exception
  /// spec is a subset of base spec.
  bool CheckOverridingFunctionExceptionSpec(const CXXMethodDecl *New,
                                            const CXXMethodDecl *Old);

  bool CheckPureMethod(CXXMethodDecl *Method, SourceRange InitRange);

  /// CheckOverrideControl - Check C++11 override control semantics.
  void CheckOverrideControl(Decl *D);

  /// CheckForFunctionMarkedFinal - Checks whether a virtual member function
  /// overrides a virtual member function marked 'final', according to
  /// C++11 [class.virtual]p4.
  bool CheckIfOverriddenFunctionIsMarkedFinal(const CXXMethodDecl *New,
                                              const CXXMethodDecl *Old);


  //===--------------------------------------------------------------------===//
  // C++ Access Control
  //

  enum AccessResult {
    AR_accessible,
    AR_inaccessible,
    AR_dependent,
    AR_delayed
  };

  bool SetMemberAccessSpecifier(NamedDecl *MemberDecl,
                                NamedDecl *PrevMemberDecl,
                                AccessSpecifier LexicalAS);

  AccessResult CheckUnresolvedMemberAccess(UnresolvedMemberExpr *E,
                                           DeclAccessPair FoundDecl);
  AccessResult CheckUnresolvedLookupAccess(UnresolvedLookupExpr *E,
                                           DeclAccessPair FoundDecl);
  AccessResult CheckAllocationAccess(SourceLocation OperatorLoc,
                                     SourceRange PlacementRange,
                                     CXXRecordDecl *NamingClass,
                                     DeclAccessPair FoundDecl,
                                     bool Diagnose = true);
  AccessResult CheckConstructorAccess(SourceLocation Loc,
                                      CXXConstructorDecl *D,
                                      const InitializedEntity &Entity,
                                      AccessSpecifier Access,
                                      bool IsCopyBindingRefToTemp = false);
  AccessResult CheckConstructorAccess(SourceLocation Loc,
                                      CXXConstructorDecl *D,
                                      const InitializedEntity &Entity,
                                      AccessSpecifier Access,
                                      const PartialDiagnostic &PDiag);
  AccessResult CheckDestructorAccess(SourceLocation Loc,
                                     CXXDestructorDecl *Dtor,
                                     const PartialDiagnostic &PDiag,
                                     QualType objectType = QualType());
  AccessResult CheckFriendAccess(NamedDecl *D);
  AccessResult CheckMemberOperatorAccess(SourceLocation Loc,
                                         Expr *ObjectExpr,
                                         Expr *ArgExpr,
                                         DeclAccessPair FoundDecl);
  AccessResult CheckAddressOfMemberAccess(Expr *OvlExpr,
                                          DeclAccessPair FoundDecl);
  AccessResult CheckBaseClassAccess(SourceLocation AccessLoc,
                                    QualType Base, QualType Derived,
                                    const CXXBasePath &Path,
                                    unsigned DiagID,
                                    bool ForceCheck = false,
                                    bool ForceUnprivileged = false);
  void CheckLookupAccess(const LookupResult &R);
  bool IsSimplyAccessible(NamedDecl *decl, DeclContext *Ctx);
  bool isSpecialMemberAccessibleForDeletion(CXXMethodDecl *decl,
                                            AccessSpecifier access,
                                            QualType objectType);

  void HandleDependentAccessCheck(const DependentDiagnostic &DD,
                         const MultiLevelTemplateArgumentList &TemplateArgs);
  void PerformDependentDiagnostics(const DeclContext *Pattern,
                        const MultiLevelTemplateArgumentList &TemplateArgs);

  void HandleDelayedAccessCheck(sema::DelayedDiagnostic &DD, Decl *Ctx);

  /// \brief When true, access checking violations are treated as SFINAE
  /// failures rather than hard errors.
  bool AccessCheckingSFINAE;

  enum AbstractDiagSelID {
    AbstractNone = -1,
    AbstractReturnType,
    AbstractParamType,
    AbstractVariableType,
    AbstractFieldType,
    AbstractIvarType,
    AbstractArrayType
  };

  bool RequireNonAbstractType(SourceLocation Loc, QualType T,
                              TypeDiagnoser &Diagnoser);
  template<typename T1>
  bool RequireNonAbstractType(SourceLocation Loc, QualType T,
                              unsigned DiagID,
                              const T1 &Arg1) {
    BoundTypeDiagnoser1<T1> Diagnoser(DiagID, Arg1);
    return RequireNonAbstractType(Loc, T, Diagnoser);
  }

  template<typename T1, typename T2>
  bool RequireNonAbstractType(SourceLocation Loc, QualType T,
                              unsigned DiagID,
                              const T1 &Arg1, const T2 &Arg2) {
    BoundTypeDiagnoser2<T1, T2> Diagnoser(DiagID, Arg1, Arg2);
    return RequireNonAbstractType(Loc, T, Diagnoser);
  }

  template<typename T1, typename T2, typename T3>
  bool RequireNonAbstractType(SourceLocation Loc, QualType T,
                              unsigned DiagID,
                              const T1 &Arg1, const T2 &Arg2, const T3 &Arg3) {
    BoundTypeDiagnoser3<T1, T2, T3> Diagnoser(DiagID, Arg1, Arg2, Arg3);
    return RequireNonAbstractType(Loc, T, Diagnoser);
  }

  void DiagnoseAbstractType(const CXXRecordDecl *RD);

  bool RequireNonAbstractType(SourceLocation Loc, QualType T, unsigned DiagID,
                              AbstractDiagSelID SelID = AbstractNone);

  //===--------------------------------------------------------------------===//
  // C++ Overloaded Operators [C++ 13.5]
  //

  bool CheckOverloadedOperatorDeclaration(FunctionDecl *FnDecl);

  bool CheckLiteralOperatorDeclaration(FunctionDecl *FnDecl);

  //===--------------------------------------------------------------------===//
  // C++ Templates [C++ 14]
  //
  void FilterAcceptableTemplateNames(LookupResult &R,
                                     bool AllowFunctionTemplates = true);
  bool hasAnyAcceptableTemplateNames(LookupResult &R,
                                     bool AllowFunctionTemplates = true);

  void LookupTemplateName(LookupResult &R, Scope *S, CXXScopeSpec &SS,
                          QualType ObjectType, bool EnteringContext,
                          bool &MemberOfUnknownSpecialization);

  TemplateNameKind isTemplateName(Scope *S,
                                  CXXScopeSpec &SS,
                                  bool hasTemplateKeyword,
                                  UnqualifiedId &Name,
                                  ParsedType ObjectType,
                                  bool EnteringContext,
                                  TemplateTy &Template,
                                  bool &MemberOfUnknownSpecialization);

  bool DiagnoseUnknownTemplateName(const IdentifierInfo &II,
                                   SourceLocation IILoc,
                                   Scope *S,
                                   const CXXScopeSpec *SS,
                                   TemplateTy &SuggestedTemplate,
                                   TemplateNameKind &SuggestedKind);

  void DiagnoseTemplateParameterShadow(SourceLocation Loc, Decl *PrevDecl);
  TemplateDecl *AdjustDeclIfTemplate(Decl *&Decl);

  Decl *ActOnTypeParameter(Scope *S, bool Typename, bool Ellipsis,
                           SourceLocation EllipsisLoc,
                           SourceLocation KeyLoc,
                           IdentifierInfo *ParamName,
                           SourceLocation ParamNameLoc,
                           unsigned Depth, unsigned Position,
                           SourceLocation EqualLoc,
                           ParsedType DefaultArg);

  QualType CheckNonTypeTemplateParameterType(QualType T, SourceLocation Loc);
  Decl *ActOnNonTypeTemplateParameter(Scope *S, Declarator &D,
                                      unsigned Depth,
                                      unsigned Position,
                                      SourceLocation EqualLoc,
                                      Expr *DefaultArg);
  Decl *ActOnTemplateTemplateParameter(Scope *S,
                                       SourceLocation TmpLoc,
                                       TemplateParameterList *Params,
                                       SourceLocation EllipsisLoc,
                                       IdentifierInfo *ParamName,
                                       SourceLocation ParamNameLoc,
                                       unsigned Depth,
                                       unsigned Position,
                                       SourceLocation EqualLoc,
                                       ParsedTemplateArgument DefaultArg);

  TemplateParameterList *
  ActOnTemplateParameterList(unsigned Depth,
                             SourceLocation ExportLoc,
                             SourceLocation TemplateLoc,
                             SourceLocation LAngleLoc,
                             Decl **Params, unsigned NumParams,
                             SourceLocation RAngleLoc);

  /// \brief The context in which we are checking a template parameter
  /// list.
  enum TemplateParamListContext {
    TPC_ClassTemplate,
    TPC_FunctionTemplate,
    TPC_ClassTemplateMember,
    TPC_FriendFunctionTemplate,
    TPC_FriendFunctionTemplateDefinition,
    TPC_TypeAliasTemplate
  };

  bool CheckTemplateParameterList(TemplateParameterList *NewParams,
                                  TemplateParameterList *OldParams,
                                  TemplateParamListContext TPC);
  TemplateParameterList *
  MatchTemplateParametersToScopeSpecifier(SourceLocation DeclStartLoc,
                                          SourceLocation DeclLoc,
                                          const CXXScopeSpec &SS,
                                          TemplateParameterList **ParamLists,
                                          unsigned NumParamLists,
                                          bool IsFriend,
                                          bool &IsExplicitSpecialization,
                                          bool &Invalid);

  DeclResult CheckClassTemplate(Scope *S, unsigned TagSpec, TagUseKind TUK,
                                SourceLocation KWLoc, CXXScopeSpec &SS,
                                IdentifierInfo *Name, SourceLocation NameLoc,
                                AttributeList *Attr,
                                TemplateParameterList *TemplateParams,
                                AccessSpecifier AS,
                                SourceLocation ModulePrivateLoc,
                                unsigned NumOuterTemplateParamLists,
                            TemplateParameterList **OuterTemplateParamLists);

  void translateTemplateArguments(const ASTTemplateArgsPtr &In,
                                  TemplateArgumentListInfo &Out);

  void NoteAllFoundTemplates(TemplateName Name);

  QualType CheckTemplateIdType(TemplateName Template,
                               SourceLocation TemplateLoc,
                              TemplateArgumentListInfo &TemplateArgs);

  TypeResult
  ActOnTemplateIdType(CXXScopeSpec &SS, SourceLocation TemplateKWLoc,
                      TemplateTy Template, SourceLocation TemplateLoc,
                      SourceLocation LAngleLoc,
                      ASTTemplateArgsPtr TemplateArgs,
                      SourceLocation RAngleLoc,
                      bool IsCtorOrDtorName = false);

  /// \brief Parsed an elaborated-type-specifier that refers to a template-id,
  /// such as \c class T::template apply<U>.
  TypeResult ActOnTagTemplateIdType(TagUseKind TUK,
                                    TypeSpecifierType TagSpec,
                                    SourceLocation TagLoc,
                                    CXXScopeSpec &SS,
                                    SourceLocation TemplateKWLoc,
                                    TemplateTy TemplateD,
                                    SourceLocation TemplateLoc,
                                    SourceLocation LAngleLoc,
                                    ASTTemplateArgsPtr TemplateArgsIn,
                                    SourceLocation RAngleLoc);


  ExprResult BuildTemplateIdExpr(const CXXScopeSpec &SS,
                                 SourceLocation TemplateKWLoc,
                                 LookupResult &R,
                                 bool RequiresADL,
                               const TemplateArgumentListInfo *TemplateArgs);

  ExprResult BuildQualifiedTemplateIdExpr(CXXScopeSpec &SS,
                                          SourceLocation TemplateKWLoc,
                               const DeclarationNameInfo &NameInfo,
                               const TemplateArgumentListInfo *TemplateArgs);

  TemplateNameKind ActOnDependentTemplateName(Scope *S,
                                              CXXScopeSpec &SS,
                                              SourceLocation TemplateKWLoc,
                                              UnqualifiedId &Name,
                                              ParsedType ObjectType,
                                              bool EnteringContext,
                                              TemplateTy &Template);

  DeclResult
  ActOnClassTemplateSpecialization(Scope *S, unsigned TagSpec, TagUseKind TUK,
                                   SourceLocation KWLoc,
                                   SourceLocation ModulePrivateLoc,
                                   CXXScopeSpec &SS,
                                   TemplateTy Template,
                                   SourceLocation TemplateNameLoc,
                                   SourceLocation LAngleLoc,
                                   ASTTemplateArgsPtr TemplateArgs,
                                   SourceLocation RAngleLoc,
                                   AttributeList *Attr,
                                 MultiTemplateParamsArg TemplateParameterLists);

  Decl *ActOnTemplateDeclarator(Scope *S,
                                MultiTemplateParamsArg TemplateParameterLists,
                                Declarator &D);

  Decl *ActOnStartOfFunctionTemplateDef(Scope *FnBodyScope,
                                  MultiTemplateParamsArg TemplateParameterLists,
                                        Declarator &D);

  bool
  CheckSpecializationInstantiationRedecl(SourceLocation NewLoc,
                                         TemplateSpecializationKind NewTSK,
                                         NamedDecl *PrevDecl,
                                         TemplateSpecializationKind PrevTSK,
                                         SourceLocation PrevPtOfInstantiation,
                                         bool &SuppressNew);

  bool CheckDependentFunctionTemplateSpecialization(FunctionDecl *FD,
                    const TemplateArgumentListInfo &ExplicitTemplateArgs,
                                                    LookupResult &Previous);

  bool CheckFunctionTemplateSpecialization(FunctionDecl *FD,
                         TemplateArgumentListInfo *ExplicitTemplateArgs,
                                           LookupResult &Previous);
  bool CheckMemberSpecialization(NamedDecl *Member, LookupResult &Previous);

  DeclResult
  ActOnExplicitInstantiation(Scope *S,
                             SourceLocation ExternLoc,
                             SourceLocation TemplateLoc,
                             unsigned TagSpec,
                             SourceLocation KWLoc,
                             const CXXScopeSpec &SS,
                             TemplateTy Template,
                             SourceLocation TemplateNameLoc,
                             SourceLocation LAngleLoc,
                             ASTTemplateArgsPtr TemplateArgs,
                             SourceLocation RAngleLoc,
                             AttributeList *Attr);

  DeclResult
  ActOnExplicitInstantiation(Scope *S,
                             SourceLocation ExternLoc,
                             SourceLocation TemplateLoc,
                             unsigned TagSpec,
                             SourceLocation KWLoc,
                             CXXScopeSpec &SS,
                             IdentifierInfo *Name,
                             SourceLocation NameLoc,
                             AttributeList *Attr);

  DeclResult ActOnExplicitInstantiation(Scope *S,
                                        SourceLocation ExternLoc,
                                        SourceLocation TemplateLoc,
                                        Declarator &D);

  TemplateArgumentLoc
  SubstDefaultTemplateArgumentIfAvailable(TemplateDecl *Template,
                                          SourceLocation TemplateLoc,
                                          SourceLocation RAngleLoc,
                                          Decl *Param,
                          SmallVectorImpl<TemplateArgument> &Converted);

  /// \brief Specifies the context in which a particular template
  /// argument is being checked.
  enum CheckTemplateArgumentKind {
    /// \brief The template argument was specified in the code or was
    /// instantiated with some deduced template arguments.
    CTAK_Specified,

    /// \brief The template argument was deduced via template argument
    /// deduction.
    CTAK_Deduced,

    /// \brief The template argument was deduced from an array bound
    /// via template argument deduction.
    CTAK_DeducedFromArrayBound
  };

  bool CheckTemplateArgument(NamedDecl *Param,
                             const TemplateArgumentLoc &Arg,
                             NamedDecl *Template,
                             SourceLocation TemplateLoc,
                             SourceLocation RAngleLoc,
                             unsigned ArgumentPackIndex,
                           SmallVectorImpl<TemplateArgument> &Converted,
                             CheckTemplateArgumentKind CTAK = CTAK_Specified);

  /// \brief Check that the given template arguments can be be provided to
  /// the given template, converting the arguments along the way.
  ///
  /// \param Template The template to which the template arguments are being
  /// provided.
  ///
  /// \param TemplateLoc The location of the template name in the source.
  ///
  /// \param TemplateArgs The list of template arguments. If the template is
  /// a template template parameter, this function may extend the set of
  /// template arguments to also include substituted, defaulted template
  /// arguments.
  ///
  /// \param PartialTemplateArgs True if the list of template arguments is
  /// intentionally partial, e.g., because we're checking just the initial
  /// set of template arguments.
  ///
  /// \param Converted Will receive the converted, canonicalized template
  /// arguments.
  ///
  ///
  /// \param ExpansionIntoFixedList If non-NULL, will be set true to indicate
  /// when the template arguments contain a pack expansion that is being
  /// expanded into a fixed parameter list.
  ///
  /// \returns True if an error occurred, false otherwise.
  bool CheckTemplateArgumentList(TemplateDecl *Template,
                                 SourceLocation TemplateLoc,
                                 TemplateArgumentListInfo &TemplateArgs,
                                 bool PartialTemplateArgs,
                           SmallVectorImpl<TemplateArgument> &Converted,
                                 bool *ExpansionIntoFixedList = 0);

  bool CheckTemplateTypeArgument(TemplateTypeParmDecl *Param,
                                 const TemplateArgumentLoc &Arg,
                           SmallVectorImpl<TemplateArgument> &Converted);

  bool CheckTemplateArgument(TemplateTypeParmDecl *Param,
                             TypeSourceInfo *Arg);
  ExprResult CheckTemplateArgument(NonTypeTemplateParmDecl *Param,
                                   QualType InstantiatedParamType, Expr *Arg,
                                   TemplateArgument &Converted,
                               CheckTemplateArgumentKind CTAK = CTAK_Specified);
  bool CheckTemplateArgument(TemplateTemplateParmDecl *Param,
                             const TemplateArgumentLoc &Arg,
                             unsigned ArgumentPackIndex);

  ExprResult
  BuildExpressionFromDeclTemplateArgument(const TemplateArgument &Arg,
                                          QualType ParamType,
                                          SourceLocation Loc);
  ExprResult
  BuildExpressionFromIntegralTemplateArgument(const TemplateArgument &Arg,
                                              SourceLocation Loc);

  /// \brief Enumeration describing how template parameter lists are compared
  /// for equality.
  enum TemplateParameterListEqualKind {
    /// \brief We are matching the template parameter lists of two templates
    /// that might be redeclarations.
    ///
    /// \code
    /// template<typename T> struct X;
    /// template<typename T> struct X;
    /// \endcode
    TPL_TemplateMatch,

    /// \brief We are matching the template parameter lists of two template
    /// template parameters as part of matching the template parameter lists
    /// of two templates that might be redeclarations.
    ///
    /// \code
    /// template<template<int I> class TT> struct X;
    /// template<template<int Value> class Other> struct X;
    /// \endcode
    TPL_TemplateTemplateParmMatch,

    /// \brief We are matching the template parameter lists of a template
    /// template argument against the template parameter lists of a template
    /// template parameter.
    ///
    /// \code
    /// template<template<int Value> class Metafun> struct X;
    /// template<int Value> struct integer_c;
    /// X<integer_c> xic;
    /// \endcode
    TPL_TemplateTemplateArgumentMatch
  };

  bool TemplateParameterListsAreEqual(TemplateParameterList *New,
                                      TemplateParameterList *Old,
                                      bool Complain,
                                      TemplateParameterListEqualKind Kind,
                                      SourceLocation TemplateArgLoc
                                        = SourceLocation());

  bool CheckTemplateDeclScope(Scope *S, TemplateParameterList *TemplateParams);

  /// \brief Called when the parser has parsed a C++ typename
  /// specifier, e.g., "typename T::type".
  ///
  /// \param S The scope in which this typename type occurs.
  /// \param TypenameLoc the location of the 'typename' keyword
  /// \param SS the nested-name-specifier following the typename (e.g., 'T::').
  /// \param II the identifier we're retrieving (e.g., 'type' in the example).
  /// \param IdLoc the location of the identifier.
  TypeResult
  ActOnTypenameType(Scope *S, SourceLocation TypenameLoc,
                    const CXXScopeSpec &SS, const IdentifierInfo &II,
                    SourceLocation IdLoc);

  /// \brief Called when the parser has parsed a C++ typename
  /// specifier that ends in a template-id, e.g.,
  /// "typename MetaFun::template apply<T1, T2>".
  ///
  /// \param S The scope in which this typename type occurs.
  /// \param TypenameLoc the location of the 'typename' keyword
  /// \param SS the nested-name-specifier following the typename (e.g., 'T::').
  /// \param TemplateLoc the location of the 'template' keyword, if any.
  /// \param TemplateName The template name.
  /// \param TemplateNameLoc The location of the template name.
  /// \param LAngleLoc The location of the opening angle bracket  ('<').
  /// \param TemplateArgs The template arguments.
  /// \param RAngleLoc The location of the closing angle bracket  ('>').
  TypeResult
  ActOnTypenameType(Scope *S, SourceLocation TypenameLoc,
                    const CXXScopeSpec &SS,
                    SourceLocation TemplateLoc,
                    TemplateTy TemplateName,
                    SourceLocation TemplateNameLoc,
                    SourceLocation LAngleLoc,
                    ASTTemplateArgsPtr TemplateArgs,
                    SourceLocation RAngleLoc);

  QualType CheckTypenameType(ElaboratedTypeKeyword Keyword,
                             SourceLocation KeywordLoc,
                             NestedNameSpecifierLoc QualifierLoc,
                             const IdentifierInfo &II,
                             SourceLocation IILoc);

  TypeSourceInfo *RebuildTypeInCurrentInstantiation(TypeSourceInfo *T,
                                                    SourceLocation Loc,
                                                    DeclarationName Name);
  bool RebuildNestedNameSpecifierInCurrentInstantiation(CXXScopeSpec &SS);

  ExprResult RebuildExprInCurrentInstantiation(Expr *E);
  bool RebuildTemplateParamsInCurrentInstantiation(
                                                TemplateParameterList *Params);

  std::string
  getTemplateArgumentBindingsText(const TemplateParameterList *Params,
                                  const TemplateArgumentList &Args);

  std::string
  getTemplateArgumentBindingsText(const TemplateParameterList *Params,
                                  const TemplateArgument *Args,
                                  unsigned NumArgs);

  //===--------------------------------------------------------------------===//
  // C++ Variadic Templates (C++0x [temp.variadic])
  //===--------------------------------------------------------------------===//

  /// \brief The context in which an unexpanded parameter pack is
  /// being diagnosed.
  ///
  /// Note that the values of this enumeration line up with the first
  /// argument to the \c err_unexpanded_parameter_pack diagnostic.
  enum UnexpandedParameterPackContext {
    /// \brief An arbitrary expression.
    UPPC_Expression = 0,

    /// \brief The base type of a class type.
    UPPC_BaseType,

    /// \brief The type of an arbitrary declaration.
    UPPC_DeclarationType,

    /// \brief The type of a data member.
    UPPC_DataMemberType,

    /// \brief The size of a bit-field.
    UPPC_BitFieldWidth,

    /// \brief The expression in a static assertion.
    UPPC_StaticAssertExpression,

    /// \brief The fixed underlying type of an enumeration.
    UPPC_FixedUnderlyingType,

    /// \brief The enumerator value.
    UPPC_EnumeratorValue,

    /// \brief A using declaration.
    UPPC_UsingDeclaration,

    /// \brief A friend declaration.
    UPPC_FriendDeclaration,

    /// \brief A declaration qualifier.
    UPPC_DeclarationQualifier,

    /// \brief An initializer.
    UPPC_Initializer,

    /// \brief A default argument.
    UPPC_DefaultArgument,

    /// \brief The type of a non-type template parameter.
    UPPC_NonTypeTemplateParameterType,

    /// \brief The type of an exception.
    UPPC_ExceptionType,

    /// \brief Partial specialization.
    UPPC_PartialSpecialization,

    /// \brief Microsoft __if_exists.
    UPPC_IfExists,

    /// \brief Microsoft __if_not_exists.
    UPPC_IfNotExists,

    /// \brief Lambda expression.
    UPPC_Lambda,

    /// \brief Block expression,
    UPPC_Block
};

  /// \brief Diagnose unexpanded parameter packs.
  ///
  /// \param Loc The location at which we should emit the diagnostic.
  ///
  /// \param UPPC The context in which we are diagnosing unexpanded
  /// parameter packs.
  ///
  /// \param Unexpanded the set of unexpanded parameter packs.
  ///
  /// \returns true if an error occurred, false otherwise.
  bool DiagnoseUnexpandedParameterPacks(SourceLocation Loc,
                                        UnexpandedParameterPackContext UPPC,
                                  ArrayRef<UnexpandedParameterPack> Unexpanded);

  /// \brief If the given type contains an unexpanded parameter pack,
  /// diagnose the error.
  ///
  /// \param Loc The source location where a diagnostc should be emitted.
  ///
  /// \param T The type that is being checked for unexpanded parameter
  /// packs.
  ///
  /// \returns true if an error occurred, false otherwise.
  bool DiagnoseUnexpandedParameterPack(SourceLocation Loc, TypeSourceInfo *T,
                                       UnexpandedParameterPackContext UPPC);

  /// \brief If the given expression contains an unexpanded parameter
  /// pack, diagnose the error.
  ///
  /// \param E The expression that is being checked for unexpanded
  /// parameter packs.
  ///
  /// \returns true if an error occurred, false otherwise.
  bool DiagnoseUnexpandedParameterPack(Expr *E,
                       UnexpandedParameterPackContext UPPC = UPPC_Expression);

  /// \brief If the given nested-name-specifier contains an unexpanded
  /// parameter pack, diagnose the error.
  ///
  /// \param SS The nested-name-specifier that is being checked for
  /// unexpanded parameter packs.
  ///
  /// \returns true if an error occurred, false otherwise.
  bool DiagnoseUnexpandedParameterPack(const CXXScopeSpec &SS,
                                       UnexpandedParameterPackContext UPPC);

  /// \brief If the given name contains an unexpanded parameter pack,
  /// diagnose the error.
  ///
  /// \param NameInfo The name (with source location information) that
  /// is being checked for unexpanded parameter packs.
  ///
  /// \returns true if an error occurred, false otherwise.
  bool DiagnoseUnexpandedParameterPack(const DeclarationNameInfo &NameInfo,
                                       UnexpandedParameterPackContext UPPC);

  /// \brief If the given template name contains an unexpanded parameter pack,
  /// diagnose the error.
  ///
  /// \param Loc The location of the template name.
  ///
  /// \param Template The template name that is being checked for unexpanded
  /// parameter packs.
  ///
  /// \returns true if an error occurred, false otherwise.
  bool DiagnoseUnexpandedParameterPack(SourceLocation Loc,
                                       TemplateName Template,
                                       UnexpandedParameterPackContext UPPC);

  /// \brief If the given template argument contains an unexpanded parameter
  /// pack, diagnose the error.
  ///
  /// \param Arg The template argument that is being checked for unexpanded
  /// parameter packs.
  ///
  /// \returns true if an error occurred, false otherwise.
  bool DiagnoseUnexpandedParameterPack(TemplateArgumentLoc Arg,
                                       UnexpandedParameterPackContext UPPC);

  /// \brief Collect the set of unexpanded parameter packs within the given
  /// template argument.
  ///
  /// \param Arg The template argument that will be traversed to find
  /// unexpanded parameter packs.
  void collectUnexpandedParameterPacks(TemplateArgument Arg,
                   SmallVectorImpl<UnexpandedParameterPack> &Unexpanded);

  /// \brief Collect the set of unexpanded parameter packs within the given
  /// template argument.
  ///
  /// \param Arg The template argument that will be traversed to find
  /// unexpanded parameter packs.
  void collectUnexpandedParameterPacks(TemplateArgumentLoc Arg,
                    SmallVectorImpl<UnexpandedParameterPack> &Unexpanded);

  /// \brief Collect the set of unexpanded parameter packs within the given
  /// type.
  ///
  /// \param T The type that will be traversed to find
  /// unexpanded parameter packs.
  void collectUnexpandedParameterPacks(QualType T,
                   SmallVectorImpl<UnexpandedParameterPack> &Unexpanded);

  /// \brief Collect the set of unexpanded parameter packs within the given
  /// type.
  ///
  /// \param TL The type that will be traversed to find
  /// unexpanded parameter packs.
  void collectUnexpandedParameterPacks(TypeLoc TL,
                   SmallVectorImpl<UnexpandedParameterPack> &Unexpanded);

  /// \brief Collect the set of unexpanded parameter packs within the given
  /// nested-name-specifier.
  ///
  /// \param SS The nested-name-specifier that will be traversed to find
  /// unexpanded parameter packs.
  void collectUnexpandedParameterPacks(CXXScopeSpec &SS,
                         SmallVectorImpl<UnexpandedParameterPack> &Unexpanded);

  /// \brief Collect the set of unexpanded parameter packs within the given
  /// name.
  ///
  /// \param NameInfo The name that will be traversed to find
  /// unexpanded parameter packs.
  void collectUnexpandedParameterPacks(const DeclarationNameInfo &NameInfo,
                         SmallVectorImpl<UnexpandedParameterPack> &Unexpanded);

  /// \brief Invoked when parsing a template argument followed by an
  /// ellipsis, which creates a pack expansion.
  ///
  /// \param Arg The template argument preceding the ellipsis, which
  /// may already be invalid.
  ///
  /// \param EllipsisLoc The location of the ellipsis.
  ParsedTemplateArgument ActOnPackExpansion(const ParsedTemplateArgument &Arg,
                                            SourceLocation EllipsisLoc);

  /// \brief Invoked when parsing a type followed by an ellipsis, which
  /// creates a pack expansion.
  ///
  /// \param Type The type preceding the ellipsis, which will become
  /// the pattern of the pack expansion.
  ///
  /// \param EllipsisLoc The location of the ellipsis.
  TypeResult ActOnPackExpansion(ParsedType Type, SourceLocation EllipsisLoc);

  /// \brief Construct a pack expansion type from the pattern of the pack
  /// expansion.
  TypeSourceInfo *CheckPackExpansion(TypeSourceInfo *Pattern,
                                     SourceLocation EllipsisLoc,
                                     Optional<unsigned> NumExpansions);

  /// \brief Construct a pack expansion type from the pattern of the pack
  /// expansion.
  QualType CheckPackExpansion(QualType Pattern,
                              SourceRange PatternRange,
                              SourceLocation EllipsisLoc,
                              Optional<unsigned> NumExpansions);

  /// \brief Invoked when parsing an expression followed by an ellipsis, which
  /// creates a pack expansion.
  ///
  /// \param Pattern The expression preceding the ellipsis, which will become
  /// the pattern of the pack expansion.
  ///
  /// \param EllipsisLoc The location of the ellipsis.
  ExprResult ActOnPackExpansion(Expr *Pattern, SourceLocation EllipsisLoc);

  /// \brief Invoked when parsing an expression followed by an ellipsis, which
  /// creates a pack expansion.
  ///
  /// \param Pattern The expression preceding the ellipsis, which will become
  /// the pattern of the pack expansion.
  ///
  /// \param EllipsisLoc The location of the ellipsis.
  ExprResult CheckPackExpansion(Expr *Pattern, SourceLocation EllipsisLoc,
                                Optional<unsigned> NumExpansions);

  /// \brief Determine whether we could expand a pack expansion with the
  /// given set of parameter packs into separate arguments by repeatedly
  /// transforming the pattern.
  ///
  /// \param EllipsisLoc The location of the ellipsis that identifies the
  /// pack expansion.
  ///
  /// \param PatternRange The source range that covers the entire pattern of
  /// the pack expansion.
  ///
  /// \param Unexpanded The set of unexpanded parameter packs within the
  /// pattern.
  ///
  /// \param ShouldExpand Will be set to \c true if the transformer should
  /// expand the corresponding pack expansions into separate arguments. When
  /// set, \c NumExpansions must also be set.
  ///
  /// \param RetainExpansion Whether the caller should add an unexpanded
  /// pack expansion after all of the expanded arguments. This is used
  /// when extending explicitly-specified template argument packs per
  /// C++0x [temp.arg.explicit]p9.
  ///
  /// \param NumExpansions The number of separate arguments that will be in
  /// the expanded form of the corresponding pack expansion. This is both an
  /// input and an output parameter, which can be set by the caller if the
  /// number of expansions is known a priori (e.g., due to a prior substitution)
  /// and will be set by the callee when the number of expansions is known.
  /// The callee must set this value when \c ShouldExpand is \c true; it may
  /// set this value in other cases.
  ///
  /// \returns true if an error occurred (e.g., because the parameter packs
  /// are to be instantiated with arguments of different lengths), false
  /// otherwise. If false, \c ShouldExpand (and possibly \c NumExpansions)
  /// must be set.
  bool CheckParameterPacksForExpansion(SourceLocation EllipsisLoc,
                                       SourceRange PatternRange,
                             ArrayRef<UnexpandedParameterPack> Unexpanded,
                             const MultiLevelTemplateArgumentList &TemplateArgs,
                                       bool &ShouldExpand,
                                       bool &RetainExpansion,
                                       Optional<unsigned> &NumExpansions);

  /// \brief Determine the number of arguments in the given pack expansion
  /// type.
  ///
  /// This routine assumes that the number of arguments in the expansion is
  /// consistent across all of the unexpanded parameter packs in its pattern.
  ///
  /// Returns an empty Optional if the type can't be expanded.
  Optional<unsigned> getNumArgumentsInExpansion(QualType T,
      const MultiLevelTemplateArgumentList &TemplateArgs);

  /// \brief Determine whether the given declarator contains any unexpanded
  /// parameter packs.
  ///
  /// This routine is used by the parser to disambiguate function declarators
  /// with an ellipsis prior to the ')', e.g.,
  ///
  /// \code
  ///   void f(T...);
  /// \endcode
  ///
  /// To determine whether we have an (unnamed) function parameter pack or
  /// a variadic function.
  ///
  /// \returns true if the declarator contains any unexpanded parameter packs,
  /// false otherwise.
  bool containsUnexpandedParameterPacks(Declarator &D);

  //===--------------------------------------------------------------------===//
  // C++ Template Argument Deduction (C++ [temp.deduct])
  //===--------------------------------------------------------------------===//

  /// \brief Describes the result of template argument deduction.
  ///
  /// The TemplateDeductionResult enumeration describes the result of
  /// template argument deduction, as returned from
  /// DeduceTemplateArguments(). The separate TemplateDeductionInfo
  /// structure provides additional information about the results of
  /// template argument deduction, e.g., the deduced template argument
  /// list (if successful) or the specific template parameters or
  /// deduced arguments that were involved in the failure.
  enum TemplateDeductionResult {
    /// \brief Template argument deduction was successful.
    TDK_Success = 0,
    /// \brief The declaration was invalid; do nothing.
    TDK_Invalid,
    /// \brief Template argument deduction exceeded the maximum template
    /// instantiation depth (which has already been diagnosed).
    TDK_InstantiationDepth,
    /// \brief Template argument deduction did not deduce a value
    /// for every template parameter.
    TDK_Incomplete,
    /// \brief Template argument deduction produced inconsistent
    /// deduced values for the given template parameter.
    TDK_Inconsistent,
    /// \brief Template argument deduction failed due to inconsistent
    /// cv-qualifiers on a template parameter type that would
    /// otherwise be deduced, e.g., we tried to deduce T in "const T"
    /// but were given a non-const "X".
    TDK_Underqualified,
    /// \brief Substitution of the deduced template argument values
    /// resulted in an error.
    TDK_SubstitutionFailure,
    /// \brief A non-depnedent component of the parameter did not match the
    /// corresponding component of the argument.
    TDK_NonDeducedMismatch,
    /// \brief When performing template argument deduction for a function
    /// template, there were too many call arguments.
    TDK_TooManyArguments,
    /// \brief When performing template argument deduction for a function
    /// template, there were too few call arguments.
    TDK_TooFewArguments,
    /// \brief The explicitly-specified template arguments were not valid
    /// template arguments for the given template.
    TDK_InvalidExplicitArguments,
    /// \brief The arguments included an overloaded function name that could
    /// not be resolved to a suitable function.
    TDK_FailedOverloadResolution,
    /// \brief Deduction failed; that's all we know.
    TDK_MiscellaneousDeductionFailure
  };

  TemplateDeductionResult
  DeduceTemplateArguments(ClassTemplatePartialSpecializationDecl *Partial,
                          const TemplateArgumentList &TemplateArgs,
                          sema::TemplateDeductionInfo &Info);

  TemplateDeductionResult
  SubstituteExplicitTemplateArguments(FunctionTemplateDecl *FunctionTemplate,
                              TemplateArgumentListInfo &ExplicitTemplateArgs,
                      SmallVectorImpl<DeducedTemplateArgument> &Deduced,
                                 SmallVectorImpl<QualType> &ParamTypes,
                                      QualType *FunctionType,
                                      sema::TemplateDeductionInfo &Info);

  /// brief A function argument from which we performed template argument
  // deduction for a call.
  struct OriginalCallArg {
    OriginalCallArg(QualType OriginalParamType,
                    unsigned ArgIdx,
                    QualType OriginalArgType)
      : OriginalParamType(OriginalParamType), ArgIdx(ArgIdx),
        OriginalArgType(OriginalArgType) { }

    QualType OriginalParamType;
    unsigned ArgIdx;
    QualType OriginalArgType;
  };

  TemplateDeductionResult
  FinishTemplateArgumentDeduction(FunctionTemplateDecl *FunctionTemplate,
                      SmallVectorImpl<DeducedTemplateArgument> &Deduced,
                                  unsigned NumExplicitlySpecified,
                                  FunctionDecl *&Specialization,
                                  sema::TemplateDeductionInfo &Info,
           SmallVectorImpl<OriginalCallArg> const *OriginalCallArgs = 0);

  TemplateDeductionResult
  DeduceTemplateArguments(FunctionTemplateDecl *FunctionTemplate,
                          TemplateArgumentListInfo *ExplicitTemplateArgs,
                          ArrayRef<Expr *> Args,
                          FunctionDecl *&Specialization,
                          sema::TemplateDeductionInfo &Info);

  TemplateDeductionResult
  DeduceTemplateArguments(FunctionTemplateDecl *FunctionTemplate,
                          TemplateArgumentListInfo *ExplicitTemplateArgs,
                          QualType ArgFunctionType,
                          FunctionDecl *&Specialization,
                          sema::TemplateDeductionInfo &Info,
                          bool InOverloadResolution = false);

  TemplateDeductionResult
  DeduceTemplateArguments(FunctionTemplateDecl *FunctionTemplate,
                          QualType ToType,
                          CXXConversionDecl *&Specialization,
                          sema::TemplateDeductionInfo &Info);

  TemplateDeductionResult
  DeduceTemplateArguments(FunctionTemplateDecl *FunctionTemplate,
                          TemplateArgumentListInfo *ExplicitTemplateArgs,
                          FunctionDecl *&Specialization,
                          sema::TemplateDeductionInfo &Info,
                          bool InOverloadResolution = false);

  /// \brief Result type of DeduceAutoType.
  enum DeduceAutoResult {
    DAR_Succeeded,
    DAR_Failed,
    DAR_FailedAlreadyDiagnosed
  };

  DeduceAutoResult DeduceAutoType(TypeSourceInfo *AutoType, Expr *&Initializer,
                                  QualType &Result);
  DeduceAutoResult DeduceAutoType(TypeLoc AutoTypeLoc, Expr *&Initializer,
                                  QualType &Result);
  QualType SubstAutoType(QualType TypeWithAuto, QualType Replacement);
  void DiagnoseAutoDeductionFailure(VarDecl *VDecl, Expr *Init);
  bool DeduceReturnType(FunctionDecl *FD, SourceLocation Loc,
                        bool Diagnose = true);

  bool DeduceFunctionTypeFromReturnExpr(FunctionDecl *FD,
                                        SourceLocation ReturnLoc,
                                        Expr *&RetExpr, AutoType *AT);

  FunctionTemplateDecl *getMoreSpecializedTemplate(FunctionTemplateDecl *FT1,
                                                   FunctionTemplateDecl *FT2,
                                                   SourceLocation Loc,
                                           TemplatePartialOrderingContext TPOC,
                                                   unsigned NumCallArguments);
  UnresolvedSetIterator getMostSpecialized(UnresolvedSetIterator SBegin,
                                           UnresolvedSetIterator SEnd,
                                           TemplatePartialOrderingContext TPOC,
                                           unsigned NumCallArguments,
                                           SourceLocation Loc,
                                           const PartialDiagnostic &NoneDiag,
                                           const PartialDiagnostic &AmbigDiag,
                                        const PartialDiagnostic &CandidateDiag,
                                        bool Complain = true,
                                        QualType TargetType = QualType());

  ClassTemplatePartialSpecializationDecl *
  getMoreSpecializedPartialSpecialization(
                                  ClassTemplatePartialSpecializationDecl *PS1,
                                  ClassTemplatePartialSpecializationDecl *PS2,
                                  SourceLocation Loc);

  void MarkUsedTemplateParameters(const TemplateArgumentList &TemplateArgs,
                                  bool OnlyDeduced,
                                  unsigned Depth,
                                  llvm::SmallBitVector &Used);
  void MarkDeducedTemplateParameters(
                                  const FunctionTemplateDecl *FunctionTemplate,
                                  llvm::SmallBitVector &Deduced) {
    return MarkDeducedTemplateParameters(Context, FunctionTemplate, Deduced);
  }
  static void MarkDeducedTemplateParameters(ASTContext &Ctx,
                                  const FunctionTemplateDecl *FunctionTemplate,
                                  llvm::SmallBitVector &Deduced);

  //===--------------------------------------------------------------------===//
  // C++ Template Instantiation
  //

  MultiLevelTemplateArgumentList getTemplateInstantiationArgs(NamedDecl *D,
                                     const TemplateArgumentList *Innermost = 0,
                                                bool RelativeToPrimary = false,
                                               const FunctionDecl *Pattern = 0);

  /// \brief A template instantiation that is currently in progress.
  struct ActiveTemplateInstantiation {
    /// \brief The kind of template instantiation we are performing
    enum InstantiationKind {
      /// We are instantiating a template declaration. The entity is
      /// the declaration we're instantiating (e.g., a CXXRecordDecl).
      TemplateInstantiation,

      /// We are instantiating a default argument for a template
      /// parameter. The Entity is the template, and
      /// TemplateArgs/NumTemplateArguments provides the template
      /// arguments as specified.
      /// FIXME: Use a TemplateArgumentList
      DefaultTemplateArgumentInstantiation,

      /// We are instantiating a default argument for a function.
      /// The Entity is the ParmVarDecl, and TemplateArgs/NumTemplateArgs
      /// provides the template arguments as specified.
      DefaultFunctionArgumentInstantiation,

      /// We are substituting explicit template arguments provided for
      /// a function template. The entity is a FunctionTemplateDecl.
      ExplicitTemplateArgumentSubstitution,

      /// We are substituting template argument determined as part of
      /// template argument deduction for either a class template
      /// partial specialization or a function template. The
      /// Entity is either a ClassTemplatePartialSpecializationDecl or
      /// a FunctionTemplateDecl.
      DeducedTemplateArgumentSubstitution,

      /// We are substituting prior template arguments into a new
      /// template parameter. The template parameter itself is either a
      /// NonTypeTemplateParmDecl or a TemplateTemplateParmDecl.
      PriorTemplateArgumentSubstitution,

      /// We are checking the validity of a default template argument that
      /// has been used when naming a template-id.
      DefaultTemplateArgumentChecking,

      /// We are instantiating the exception specification for a function
      /// template which was deferred until it was needed.
      ExceptionSpecInstantiation
    } Kind;

    /// \brief The point of instantiation within the source code.
    SourceLocation PointOfInstantiation;

    /// \brief The template (or partial specialization) in which we are
    /// performing the instantiation, for substitutions of prior template
    /// arguments.
    NamedDecl *Template;

    /// \brief The entity that is being instantiated.
    Decl *Entity;

    /// \brief The list of template arguments we are substituting, if they
    /// are not part of the entity.
    const TemplateArgument *TemplateArgs;

    /// \brief The number of template arguments in TemplateArgs.
    unsigned NumTemplateArgs;

    /// \brief The template deduction info object associated with the
    /// substitution or checking of explicit or deduced template arguments.
    sema::TemplateDeductionInfo *DeductionInfo;

    /// \brief The source range that covers the construct that cause
    /// the instantiation, e.g., the template-id that causes a class
    /// template instantiation.
    SourceRange InstantiationRange;

    ActiveTemplateInstantiation()
      : Kind(TemplateInstantiation), Template(0), Entity(0), TemplateArgs(0),
        NumTemplateArgs(0), DeductionInfo(0) {}

    /// \brief Determines whether this template is an actual instantiation
    /// that should be counted toward the maximum instantiation depth.
    bool isInstantiationRecord() const;

    friend bool operator==(const ActiveTemplateInstantiation &X,
                           const ActiveTemplateInstantiation &Y) {
      if (X.Kind != Y.Kind)
        return false;

      if (X.Entity != Y.Entity)
        return false;

      switch (X.Kind) {
      case TemplateInstantiation:
      case ExceptionSpecInstantiation:
        return true;

      case PriorTemplateArgumentSubstitution:
      case DefaultTemplateArgumentChecking:
        if (X.Template != Y.Template)
          return false;

        // Fall through

      case DefaultTemplateArgumentInstantiation:
      case ExplicitTemplateArgumentSubstitution:
      case DeducedTemplateArgumentSubstitution:
      case DefaultFunctionArgumentInstantiation:
        return X.TemplateArgs == Y.TemplateArgs;

      }

      llvm_unreachable("Invalid InstantiationKind!");
    }

    friend bool operator!=(const ActiveTemplateInstantiation &X,
                           const ActiveTemplateInstantiation &Y) {
      return !(X == Y);
    }
  };

  /// \brief List of active template instantiations.
  ///
  /// This vector is treated as a stack. As one template instantiation
  /// requires another template instantiation, additional
  /// instantiations are pushed onto the stack up to a
  /// user-configurable limit LangOptions::InstantiationDepth.
  SmallVector<ActiveTemplateInstantiation, 16>
    ActiveTemplateInstantiations;

  /// \brief Whether we are in a SFINAE context that is not associated with
  /// template instantiation.
  ///
  /// This is used when setting up a SFINAE trap (\c see SFINAETrap) outside
  /// of a template instantiation or template argument deduction.
  bool InNonInstantiationSFINAEContext;

  /// \brief The number of ActiveTemplateInstantiation entries in
  /// \c ActiveTemplateInstantiations that are not actual instantiations and,
  /// therefore, should not be counted as part of the instantiation depth.
  unsigned NonInstantiationEntries;

  /// \brief The last template from which a template instantiation
  /// error or warning was produced.
  ///
  /// This value is used to suppress printing of redundant template
  /// instantiation backtraces when there are multiple errors in the
  /// same instantiation. FIXME: Does this belong in Sema? It's tough
  /// to implement it anywhere else.
  ActiveTemplateInstantiation LastTemplateInstantiationErrorContext;

  /// \brief The current index into pack expansion arguments that will be
  /// used for substitution of parameter packs.
  ///
  /// The pack expansion index will be -1 to indicate that parameter packs
  /// should be instantiated as themselves. Otherwise, the index specifies
  /// which argument within the parameter pack will be used for substitution.
  int ArgumentPackSubstitutionIndex;

  /// \brief RAII object used to change the argument pack substitution index
  /// within a \c Sema object.
  ///
  /// See \c ArgumentPackSubstitutionIndex for more information.
  class ArgumentPackSubstitutionIndexRAII {
    Sema &Self;
    int OldSubstitutionIndex;

  public:
    ArgumentPackSubstitutionIndexRAII(Sema &Self, int NewSubstitutionIndex)
      : Self(Self), OldSubstitutionIndex(Self.ArgumentPackSubstitutionIndex) {
      Self.ArgumentPackSubstitutionIndex = NewSubstitutionIndex;
    }

    ~ArgumentPackSubstitutionIndexRAII() {
      Self.ArgumentPackSubstitutionIndex = OldSubstitutionIndex;
    }
  };

  friend class ArgumentPackSubstitutionRAII;

  /// \brief The stack of calls expression undergoing template instantiation.
  ///
  /// The top of this stack is used by a fixit instantiating unresolved
  /// function calls to fix the AST to match the textual change it prints.
  SmallVector<CallExpr *, 8> CallsUndergoingInstantiation;

  /// \brief For each declaration that involved template argument deduction, the
  /// set of diagnostics that were suppressed during that template argument
  /// deduction.
  ///
  /// FIXME: Serialize this structure to the AST file.
  llvm::DenseMap<Decl *, SmallVector<PartialDiagnosticAt, 1> >
    SuppressedDiagnostics;

  /// \brief A stack object to be created when performing template
  /// instantiation.
  ///
  /// Construction of an object of type \c InstantiatingTemplate
  /// pushes the current instantiation onto the stack of active
  /// instantiations. If the size of this stack exceeds the maximum
  /// number of recursive template instantiations, construction
  /// produces an error and evaluates true.
  ///
  /// Destruction of this object will pop the named instantiation off
  /// the stack.
  struct InstantiatingTemplate {
    /// \brief Note that we are instantiating a class template,
    /// function template, or a member thereof.
    InstantiatingTemplate(Sema &SemaRef, SourceLocation PointOfInstantiation,
                          Decl *Entity,
                          SourceRange InstantiationRange = SourceRange());

    struct ExceptionSpecification {};
    /// \brief Note that we are instantiating an exception specification
    /// of a function template.
    InstantiatingTemplate(Sema &SemaRef, SourceLocation PointOfInstantiation,
                          FunctionDecl *Entity, ExceptionSpecification,
                          SourceRange InstantiationRange = SourceRange());

    /// \brief Note that we are instantiating a default argument in a
    /// template-id.
    InstantiatingTemplate(Sema &SemaRef, SourceLocation PointOfInstantiation,
                          TemplateDecl *Template,
                          ArrayRef<TemplateArgument> TemplateArgs,
                          SourceRange InstantiationRange = SourceRange());

    /// \brief Note that we are instantiating a default argument in a
    /// template-id.
    InstantiatingTemplate(Sema &SemaRef, SourceLocation PointOfInstantiation,
                          FunctionTemplateDecl *FunctionTemplate,
                          ArrayRef<TemplateArgument> TemplateArgs,
                          ActiveTemplateInstantiation::InstantiationKind Kind,
                          sema::TemplateDeductionInfo &DeductionInfo,
                          SourceRange InstantiationRange = SourceRange());

    /// \brief Note that we are instantiating as part of template
    /// argument deduction for a class template partial
    /// specialization.
    InstantiatingTemplate(Sema &SemaRef, SourceLocation PointOfInstantiation,
                          ClassTemplatePartialSpecializationDecl *PartialSpec,
                          ArrayRef<TemplateArgument> TemplateArgs,
                          sema::TemplateDeductionInfo &DeductionInfo,
                          SourceRange InstantiationRange = SourceRange());

    InstantiatingTemplate(Sema &SemaRef, SourceLocation PointOfInstantiation,
                          ParmVarDecl *Param,
                          ArrayRef<TemplateArgument> TemplateArgs,
                          SourceRange InstantiationRange = SourceRange());

    /// \brief Note that we are substituting prior template arguments into a
    /// non-type or template template parameter.
    InstantiatingTemplate(Sema &SemaRef, SourceLocation PointOfInstantiation,
                          NamedDecl *Template,
                          NonTypeTemplateParmDecl *Param,
                          ArrayRef<TemplateArgument> TemplateArgs,
                          SourceRange InstantiationRange);

    InstantiatingTemplate(Sema &SemaRef, SourceLocation PointOfInstantiation,
                          NamedDecl *Template,
                          TemplateTemplateParmDecl *Param,
                          ArrayRef<TemplateArgument> TemplateArgs,
                          SourceRange InstantiationRange);

    /// \brief Note that we are checking the default template argument
    /// against the template parameter for a given template-id.
    InstantiatingTemplate(Sema &SemaRef, SourceLocation PointOfInstantiation,
                          TemplateDecl *Template,
                          NamedDecl *Param,
                          ArrayRef<TemplateArgument> TemplateArgs,
                          SourceRange InstantiationRange);


    /// \brief Note that we have finished instantiating this template.
    void Clear();

    ~InstantiatingTemplate() { Clear(); }

    /// \brief Determines whether we have exceeded the maximum
    /// recursive template instantiations.
    operator bool() const { return Invalid; }

  private:
    Sema &SemaRef;
    bool Invalid;
    bool SavedInNonInstantiationSFINAEContext;
    bool CheckInstantiationDepth(SourceLocation PointOfInstantiation,
                                 SourceRange InstantiationRange);

    InstantiatingTemplate(const InstantiatingTemplate&) LLVM_DELETED_FUNCTION;

    InstantiatingTemplate&
    operator=(const InstantiatingTemplate&) LLVM_DELETED_FUNCTION;
  };

  void PrintInstantiationStack();

  /// \brief Determines whether we are currently in a context where
  /// template argument substitution failures are not considered
  /// errors.
  ///
  /// \returns An empty \c Optional if we're not in a SFINAE context.
  /// Otherwise, contains a pointer that, if non-NULL, contains the nearest
  /// template-deduction context object, which can be used to capture
  /// diagnostics that will be suppressed.
  Optional<sema::TemplateDeductionInfo *> isSFINAEContext() const;

  /// \brief Determines whether we are currently in a context that
  /// is not evaluated as per C++ [expr] p5.
  bool isUnevaluatedContext() const {
    assert(!ExprEvalContexts.empty() &&
           "Must be in an expression evaluation context");
    return ExprEvalContexts.back().isUnevaluated();
  }

  /// \brief RAII class used to determine whether SFINAE has
  /// trapped any errors that occur during template argument
  /// deduction.`
  class SFINAETrap {
    Sema &SemaRef;
    unsigned PrevSFINAEErrors;
    bool PrevInNonInstantiationSFINAEContext;
    bool PrevAccessCheckingSFINAE;

  public:
    explicit SFINAETrap(Sema &SemaRef, bool AccessCheckingSFINAE = false)
      : SemaRef(SemaRef), PrevSFINAEErrors(SemaRef.NumSFINAEErrors),
        PrevInNonInstantiationSFINAEContext(
                                      SemaRef.InNonInstantiationSFINAEContext),
        PrevAccessCheckingSFINAE(SemaRef.AccessCheckingSFINAE)
    {
      if (!SemaRef.isSFINAEContext())
        SemaRef.InNonInstantiationSFINAEContext = true;
      SemaRef.AccessCheckingSFINAE = AccessCheckingSFINAE;
    }

    ~SFINAETrap() {
      SemaRef.NumSFINAEErrors = PrevSFINAEErrors;
      SemaRef.InNonInstantiationSFINAEContext
        = PrevInNonInstantiationSFINAEContext;
      SemaRef.AccessCheckingSFINAE = PrevAccessCheckingSFINAE;
    }

    /// \brief Determine whether any SFINAE errors have been trapped.
    bool hasErrorOccurred() const {
      return SemaRef.NumSFINAEErrors > PrevSFINAEErrors;
    }
  };

  /// \brief The current instantiation scope used to store local
  /// variables.
  LocalInstantiationScope *CurrentInstantiationScope;

  /// \brief The number of typos corrected by CorrectTypo.
  unsigned TyposCorrected;

  typedef llvm::DenseMap<IdentifierInfo *, TypoCorrection>
    UnqualifiedTyposCorrectedMap;

  /// \brief A cache containing the results of typo correction for unqualified
  /// name lookup.
  ///
  /// The string is the string that we corrected to (which may be empty, if
  /// there was no correction), while the boolean will be true when the
  /// string represents a keyword.
  UnqualifiedTyposCorrectedMap UnqualifiedTyposCorrected;

  /// \brief Worker object for performing CFG-based warnings.
  sema::AnalysisBasedWarnings AnalysisWarnings;

  /// \brief An entity for which implicit template instantiation is required.
  ///
  /// The source location associated with the declaration is the first place in
  /// the source code where the declaration was "used". It is not necessarily
  /// the point of instantiation (which will be either before or after the
  /// namespace-scope declaration that triggered this implicit instantiation),
  /// However, it is the location that diagnostics should generally refer to,
  /// because users will need to know what code triggered the instantiation.
  typedef std::pair<ValueDecl *, SourceLocation> PendingImplicitInstantiation;

  /// \brief The queue of implicit template instantiations that are required
  /// but have not yet been performed.
  std::deque<PendingImplicitInstantiation> PendingInstantiations;

  /// \brief The queue of implicit template instantiations that are required
  /// and must be performed within the current local scope.
  ///
  /// This queue is only used for member functions of local classes in
  /// templates, which must be instantiated in the same scope as their
  /// enclosing function, so that they can reference function-local
  /// types, static variables, enumerators, etc.
  std::deque<PendingImplicitInstantiation> PendingLocalImplicitInstantiations;

  void PerformPendingInstantiations(bool LocalOnly = false);

  TypeSourceInfo *SubstType(TypeSourceInfo *T,
                            const MultiLevelTemplateArgumentList &TemplateArgs,
                            SourceLocation Loc, DeclarationName Entity);

  QualType SubstType(QualType T,
                     const MultiLevelTemplateArgumentList &TemplateArgs,
                     SourceLocation Loc, DeclarationName Entity);

  TypeSourceInfo *SubstType(TypeLoc TL,
                            const MultiLevelTemplateArgumentList &TemplateArgs,
                            SourceLocation Loc, DeclarationName Entity);

  TypeSourceInfo *SubstFunctionDeclType(TypeSourceInfo *T,
                            const MultiLevelTemplateArgumentList &TemplateArgs,
                                        SourceLocation Loc,
                                        DeclarationName Entity,
                                        CXXRecordDecl *ThisContext,
                                        unsigned ThisTypeQuals);
  ParmVarDecl *SubstParmVarDecl(ParmVarDecl *D,
                            const MultiLevelTemplateArgumentList &TemplateArgs,
                                int indexAdjustment,
                                Optional<unsigned> NumExpansions,
                                bool ExpectParameterPack);
  bool SubstParmTypes(SourceLocation Loc,
                      ParmVarDecl **Params, unsigned NumParams,
                      const MultiLevelTemplateArgumentList &TemplateArgs,
                      SmallVectorImpl<QualType> &ParamTypes,
                      SmallVectorImpl<ParmVarDecl *> *OutParams = 0);
  ExprResult SubstExpr(Expr *E,
                       const MultiLevelTemplateArgumentList &TemplateArgs);

  /// \brief Substitute the given template arguments into a list of
  /// expressions, expanding pack expansions if required.
  ///
  /// \param Exprs The list of expressions to substitute into.
  ///
  /// \param NumExprs The number of expressions in \p Exprs.
  ///
  /// \param IsCall Whether this is some form of call, in which case
  /// default arguments will be dropped.
  ///
  /// \param TemplateArgs The set of template arguments to substitute.
  ///
  /// \param Outputs Will receive all of the substituted arguments.
  ///
  /// \returns true if an error occurred, false otherwise.
  bool SubstExprs(Expr **Exprs, unsigned NumExprs, bool IsCall,
                  const MultiLevelTemplateArgumentList &TemplateArgs,
                  SmallVectorImpl<Expr *> &Outputs);

  StmtResult SubstStmt(Stmt *S,
                       const MultiLevelTemplateArgumentList &TemplateArgs);

  Decl *SubstDecl(Decl *D, DeclContext *Owner,
                  const MultiLevelTemplateArgumentList &TemplateArgs);

  ExprResult SubstInitializer(Expr *E,
                       const MultiLevelTemplateArgumentList &TemplateArgs,
                       bool CXXDirectInit);

  bool
  SubstBaseSpecifiers(CXXRecordDecl *Instantiation,
                      CXXRecordDecl *Pattern,
                      const MultiLevelTemplateArgumentList &TemplateArgs);

  bool
  InstantiateClass(SourceLocation PointOfInstantiation,
                   CXXRecordDecl *Instantiation, CXXRecordDecl *Pattern,
                   const MultiLevelTemplateArgumentList &TemplateArgs,
                   TemplateSpecializationKind TSK,
                   bool Complain = true);

  bool InstantiateEnum(SourceLocation PointOfInstantiation,
                       EnumDecl *Instantiation, EnumDecl *Pattern,
                       const MultiLevelTemplateArgumentList &TemplateArgs,
                       TemplateSpecializationKind TSK);

  struct LateInstantiatedAttribute {
    const Attr *TmplAttr;
    LocalInstantiationScope *Scope;
    Decl *NewDecl;

    LateInstantiatedAttribute(const Attr *A, LocalInstantiationScope *S,
                              Decl *D)
      : TmplAttr(A), Scope(S), NewDecl(D)
    { }
  };
  typedef SmallVector<LateInstantiatedAttribute, 16> LateInstantiatedAttrVec;

  void InstantiateAttrs(const MultiLevelTemplateArgumentList &TemplateArgs,
                        const Decl *Pattern, Decl *Inst,
                        LateInstantiatedAttrVec *LateAttrs = 0,
                        LocalInstantiationScope *OuterMostScope = 0);

  bool
  InstantiateClassTemplateSpecialization(SourceLocation PointOfInstantiation,
                           ClassTemplateSpecializationDecl *ClassTemplateSpec,
                           TemplateSpecializationKind TSK,
                           bool Complain = true);

  void InstantiateClassMembers(SourceLocation PointOfInstantiation,
                               CXXRecordDecl *Instantiation,
                            const MultiLevelTemplateArgumentList &TemplateArgs,
                               TemplateSpecializationKind TSK);

  void InstantiateClassTemplateSpecializationMembers(
                                          SourceLocation PointOfInstantiation,
                           ClassTemplateSpecializationDecl *ClassTemplateSpec,
                                                TemplateSpecializationKind TSK);

  NestedNameSpecifierLoc
  SubstNestedNameSpecifierLoc(NestedNameSpecifierLoc NNS,
                           const MultiLevelTemplateArgumentList &TemplateArgs);

  DeclarationNameInfo
  SubstDeclarationNameInfo(const DeclarationNameInfo &NameInfo,
                           const MultiLevelTemplateArgumentList &TemplateArgs);
  TemplateName
  SubstTemplateName(NestedNameSpecifierLoc QualifierLoc, TemplateName Name,
                    SourceLocation Loc,
                    const MultiLevelTemplateArgumentList &TemplateArgs);
  bool Subst(const TemplateArgumentLoc *Args, unsigned NumArgs,
             TemplateArgumentListInfo &Result,
             const MultiLevelTemplateArgumentList &TemplateArgs);

  void InstantiateExceptionSpec(SourceLocation PointOfInstantiation,
                                FunctionDecl *Function);
  void InstantiateFunctionDefinition(SourceLocation PointOfInstantiation,
                                     FunctionDecl *Function,
                                     bool Recursive = false,
                                     bool DefinitionRequired = false);
  void InstantiateStaticDataMemberDefinition(
                                     SourceLocation PointOfInstantiation,
                                     VarDecl *Var,
                                     bool Recursive = false,
                                     bool DefinitionRequired = false);

  void InstantiateMemInitializers(CXXConstructorDecl *New,
                                  const CXXConstructorDecl *Tmpl,
                            const MultiLevelTemplateArgumentList &TemplateArgs);

  NamedDecl *FindInstantiatedDecl(SourceLocation Loc, NamedDecl *D,
                          const MultiLevelTemplateArgumentList &TemplateArgs);
  DeclContext *FindInstantiatedContext(SourceLocation Loc, DeclContext *DC,
                          const MultiLevelTemplateArgumentList &TemplateArgs);

  // Objective-C declarations.
  enum ObjCContainerKind {
    OCK_None = -1,
    OCK_Interface = 0,
    OCK_Protocol,
    OCK_Category,
    OCK_ClassExtension,
    OCK_Implementation,
    OCK_CategoryImplementation
  };
  ObjCContainerKind getObjCContainerKind() const;

  Decl *ActOnStartClassInterface(SourceLocation AtInterfaceLoc,
                                 IdentifierInfo *ClassName,
                                 SourceLocation ClassLoc,
                                 IdentifierInfo *SuperName,
                                 SourceLocation SuperLoc,
                                 Decl * const *ProtoRefs,
                                 unsigned NumProtoRefs,
                                 const SourceLocation *ProtoLocs,
                                 SourceLocation EndProtoLoc,
                                 AttributeList *AttrList);

  Decl *ActOnCompatibilityAlias(
                    SourceLocation AtCompatibilityAliasLoc,
                    IdentifierInfo *AliasName,  SourceLocation AliasLocation,
                    IdentifierInfo *ClassName, SourceLocation ClassLocation);

  bool CheckForwardProtocolDeclarationForCircularDependency(
    IdentifierInfo *PName,
    SourceLocation &PLoc, SourceLocation PrevLoc,
    const ObjCList<ObjCProtocolDecl> &PList);

  Decl *ActOnStartProtocolInterface(
                    SourceLocation AtProtoInterfaceLoc,
                    IdentifierInfo *ProtocolName, SourceLocation ProtocolLoc,
                    Decl * const *ProtoRefNames, unsigned NumProtoRefs,
                    const SourceLocation *ProtoLocs,
                    SourceLocation EndProtoLoc,
                    AttributeList *AttrList);

  Decl *ActOnStartCategoryInterface(SourceLocation AtInterfaceLoc,
                                    IdentifierInfo *ClassName,
                                    SourceLocation ClassLoc,
                                    IdentifierInfo *CategoryName,
                                    SourceLocation CategoryLoc,
                                    Decl * const *ProtoRefs,
                                    unsigned NumProtoRefs,
                                    const SourceLocation *ProtoLocs,
                                    SourceLocation EndProtoLoc);

  Decl *ActOnStartClassImplementation(
                    SourceLocation AtClassImplLoc,
                    IdentifierInfo *ClassName, SourceLocation ClassLoc,
                    IdentifierInfo *SuperClassname,
                    SourceLocation SuperClassLoc);

  Decl *ActOnStartCategoryImplementation(SourceLocation AtCatImplLoc,
                                         IdentifierInfo *ClassName,
                                         SourceLocation ClassLoc,
                                         IdentifierInfo *CatName,
                                         SourceLocation CatLoc);

  DeclGroupPtrTy ActOnFinishObjCImplementation(Decl *ObjCImpDecl,
                                               ArrayRef<Decl *> Decls);

  DeclGroupPtrTy ActOnForwardClassDeclaration(SourceLocation Loc,
                                     IdentifierInfo **IdentList,
                                     SourceLocation *IdentLocs,
                                     unsigned NumElts);

  DeclGroupPtrTy ActOnForwardProtocolDeclaration(SourceLocation AtProtoclLoc,
                                        const IdentifierLocPair *IdentList,
                                        unsigned NumElts,
                                        AttributeList *attrList);

  void FindProtocolDeclaration(bool WarnOnDeclarations,
                               const IdentifierLocPair *ProtocolId,
                               unsigned NumProtocols,
                               SmallVectorImpl<Decl *> &Protocols);

  /// Ensure attributes are consistent with type.
  /// \param [in, out] Attributes The attributes to check; they will
  /// be modified to be consistent with \p PropertyTy.
  void CheckObjCPropertyAttributes(Decl *PropertyPtrTy,
                                   SourceLocation Loc,
                                   unsigned &Attributes,
                                   bool propertyInPrimaryClass);

  /// Process the specified property declaration and create decls for the
  /// setters and getters as needed.
  /// \param property The property declaration being processed
  /// \param CD The semantic container for the property
  /// \param redeclaredProperty Declaration for property if redeclared
  ///        in class extension.
  /// \param lexicalDC Container for redeclaredProperty.
  void ProcessPropertyDecl(ObjCPropertyDecl *property,
                           ObjCContainerDecl *CD,
                           ObjCPropertyDecl *redeclaredProperty = 0,
                           ObjCContainerDecl *lexicalDC = 0);


  void DiagnosePropertyMismatch(ObjCPropertyDecl *Property,
                                ObjCPropertyDecl *SuperProperty,
                                const IdentifierInfo *Name);

  void DiagnoseClassExtensionDupMethods(ObjCCategoryDecl *CAT,
                                        ObjCInterfaceDecl *ID);

  void MatchOneProtocolPropertiesInClass(Decl *CDecl,
                                         ObjCProtocolDecl *PDecl);

  Decl *ActOnAtEnd(Scope *S, SourceRange AtEnd,
                   Decl **allMethods = 0, unsigned allNum = 0,
                   Decl **allProperties = 0, unsigned pNum = 0,
                   DeclGroupPtrTy *allTUVars = 0, unsigned tuvNum = 0);

  Decl *ActOnProperty(Scope *S, SourceLocation AtLoc,
                      SourceLocation LParenLoc,
                      FieldDeclarator &FD, ObjCDeclSpec &ODS,
                      Selector GetterSel, Selector SetterSel,
                      bool *OverridingProperty,
                      tok::ObjCKeywordKind MethodImplKind,
                      DeclContext *lexicalDC = 0);

  Decl *ActOnPropertyImplDecl(Scope *S,
                              SourceLocation AtLoc,
                              SourceLocation PropertyLoc,
                              bool ImplKind,
                              IdentifierInfo *PropertyId,
                              IdentifierInfo *PropertyIvar,
                              SourceLocation PropertyIvarLoc);

  enum ObjCSpecialMethodKind {
    OSMK_None,
    OSMK_Alloc,
    OSMK_New,
    OSMK_Copy,
    OSMK_RetainingInit,
    OSMK_NonRetainingInit
  };

  struct ObjCArgInfo {
    IdentifierInfo *Name;
    SourceLocation NameLoc;
    // The Type is null if no type was specified, and the DeclSpec is invalid
    // in this case.
    ParsedType Type;
    ObjCDeclSpec DeclSpec;

    /// ArgAttrs - Attribute list for this argument.
    AttributeList *ArgAttrs;
  };

  Decl *ActOnMethodDeclaration(
    Scope *S,
    SourceLocation BeginLoc, // location of the + or -.
    SourceLocation EndLoc,   // location of the ; or {.
    tok::TokenKind MethodType,
    ObjCDeclSpec &ReturnQT, ParsedType ReturnType,
    ArrayRef<SourceLocation> SelectorLocs, Selector Sel,
    // optional arguments. The number of types/arguments is obtained
    // from the Sel.getNumArgs().
    ObjCArgInfo *ArgInfo,
    DeclaratorChunk::ParamInfo *CParamInfo, unsigned CNumArgs, // c-style args
    AttributeList *AttrList, tok::ObjCKeywordKind MethodImplKind,
    bool isVariadic, bool MethodDefinition);

  ObjCMethodDecl *LookupMethodInQualifiedType(Selector Sel,
                                              const ObjCObjectPointerType *OPT,
                                              bool IsInstance);
  ObjCMethodDecl *LookupMethodInObjectType(Selector Sel, QualType Ty,
                                           bool IsInstance);

  bool CheckARCMethodDecl(ObjCMethodDecl *method);
  bool inferObjCARCLifetime(ValueDecl *decl);

  ExprResult
  HandleExprPropertyRefExpr(const ObjCObjectPointerType *OPT,
                            Expr *BaseExpr,
                            SourceLocation OpLoc,
                            DeclarationName MemberName,
                            SourceLocation MemberLoc,
                            SourceLocation SuperLoc, QualType SuperType,
                            bool Super);

  ExprResult
  ActOnClassPropertyRefExpr(IdentifierInfo &receiverName,
                            IdentifierInfo &propertyName,
                            SourceLocation receiverNameLoc,
                            SourceLocation propertyNameLoc);

  ObjCMethodDecl *tryCaptureObjCSelf(SourceLocation Loc);

  /// \brief Describes the kind of message expression indicated by a message
  /// send that starts with an identifier.
  enum ObjCMessageKind {
    /// \brief The message is sent to 'super'.
    ObjCSuperMessage,
    /// \brief The message is an instance message.
    ObjCInstanceMessage,
    /// \brief The message is a class message, and the identifier is a type
    /// name.
    ObjCClassMessage
  };

  ObjCMessageKind getObjCMessageKind(Scope *S,
                                     IdentifierInfo *Name,
                                     SourceLocation NameLoc,
                                     bool IsSuper,
                                     bool HasTrailingDot,
                                     ParsedType &ReceiverType);

  ExprResult ActOnSuperMessage(Scope *S, SourceLocation SuperLoc,
                               Selector Sel,
                               SourceLocation LBracLoc,
                               ArrayRef<SourceLocation> SelectorLocs,
                               SourceLocation RBracLoc,
                               MultiExprArg Args);

  ExprResult BuildClassMessage(TypeSourceInfo *ReceiverTypeInfo,
                               QualType ReceiverType,
                               SourceLocation SuperLoc,
                               Selector Sel,
                               ObjCMethodDecl *Method,
                               SourceLocation LBracLoc,
                               ArrayRef<SourceLocation> SelectorLocs,
                               SourceLocation RBracLoc,
                               MultiExprArg Args,
                               bool isImplicit = false);

  ExprResult BuildClassMessageImplicit(QualType ReceiverType,
                                       bool isSuperReceiver,
                                       SourceLocation Loc,
                                       Selector Sel,
                                       ObjCMethodDecl *Method,
                                       MultiExprArg Args);

  ExprResult ActOnClassMessage(Scope *S,
                               ParsedType Receiver,
                               Selector Sel,
                               SourceLocation LBracLoc,
                               ArrayRef<SourceLocation> SelectorLocs,
                               SourceLocation RBracLoc,
                               MultiExprArg Args);

  ExprResult BuildInstanceMessage(Expr *Receiver,
                                  QualType ReceiverType,
                                  SourceLocation SuperLoc,
                                  Selector Sel,
                                  ObjCMethodDecl *Method,
                                  SourceLocation LBracLoc,
                                  ArrayRef<SourceLocation> SelectorLocs,
                                  SourceLocation RBracLoc,
                                  MultiExprArg Args,
                                  bool isImplicit = false);

  ExprResult BuildInstanceMessageImplicit(Expr *Receiver,
                                          QualType ReceiverType,
                                          SourceLocation Loc,
                                          Selector Sel,
                                          ObjCMethodDecl *Method,
                                          MultiExprArg Args);

  ExprResult ActOnInstanceMessage(Scope *S,
                                  Expr *Receiver,
                                  Selector Sel,
                                  SourceLocation LBracLoc,
                                  ArrayRef<SourceLocation> SelectorLocs,
                                  SourceLocation RBracLoc,
                                  MultiExprArg Args);

  ExprResult BuildObjCBridgedCast(SourceLocation LParenLoc,
                                  ObjCBridgeCastKind Kind,
                                  SourceLocation BridgeKeywordLoc,
                                  TypeSourceInfo *TSInfo,
                                  Expr *SubExpr);

  ExprResult ActOnObjCBridgedCast(Scope *S,
                                  SourceLocation LParenLoc,
                                  ObjCBridgeCastKind Kind,
                                  SourceLocation BridgeKeywordLoc,
                                  ParsedType Type,
                                  SourceLocation RParenLoc,
                                  Expr *SubExpr);
  
  bool checkInitMethod(ObjCMethodDecl *method, QualType receiverTypeIfCall);

  /// \brief Check whether the given new method is a valid override of the
  /// given overridden method, and set any properties that should be inherited.
  void CheckObjCMethodOverride(ObjCMethodDecl *NewMethod,
                               const ObjCMethodDecl *Overridden);

  /// \brief Describes the compatibility of a result type with its method.
  enum ResultTypeCompatibilityKind {
    RTC_Compatible,
    RTC_Incompatible,
    RTC_Unknown
  };

  void CheckObjCMethodOverrides(ObjCMethodDecl *ObjCMethod,
                                ObjCInterfaceDecl *CurrentClass,
                                ResultTypeCompatibilityKind RTC);

  enum PragmaOptionsAlignKind {
    POAK_Native,  // #pragma options align=native
    POAK_Natural, // #pragma options align=natural
    POAK_Packed,  // #pragma options align=packed
    POAK_Power,   // #pragma options align=power
    POAK_Mac68k,  // #pragma options align=mac68k
    POAK_Reset    // #pragma options align=reset
  };

  /// ActOnPragmaOptionsAlign - Called on well formed \#pragma options align.
  void ActOnPragmaOptionsAlign(PragmaOptionsAlignKind Kind,
                               SourceLocation PragmaLoc);

  enum PragmaPackKind {
    PPK_Default, // #pragma pack([n])
    PPK_Show,    // #pragma pack(show), only supported by MSVC.
    PPK_Push,    // #pragma pack(push, [identifier], [n])
    PPK_Pop      // #pragma pack(pop, [identifier], [n])
  };

  enum PragmaUPCKind {
    PUPCK_Relaxed,
    PUPCK_Strict
  };

  enum PragmaMSStructKind {
    PMSST_OFF,  // #pragms ms_struct off
    PMSST_ON    // #pragms ms_struct on
  };

  /// ActOnPragmaPack - Called on well formed \#pragma pack(...).
  void ActOnPragmaPack(PragmaPackKind Kind,
                       IdentifierInfo *Name,
                       Expr *Alignment,
                       SourceLocation PragmaLoc,
                       SourceLocation LParenLoc,
                       SourceLocation RParenLoc);

  /// ActOnPragmaUPC - Called on well formed #pragma upc [relaxed|strict].
  StmtResult ActOnPragmaUPC(SourceLocation PragmaLoc, PragmaUPCKind Kind);

  /// ActOnPragmaMSStruct - Called on well formed \#pragma ms_struct [on|off].
  void ActOnPragmaMSStruct(PragmaMSStructKind Kind);

  /// ActOnPragmaUnused - Called on well-formed '\#pragma unused'.
  void ActOnPragmaUnused(const Token &Identifier,
                         Scope *curScope,
                         SourceLocation PragmaLoc);

  /// ActOnPragmaVisibility - Called on well formed \#pragma GCC visibility... .
  void ActOnPragmaVisibility(const IdentifierInfo* VisType,
                             SourceLocation PragmaLoc);

  NamedDecl *DeclClonePragmaWeak(NamedDecl *ND, IdentifierInfo *II,
                                 SourceLocation Loc);
  void DeclApplyPragmaWeak(Scope *S, NamedDecl *ND, WeakInfo &W);

  /// ActOnPragmaWeakID - Called on well formed \#pragma weak ident.
  void ActOnPragmaWeakID(IdentifierInfo* WeakName,
                         SourceLocation PragmaLoc,
                         SourceLocation WeakNameLoc);

  /// ActOnPragmaRedefineExtname - Called on well formed
  /// \#pragma redefine_extname oldname newname.
  void ActOnPragmaRedefineExtname(IdentifierInfo* WeakName,
                                  IdentifierInfo* AliasName,
                                  SourceLocation PragmaLoc,
                                  SourceLocation WeakNameLoc,
                                  SourceLocation AliasNameLoc);

  /// ActOnPragmaWeakAlias - Called on well formed \#pragma weak ident = ident.
  void ActOnPragmaWeakAlias(IdentifierInfo* WeakName,
                            IdentifierInfo* AliasName,
                            SourceLocation PragmaLoc,
                            SourceLocation WeakNameLoc,
                            SourceLocation AliasNameLoc);

  /// ActOnPragmaFPContract - Called on well formed
  /// \#pragma {STDC,OPENCL} FP_CONTRACT
  void ActOnPragmaFPContract(tok::OnOffSwitch OOS);

  /// AddAlignmentAttributesForRecord - Adds any needed alignment attributes to
  /// a the record decl, to handle '\#pragma pack' and '\#pragma options align'.
  void AddAlignmentAttributesForRecord(RecordDecl *RD);

  /// AddMsStructLayoutForRecord - Adds ms_struct layout attribute to record.
  void AddMsStructLayoutForRecord(RecordDecl *RD);

  /// FreePackedContext - Deallocate and null out PackContext.
  void FreePackedContext();

  /// PushNamespaceVisibilityAttr - Note that we've entered a
  /// namespace with a visibility attribute.
  void PushNamespaceVisibilityAttr(const VisibilityAttr *Attr,
                                   SourceLocation Loc);

  /// AddPushedVisibilityAttribute - If '\#pragma GCC visibility' was used,
  /// add an appropriate visibility attribute.
  void AddPushedVisibilityAttribute(Decl *RD);

  /// PopPragmaVisibility - Pop the top element of the visibility stack; used
  /// for '\#pragma GCC visibility' and visibility attributes on namespaces.
  void PopPragmaVisibility(bool IsNamespaceEnd, SourceLocation EndLoc);

  /// FreeVisContext - Deallocate and null out VisContext.
  void FreeVisContext();

  /// AddCFAuditedAttribute - Check whether we're currently within
  /// '\#pragma clang arc_cf_code_audited' and, if so, consider adding
  /// the appropriate attribute.
  void AddCFAuditedAttribute(Decl *D);

  /// AddAlignedAttr - Adds an aligned attribute to a particular declaration.
  void AddAlignedAttr(SourceRange AttrRange, Decl *D, Expr *E,
                      unsigned SpellingListIndex, bool IsPackExpansion);
  void AddAlignedAttr(SourceRange AttrRange, Decl *D, TypeSourceInfo *T,
                      unsigned SpellingListIndex, bool IsPackExpansion);

  // OpenMP directives and clauses.

  /// \brief Called on well-formed '#pragma omp threadprivate'.
  DeclGroupPtrTy ActOnOpenMPThreadprivateDirective(
                        SourceLocation Loc,
                        Scope *CurScope,
                        ArrayRef<DeclarationNameInfo> IdList);
  /// \brief Build a new OpenMPThreadPrivateDecl and check its correctness.
  OMPThreadPrivateDecl *CheckOMPThreadPrivateDecl(
                        SourceLocation Loc,
                        ArrayRef<DeclRefExpr *> VarList);

  /// \brief The kind of conversion being performed.
  enum CheckedConversionKind {
    /// \brief An implicit conversion.
    CCK_ImplicitConversion,
    /// \brief A C-style cast.
    CCK_CStyleCast,
    /// \brief A functional-style cast.
    CCK_FunctionalCast,
    /// \brief A cast other than a C-style cast.
    CCK_OtherCast
  };

  /// ImpCastExprToType - If Expr is not of type 'Type', insert an implicit
  /// cast.  If there is already an implicit cast, merge into the existing one.
  /// If isLvalue, the result of the cast is an lvalue.
  ExprResult ImpCastExprToType(Expr *E, QualType Type, CastKind CK,
                               ExprValueKind VK = VK_RValue,
                               const CXXCastPath *BasePath = 0,
                               CheckedConversionKind CCK
                                  = CCK_ImplicitConversion);

  /// ScalarTypeToBooleanCastKind - Returns the cast kind corresponding
  /// to the conversion from scalar type ScalarTy to the Boolean type.
  static CastKind ScalarTypeToBooleanCastKind(QualType ScalarTy);

  /// IgnoredValueConversions - Given that an expression's result is
  /// syntactically ignored, perform any conversions that are
  /// required.
  ExprResult IgnoredValueConversions(Expr *E);

  // UsualUnaryConversions - promotes integers (C99 6.3.1.1p2) and converts
  // functions and arrays to their respective pointers (C99 6.3.2.1).
  ExprResult UsualUnaryConversions(Expr *E);

  // DefaultFunctionArrayConversion - converts functions and arrays
  // to their respective pointers (C99 6.3.2.1).
  ExprResult DefaultFunctionArrayConversion(Expr *E);

  // DefaultFunctionArrayLvalueConversion - converts functions and
  // arrays to their respective pointers and performs the
  // lvalue-to-rvalue conversion.
  ExprResult DefaultFunctionArrayLvalueConversion(Expr *E);

  // DefaultLvalueConversion - performs lvalue-to-rvalue conversion on
  // the operand.  This is DefaultFunctionArrayLvalueConversion,
  // except that it assumes the operand isn't of function or array
  // type.
  ExprResult DefaultLvalueConversion(Expr *E);

  // DefaultArgumentPromotion (C99 6.5.2.2p6). Used for function calls that
  // do not have a prototype. Integer promotions are performed on each
  // argument, and arguments that have type float are promoted to double.
  ExprResult DefaultArgumentPromotion(Expr *E);

  // Used for emitting the right warning by DefaultVariadicArgumentPromotion
  enum VariadicCallType {
    VariadicFunction,
    VariadicBlock,
    VariadicMethod,
    VariadicConstructor,
    VariadicDoesNotApply
  };

  VariadicCallType getVariadicCallType(FunctionDecl *FDecl,
                                       const FunctionProtoType *Proto,
                                       Expr *Fn);

  // Used for determining in which context a type is allowed to be passed to a
  // vararg function.
  enum VarArgKind {
    VAK_Valid,
    VAK_ValidInCXX11,
    VAK_Invalid
  };

  // Determines which VarArgKind fits an expression.
  VarArgKind isValidVarArgType(const QualType &Ty);

  /// GatherArgumentsForCall - Collector argument expressions for various
  /// form of call prototypes.
  bool GatherArgumentsForCall(SourceLocation CallLoc,
                              FunctionDecl *FDecl,
                              const FunctionProtoType *Proto,
                              unsigned FirstProtoArg,
                              Expr **Args, unsigned NumArgs,
                              SmallVector<Expr *, 8> &AllArgs,
                              VariadicCallType CallType = VariadicDoesNotApply,
                              bool AllowExplicit = false,
                              bool IsListInitialization = false);

  // DefaultVariadicArgumentPromotion - Like DefaultArgumentPromotion, but
  // will create a runtime trap if the resulting type is not a POD type.
  ExprResult DefaultVariadicArgumentPromotion(Expr *E, VariadicCallType CT,
                                              FunctionDecl *FDecl);

  /// Checks to see if the given expression is a valid argument to a variadic
  /// function, issuing a diagnostic and returning NULL if not.
  bool variadicArgumentPODCheck(const Expr *E, VariadicCallType CT);

  // UsualArithmeticConversions - performs the UsualUnaryConversions on it's
  // operands and then handles various conversions that are common to binary
  // operators (C99 6.3.1.8). If both operands aren't arithmetic, this
  // routine returns the first non-arithmetic type found. The client is
  // responsible for emitting appropriate error diagnostics.
  QualType UsualArithmeticConversions(ExprResult &LHS, ExprResult &RHS,
                                      bool IsCompAssign = false);

  /// IsUPCDefaultStrict - returns true if the default access for
  /// UPC shared variables is strict and false if it is relaxed.
  bool IsUPCDefaultStrict() const;

  /// AssignConvertType - All of the 'assignment' semantic checks return this
  /// enum to indicate whether the assignment was allowed.  These checks are
  /// done for simple assignments, as well as initialization, return from
  /// function, argument passing, etc.  The query is phrased in terms of a
  /// source and destination type.
  enum AssignConvertType {
    /// Compatible - the types are compatible according to the standard.
    Compatible,

    /// PointerToInt - The assignment converts a pointer to an int, which we
    /// accept as an extension.
    PointerToInt,

    /// IntToPointer - The assignment converts an int to a pointer, which we
    /// accept as an extension.
    IntToPointer,

    /// FunctionVoidPointer - The assignment is between a function pointer and
    /// void*, which the standard doesn't allow, but we accept as an extension.
    FunctionVoidPointer,

    /// IncompatiblePointer - The assignment is between two pointers types that
    /// are not compatible, but we accept them as an extension.
    IncompatiblePointer,

    /// IncompatiblePointer - The assignment is between two pointers types which
    /// point to integers which have a different sign, but are otherwise
    /// identical. This is a subset of the above, but broken out because it's by
    /// far the most common case of incompatible pointers.
    IncompatiblePointerSign,

    /// CompatiblePointerDiscardsQualifiers - The assignment discards
    /// c/v/r qualifiers, which we accept as an extension.
    CompatiblePointerDiscardsQualifiers,

    /// IncompatiblePointerDiscardsQualifiers - The assignment
    /// discards qualifiers that we don't permit to be discarded,
    /// like address spaces.
    IncompatiblePointerDiscardsQualifiers,

    /// IncompatibleNestedPointerQualifiers - The assignment is between two
    /// nested pointer types, and the qualifiers other than the first two
    /// levels differ e.g. char ** -> const char **, but we accept them as an
    /// extension.
    IncompatibleNestedPointerQualifiers,

    /// IncompatibleVectors - The assignment is between two vector types that
    /// have the same size, which we accept as an extension.
    IncompatibleVectors,

    /// IntToBlockPointer - The assignment converts an int to a block
    /// pointer. We disallow this.
    IntToBlockPointer,

    /// IncompatibleBlockPointer - The assignment is between two block
    /// pointers types that are not compatible.
    IncompatibleBlockPointer,

    /// IncompatibleObjCQualifiedId - The assignment is between a qualified
    /// id type and something else (that is incompatible with it). For example,
    /// "id <XXX>" = "Foo *", where "Foo *" doesn't implement the XXX protocol.
    IncompatibleObjCQualifiedId,

    /// IncompatibleObjCWeakRef - Assigning a weak-unavailable object to an
    /// object with __weak qualifier.
    IncompatibleObjCWeakRef,

    /// Incompatible - We reject this conversion outright, it is invalid to
    /// represent it in the AST.
    Incompatible
  };

  /// DiagnoseAssignmentResult - Emit a diagnostic, if required, for the
  /// assignment conversion type specified by ConvTy.  This returns true if the
  /// conversion was invalid or false if the conversion was accepted.
  bool DiagnoseAssignmentResult(AssignConvertType ConvTy,
                                SourceLocation Loc,
                                QualType DstType, QualType SrcType,
                                Expr *SrcExpr, AssignmentAction Action,
                                bool *Complained = 0);

  /// DiagnoseAssignmentEnum - Warn if assignment to enum is a constant
  /// integer not in the range of enum values.
  void DiagnoseAssignmentEnum(QualType DstType, QualType SrcType,
                              Expr *SrcExpr);

  /// CheckAssignmentConstraints - Perform type checking for assignment,
  /// argument passing, variable initialization, and function return values.
  /// C99 6.5.16.
  AssignConvertType CheckAssignmentConstraints(SourceLocation Loc,
                                               QualType LHSType,
                                               QualType RHSType);

  /// Check assignment constraints and prepare for a conversion of the
  /// RHS to the LHS type.
  AssignConvertType CheckAssignmentConstraints(QualType LHSType,
                                               ExprResult &RHS,
                                               CastKind &Kind);

  // CheckSingleAssignmentConstraints - Currently used by
  // CheckAssignmentOperands, and ActOnReturnStmt. Prior to type checking,
  // this routine performs the default function/array converions.
  AssignConvertType CheckSingleAssignmentConstraints(QualType LHSType,
                                                     ExprResult &RHS,
                                                     bool Diagnose = true);

  // \brief If the lhs type is a transparent union, check whether we
  // can initialize the transparent union with the given expression.
  AssignConvertType CheckTransparentUnionArgumentConstraints(QualType ArgType,
                                                             ExprResult &RHS);

  bool IsStringLiteralToNonConstPointerConversion(Expr *From, QualType ToType);

  bool CheckExceptionSpecCompatibility(Expr *From, QualType ToType);

  ExprResult PerformImplicitConversion(Expr *From, QualType ToType,
                                       AssignmentAction Action,
                                       bool AllowExplicit = false);
  ExprResult PerformImplicitConversion(Expr *From, QualType ToType,
                                       AssignmentAction Action,
                                       bool AllowExplicit,
                                       ImplicitConversionSequence& ICS);
  ExprResult PerformImplicitConversion(Expr *From, QualType ToType,
                                       const ImplicitConversionSequence& ICS,
                                       AssignmentAction Action,
                                       CheckedConversionKind CCK
                                          = CCK_ImplicitConversion);
  ExprResult PerformImplicitConversion(Expr *From, QualType ToType,
                                       const StandardConversionSequence& SCS,
                                       AssignmentAction Action,
                                       CheckedConversionKind CCK);

  /// the following "Check" methods will return a valid/converted QualType
  /// or a null QualType (indicating an error diagnostic was issued).

  /// type checking binary operators (subroutines of CreateBuiltinBinOp).
  QualType InvalidOperands(SourceLocation Loc, ExprResult &LHS,
                           ExprResult &RHS);
  QualType CheckPointerToMemberOperands( // C++ 5.5
    ExprResult &LHS, ExprResult &RHS, ExprValueKind &VK,
    SourceLocation OpLoc, bool isIndirect);
  QualType CheckMultiplyDivideOperands( // C99 6.5.5
    ExprResult &LHS, ExprResult &RHS, SourceLocation Loc, bool IsCompAssign,
    bool IsDivide);
  QualType CheckRemainderOperands( // C99 6.5.5
    ExprResult &LHS, ExprResult &RHS, SourceLocation Loc,
    bool IsCompAssign = false);
  QualType CheckAdditionOperands( // C99 6.5.6
    ExprResult &LHS, ExprResult &RHS, SourceLocation Loc, unsigned Opc,
    QualType* CompLHSTy = 0);
  QualType CheckSubtractionOperands( // C99 6.5.6
    ExprResult &LHS, ExprResult &RHS, SourceLocation Loc,
    QualType* CompLHSTy = 0);
  QualType CheckShiftOperands( // C99 6.5.7
    ExprResult &LHS, ExprResult &RHS, SourceLocation Loc, unsigned Opc,
    bool IsCompAssign = false);
  QualType CheckCompareOperands( // C99 6.5.8/9
    ExprResult &LHS, ExprResult &RHS, SourceLocation Loc, unsigned OpaqueOpc,
                                bool isRelational);
  QualType CheckBitwiseOperands( // C99 6.5.[10...12]
    ExprResult &LHS, ExprResult &RHS, SourceLocation Loc,
    bool IsCompAssign = false);
  QualType CheckLogicalOperands( // C99 6.5.[13,14]
    ExprResult &LHS, ExprResult &RHS, SourceLocation Loc, unsigned Opc);
  // CheckAssignmentOperands is used for both simple and compound assignment.
  // For simple assignment, pass both expressions and a null converted type.
  // For compound assignment, pass both expressions and the converted type.
  QualType CheckAssignmentOperands( // C99 6.5.16.[1,2]
    ExprResult &LHS, ExprResult &RHS, SourceLocation Loc, QualType CompoundType);

  ExprResult checkPseudoObjectIncDec(Scope *S, SourceLocation OpLoc,
                                     UnaryOperatorKind Opcode, Expr *Op);
  ExprResult checkPseudoObjectAssignment(Scope *S, SourceLocation OpLoc,
                                         BinaryOperatorKind Opcode,
                                         Expr *LHS, Expr *RHS);
  ExprResult checkPseudoObjectRValue(Expr *E);
  Expr *recreateSyntacticForm(PseudoObjectExpr *E);

  QualType CheckConditionalOperands( // C99 6.5.15
    ExprResult &Cond, ExprResult &LHS, ExprResult &RHS,
    ExprValueKind &VK, ExprObjectKind &OK, SourceLocation QuestionLoc);
  QualType CXXCheckConditionalOperands( // C++ 5.16
    ExprResult &cond, ExprResult &lhs, ExprResult &rhs,
    ExprValueKind &VK, ExprObjectKind &OK, SourceLocation questionLoc);
  QualType FindCompositePointerType(SourceLocation Loc, Expr *&E1, Expr *&E2,
                                    bool *NonStandardCompositeType = 0);
  QualType FindCompositePointerType(SourceLocation Loc,
                                    ExprResult &E1, ExprResult &E2,
                                    bool *NonStandardCompositeType = 0) {
    Expr *E1Tmp = E1.take(), *E2Tmp = E2.take();
    QualType Composite = FindCompositePointerType(Loc, E1Tmp, E2Tmp,
                                                  NonStandardCompositeType);
    E1 = Owned(E1Tmp);
    E2 = Owned(E2Tmp);
    return Composite;
  }

  QualType FindCompositeObjCPointerType(ExprResult &LHS, ExprResult &RHS,
                                        SourceLocation QuestionLoc);

  bool DiagnoseConditionalForNull(Expr *LHSExpr, Expr *RHSExpr,
                                  SourceLocation QuestionLoc);

  /// type checking for vector binary operators.
  QualType CheckVectorOperands(ExprResult &LHS, ExprResult &RHS,
                               SourceLocation Loc, bool IsCompAssign);
  QualType GetSignedVectorType(QualType V);
  QualType CheckVectorCompareOperands(ExprResult &LHS, ExprResult &RHS,
                                      SourceLocation Loc, bool isRelational);
  QualType CheckVectorLogicalOperands(ExprResult &LHS, ExprResult &RHS,
                                      SourceLocation Loc);

  /// type checking declaration initializers (C99 6.7.8)
  bool CheckForConstantInitializer(Expr *e, QualType t);

  // type checking C++ declaration initializers (C++ [dcl.init]).

  /// ReferenceCompareResult - Expresses the result of comparing two
  /// types (cv1 T1 and cv2 T2) to determine their compatibility for the
  /// purposes of initialization by reference (C++ [dcl.init.ref]p4).
  enum ReferenceCompareResult {
    /// Ref_Incompatible - The two types are incompatible, so direct
    /// reference binding is not possible.
    Ref_Incompatible = 0,
    /// Ref_Related - The two types are reference-related, which means
    /// that their unqualified forms (T1 and T2) are either the same
    /// or T1 is a base class of T2.
    Ref_Related,
    /// Ref_Compatible_With_Added_Qualification - The two types are
    /// reference-compatible with added qualification, meaning that
    /// they are reference-compatible and the qualifiers on T1 (cv1)
    /// are greater than the qualifiers on T2 (cv2).
    Ref_Compatible_With_Added_Qualification,
    /// Ref_Compatible - The two types are reference-compatible and
    /// have equivalent qualifiers (cv1 == cv2).
    Ref_Compatible
  };

  ReferenceCompareResult CompareReferenceRelationship(SourceLocation Loc,
                                                      QualType T1, QualType T2,
                                                      bool &DerivedToBase,
                                                      bool &ObjCConversion,
                                                bool &ObjCLifetimeConversion);

  ExprResult checkUnknownAnyCast(SourceRange TypeRange, QualType CastType,
                                 Expr *CastExpr, CastKind &CastKind,
                                 ExprValueKind &VK, CXXCastPath &Path);

  /// \brief Force an expression with unknown-type to an expression of the
  /// given type.
  ExprResult forceUnknownAnyToType(Expr *E, QualType ToType);

  /// \brief Type-check an expression that's being passed to an
  /// __unknown_anytype parameter.
  ExprResult checkUnknownAnyArg(SourceLocation callLoc,
                                Expr *result, QualType &paramType);

  // CheckVectorCast - check type constraints for vectors.
  // Since vectors are an extension, there are no C standard reference for this.
  // We allow casting between vectors and integer datatypes of the same size.
  // returns true if the cast is invalid
  bool CheckVectorCast(SourceRange R, QualType VectorTy, QualType Ty,
                       CastKind &Kind);

  // CheckExtVectorCast - check type constraints for extended vectors.
  // Since vectors are an extension, there are no C standard reference for this.
  // We allow casting between vectors and integer datatypes of the same size,
  // or vectors and the element type of that vector.
  // returns the cast expr
  ExprResult CheckExtVectorCast(SourceRange R, QualType DestTy, Expr *CastExpr,
                                CastKind &Kind);

  ExprResult BuildCXXFunctionalCastExpr(TypeSourceInfo *TInfo,
                                        SourceLocation LParenLoc,
                                        Expr *CastExpr,
                                        SourceLocation RParenLoc);

  enum ARCConversionResult { ACR_okay, ACR_unbridged };

  /// \brief Checks for invalid conversions and casts between
  /// retainable pointers and other pointer kinds.
  ARCConversionResult CheckObjCARCConversion(SourceRange castRange,
                                             QualType castType, Expr *&op,
                                             CheckedConversionKind CCK);

  Expr *stripARCUnbridgedCast(Expr *e);
  void diagnoseARCUnbridgedCast(Expr *e);

  bool CheckObjCARCUnavailableWeakConversion(QualType castType,
                                             QualType ExprType);

  /// checkRetainCycles - Check whether an Objective-C message send
  /// might create an obvious retain cycle.
  void checkRetainCycles(ObjCMessageExpr *msg);
  void checkRetainCycles(Expr *receiver, Expr *argument);
  void checkRetainCycles(VarDecl *Var, Expr *Init);

  /// checkUnsafeAssigns - Check whether +1 expr is being assigned
  /// to weak/__unsafe_unretained type.
  bool checkUnsafeAssigns(SourceLocation Loc, QualType LHS, Expr *RHS);

  /// checkUnsafeExprAssigns - Check whether +1 expr is being assigned
  /// to weak/__unsafe_unretained expression.
  void checkUnsafeExprAssigns(SourceLocation Loc, Expr *LHS, Expr *RHS);

  /// CheckMessageArgumentTypes - Check types in an Obj-C message send.
  /// \param Method - May be null.
  /// \param [out] ReturnType - The return type of the send.
  /// \return true iff there were any incompatible types.
  bool CheckMessageArgumentTypes(QualType ReceiverType,
                                 Expr **Args, unsigned NumArgs, Selector Sel,
                                 ArrayRef<SourceLocation> SelectorLocs,
                                 ObjCMethodDecl *Method, bool isClassMessage,
                                 bool isSuperMessage,
                                 SourceLocation lbrac, SourceLocation rbrac,
                                 QualType &ReturnType, ExprValueKind &VK);

  /// \brief Determine the result of a message send expression based on
  /// the type of the receiver, the method expected to receive the message,
  /// and the form of the message send.
  QualType getMessageSendResultType(QualType ReceiverType,
                                    ObjCMethodDecl *Method,
                                    bool isClassMessage, bool isSuperMessage);

  /// \brief If the given expression involves a message send to a method
  /// with a related result type, emit a note describing what happened.
  void EmitRelatedResultTypeNote(const Expr *E);

  /// \brief Given that we had incompatible pointer types in a return
  /// statement, check whether we're in a method with a related result
  /// type, and if so, emit a note describing what happened.
  void EmitRelatedResultTypeNoteForReturn(QualType destType);

  /// CheckBooleanCondition - Diagnose problems involving the use of
  /// the given expression as a boolean condition (e.g. in an if
  /// statement).  Also performs the standard function and array
  /// decays, possibly changing the input variable.
  ///
  /// \param Loc - A location associated with the condition, e.g. the
  /// 'if' keyword.
  /// \return true iff there were any errors
  ExprResult CheckBooleanCondition(Expr *E, SourceLocation Loc);

  ExprResult ActOnBooleanCondition(Scope *S, SourceLocation Loc,
                                   Expr *SubExpr);

  /// DiagnoseAssignmentAsCondition - Given that an expression is
  /// being used as a boolean condition, warn if it's an assignment.
  void DiagnoseAssignmentAsCondition(Expr *E);

  /// \brief Redundant parentheses over an equality comparison can indicate
  /// that the user intended an assignment used as condition.
  void DiagnoseEqualityWithExtraParens(ParenExpr *ParenE);

  /// CheckCXXBooleanCondition - Returns true if conversion to bool is invalid.
  ExprResult CheckCXXBooleanCondition(Expr *CondExpr);

  /// ConvertIntegerToTypeWarnOnOverflow - Convert the specified APInt to have
  /// the specified width and sign.  If an overflow occurs, detect it and emit
  /// the specified diagnostic.
  void ConvertIntegerToTypeWarnOnOverflow(llvm::APSInt &OldVal,
                                          unsigned NewWidth, bool NewSign,
                                          SourceLocation Loc, unsigned DiagID);

  /// Checks that the Objective-C declaration is declared in the global scope.
  /// Emits an error and marks the declaration as invalid if it's not declared
  /// in the global scope.
  bool CheckObjCDeclScope(Decl *D);

  /// \brief Abstract base class used for diagnosing integer constant
  /// expression violations.
  class VerifyICEDiagnoser {
  public:
    bool Suppress;

    VerifyICEDiagnoser(bool Suppress = false) : Suppress(Suppress) { }

    virtual void diagnoseNotICE(Sema &S, SourceLocation Loc, SourceRange SR) =0;
    virtual void diagnoseFold(Sema &S, SourceLocation Loc, SourceRange SR);
    virtual ~VerifyICEDiagnoser() { }
  };

  /// VerifyIntegerConstantExpression - Verifies that an expression is an ICE,
  /// and reports the appropriate diagnostics. Returns false on success.
  /// Can optionally return the value of the expression.
  ExprResult VerifyIntegerConstantExpression(Expr *E, llvm::APSInt *Result,
                                             VerifyICEDiagnoser &Diagnoser,
                                             bool AllowFold = true);
  ExprResult VerifyIntegerConstantExpression(Expr *E, llvm::APSInt *Result,
                                             unsigned DiagID,
                                             bool AllowFold = true);
  ExprResult VerifyIntegerConstantExpression(Expr *E, llvm::APSInt *Result=0);

  /// VerifyBitField - verifies that a bit field expression is an ICE and has
  /// the correct width, and that the field type is valid.
  /// Returns false on success.
  /// Can optionally return whether the bit-field is of width 0
  ExprResult VerifyBitField(SourceLocation FieldLoc, IdentifierInfo *FieldName,
                            QualType FieldTy, Expr *BitWidth,
                            bool *ZeroWidth = 0);

  enum CUDAFunctionTarget {
    CFT_Device,
    CFT_Global,
    CFT_Host,
    CFT_HostDevice
  };

  CUDAFunctionTarget IdentifyCUDATarget(const FunctionDecl *D);

  bool CheckCUDATarget(CUDAFunctionTarget CallerTarget,
                       CUDAFunctionTarget CalleeTarget);

  bool CheckCUDATarget(const FunctionDecl *Caller, const FunctionDecl *Callee) {
    return CheckCUDATarget(IdentifyCUDATarget(Caller),
                           IdentifyCUDATarget(Callee));
  }

  /// \name Code completion
  //@{
  /// \brief Describes the context in which code completion occurs.
  enum ParserCompletionContext {
    /// \brief Code completion occurs at top-level or namespace context.
    PCC_Namespace,
    /// \brief Code completion occurs within a class, struct, or union.
    PCC_Class,
    /// \brief Code completion occurs within an Objective-C interface, protocol,
    /// or category.
    PCC_ObjCInterface,
    /// \brief Code completion occurs within an Objective-C implementation or
    /// category implementation
    PCC_ObjCImplementation,
    /// \brief Code completion occurs within the list of instance variables
    /// in an Objective-C interface, protocol, category, or implementation.
    PCC_ObjCInstanceVariableList,
    /// \brief Code completion occurs following one or more template
    /// headers.
    PCC_Template,
    /// \brief Code completion occurs following one or more template
    /// headers within a class.
    PCC_MemberTemplate,
    /// \brief Code completion occurs within an expression.
    PCC_Expression,
    /// \brief Code completion occurs within a statement, which may
    /// also be an expression or a declaration.
    PCC_Statement,
    /// \brief Code completion occurs at the beginning of the
    /// initialization statement (or expression) in a for loop.
    PCC_ForInit,
    /// \brief Code completion occurs within the condition of an if,
    /// while, switch, or for statement.
    PCC_Condition,
    /// \brief Code completion occurs within the body of a function on a
    /// recovery path, where we do not have a specific handle on our position
    /// in the grammar.
    PCC_RecoveryInFunction,
    /// \brief Code completion occurs where only a type is permitted.
    PCC_Type,
    /// \brief Code completion occurs in a parenthesized expression, which
    /// might also be a type cast.
    PCC_ParenthesizedExpression,
    /// \brief Code completion occurs within a sequence of declaration
    /// specifiers within a function, method, or block.
    PCC_LocalDeclarationSpecifiers
  };

  void CodeCompleteModuleImport(SourceLocation ImportLoc, ModuleIdPath Path);
  void CodeCompleteOrdinaryName(Scope *S,
                                ParserCompletionContext CompletionContext);
  void CodeCompleteDeclSpec(Scope *S, DeclSpec &DS,
                            bool AllowNonIdentifiers,
                            bool AllowNestedNameSpecifiers);

  struct CodeCompleteExpressionData;
  void CodeCompleteExpression(Scope *S,
                              const CodeCompleteExpressionData &Data);
  void CodeCompleteMemberReferenceExpr(Scope *S, Expr *Base,
                                       SourceLocation OpLoc,
                                       bool IsArrow);
  void CodeCompletePostfixExpression(Scope *S, ExprResult LHS);
  void CodeCompleteTag(Scope *S, unsigned TagSpec);
  void CodeCompleteTypeQualifiers(DeclSpec &DS);
  void CodeCompleteCase(Scope *S);
  void CodeCompleteCall(Scope *S, Expr *Fn, ArrayRef<Expr *> Args);
  void CodeCompleteInitializer(Scope *S, Decl *D);
  void CodeCompleteReturn(Scope *S);
  void CodeCompleteAfterIf(Scope *S);
  void CodeCompleteAssignmentRHS(Scope *S, Expr *LHS);

  void CodeCompleteQualifiedId(Scope *S, CXXScopeSpec &SS,
                               bool EnteringContext);
  void CodeCompleteUsing(Scope *S);
  void CodeCompleteUsingDirective(Scope *S);
  void CodeCompleteNamespaceDecl(Scope *S);
  void CodeCompleteNamespaceAliasDecl(Scope *S);
  void CodeCompleteOperatorName(Scope *S);
  void CodeCompleteConstructorInitializer(Decl *Constructor,
                                          CXXCtorInitializer** Initializers,
                                          unsigned NumInitializers);
  void CodeCompleteLambdaIntroducer(Scope *S, LambdaIntroducer &Intro,
                                    bool AfterAmpersand);

  void CodeCompleteObjCAtDirective(Scope *S);
  void CodeCompleteObjCAtVisibility(Scope *S);
  void CodeCompleteObjCAtStatement(Scope *S);
  void CodeCompleteObjCAtExpression(Scope *S);
  void CodeCompleteObjCPropertyFlags(Scope *S, ObjCDeclSpec &ODS);
  void CodeCompleteObjCPropertyGetter(Scope *S);
  void CodeCompleteObjCPropertySetter(Scope *S);
  void CodeCompleteObjCPassingType(Scope *S, ObjCDeclSpec &DS,
                                   bool IsParameter);
  void CodeCompleteObjCMessageReceiver(Scope *S);
  void CodeCompleteObjCSuperMessage(Scope *S, SourceLocation SuperLoc,
                                    IdentifierInfo **SelIdents,
                                    unsigned NumSelIdents,
                                    bool AtArgumentExpression);
  void CodeCompleteObjCClassMessage(Scope *S, ParsedType Receiver,
                                    IdentifierInfo **SelIdents,
                                    unsigned NumSelIdents,
                                    bool AtArgumentExpression,
                                    bool IsSuper = false);
  void CodeCompleteObjCInstanceMessage(Scope *S, Expr *Receiver,
                                       IdentifierInfo **SelIdents,
                                       unsigned NumSelIdents,
                                       bool AtArgumentExpression,
                                       ObjCInterfaceDecl *Super = 0);
  void CodeCompleteObjCForCollection(Scope *S,
                                     DeclGroupPtrTy IterationVar);
  void CodeCompleteObjCSelector(Scope *S,
                                IdentifierInfo **SelIdents,
                                unsigned NumSelIdents);
  void CodeCompleteObjCProtocolReferences(IdentifierLocPair *Protocols,
                                          unsigned NumProtocols);
  void CodeCompleteObjCProtocolDecl(Scope *S);
  void CodeCompleteObjCInterfaceDecl(Scope *S);
  void CodeCompleteObjCSuperclass(Scope *S,
                                  IdentifierInfo *ClassName,
                                  SourceLocation ClassNameLoc);
  void CodeCompleteObjCImplementationDecl(Scope *S);
  void CodeCompleteObjCInterfaceCategory(Scope *S,
                                         IdentifierInfo *ClassName,
                                         SourceLocation ClassNameLoc);
  void CodeCompleteObjCImplementationCategory(Scope *S,
                                              IdentifierInfo *ClassName,
                                              SourceLocation ClassNameLoc);
  void CodeCompleteObjCPropertyDefinition(Scope *S);
  void CodeCompleteObjCPropertySynthesizeIvar(Scope *S,
                                              IdentifierInfo *PropertyName);
  void CodeCompleteObjCMethodDecl(Scope *S,
                                  bool IsInstanceMethod,
                                  ParsedType ReturnType);
  void CodeCompleteObjCMethodDeclSelector(Scope *S,
                                          bool IsInstanceMethod,
                                          bool AtParameterName,
                                          ParsedType ReturnType,
                                          IdentifierInfo **SelIdents,
                                          unsigned NumSelIdents);
  void CodeCompletePreprocessorDirective(bool InConditional);
  void CodeCompleteInPreprocessorConditionalExclusion(Scope *S);
  void CodeCompletePreprocessorMacroName(bool IsDefinition);
  void CodeCompletePreprocessorExpression();
  void CodeCompletePreprocessorMacroArgument(Scope *S,
                                             IdentifierInfo *Macro,
                                             MacroInfo *MacroInfo,
                                             unsigned Argument);
  void CodeCompleteNaturalLanguage();
  void GatherGlobalCodeCompletions(CodeCompletionAllocator &Allocator,
                                   CodeCompletionTUInfo &CCTUInfo,
                  SmallVectorImpl<CodeCompletionResult> &Results);
  //@}

  //===--------------------------------------------------------------------===//
  // Extra semantic analysis beyond the C type system

public:
  SourceLocation getLocationOfStringLiteralByte(const StringLiteral *SL,
                                                unsigned ByteNo) const;

private:
  void CheckArrayAccess(const Expr *BaseExpr, const Expr *IndexExpr,
                        const ArraySubscriptExpr *ASE=0,
                        bool AllowOnePastEnd=true, bool IndexNegated=false);
  void CheckArrayAccess(const Expr *E);
  // Used to grab the relevant information from a FormatAttr and a
  // FunctionDeclaration.
  struct FormatStringInfo {
    unsigned FormatIdx;
    unsigned FirstDataArg;
    bool HasVAListArg;
  };

  bool getFormatStringInfo(const FormatAttr *Format, bool IsCXXMember,
                           FormatStringInfo *FSI);
  bool CheckFunctionCall(FunctionDecl *FDecl, CallExpr *TheCall,
                         const FunctionProtoType *Proto);
  bool CheckObjCMethodCall(ObjCMethodDecl *Method, SourceLocation loc,
                           ArrayRef<const Expr *> Args);
  bool CheckBlockCall(NamedDecl *NDecl, CallExpr *TheCall,
                      const FunctionProtoType *Proto);
  void CheckConstructorCall(FunctionDecl *FDecl,
                            ArrayRef<const Expr *> Args,
                            const FunctionProtoType *Proto,
                            SourceLocation Loc);

  void checkCall(NamedDecl *FDecl, ArrayRef<const Expr *> Args,
                 unsigned NumProtoArgs, bool IsMemberFunction,
                 SourceLocation Loc, SourceRange Range,
                 VariadicCallType CallType);


  bool CheckObjCString(Expr *Arg);

  ExprResult CheckBuiltinFunctionCall(unsigned BuiltinID, CallExpr *TheCall);
  bool CheckARMBuiltinFunctionCall(unsigned BuiltinID, CallExpr *TheCall);
  bool CheckMipsBuiltinFunctionCall(unsigned BuiltinID, CallExpr *TheCall);

  bool SemaBuiltinVAStart(CallExpr *TheCall);
  bool SemaBuiltinUnorderedCompare(CallExpr *TheCall);
  bool SemaBuiltinFPClassification(CallExpr *TheCall, unsigned NumArgs);

public:
  // Used by C++ template instantiation.
  ExprResult SemaBuiltinShuffleVector(CallExpr *TheCall);

private:
  bool SemaBuiltinPrefetch(CallExpr *TheCall);
  bool SemaBuiltinObjectSize(CallExpr *TheCall);
  bool SemaBuiltinLongjmp(CallExpr *TheCall);
  ExprResult SemaBuiltinAtomicOverloaded(ExprResult TheCallResult);
  ExprResult SemaAtomicOpsOverloaded(ExprResult TheCallResult,
                                     AtomicExpr::AtomicOp Op);
  bool SemaBuiltinConstantArg(CallExpr *TheCall, int ArgNum,
                              llvm::APSInt &Result);

  enum FormatStringType {
    FST_Scanf,
    FST_Printf,
    FST_NSString,
    FST_Strftime,
    FST_Strfmon,
    FST_Kprintf,
    FST_Unknown
  };
  static FormatStringType GetFormatStringType(const FormatAttr *Format);

  enum StringLiteralCheckType {
    SLCT_NotALiteral,
    SLCT_UncheckedLiteral,
    SLCT_CheckedLiteral
  };

  StringLiteralCheckType checkFormatStringExpr(const Expr *E,
                                               ArrayRef<const Expr *> Args,
                                               bool HasVAListArg,
                                               unsigned format_idx,
                                               unsigned firstDataArg,
                                               FormatStringType Type,
                                               VariadicCallType CallType,
                                               bool inFunctionCall = true);

  void CheckFormatString(const StringLiteral *FExpr, const Expr *OrigFormatExpr,
                         ArrayRef<const Expr *> Args, bool HasVAListArg,
                         unsigned format_idx, unsigned firstDataArg,
                         FormatStringType Type, bool inFunctionCall,
                         VariadicCallType CallType);

  bool CheckFormatArguments(const FormatAttr *Format,
                            ArrayRef<const Expr *> Args,
                            bool IsCXXMember,
                            VariadicCallType CallType,
                            SourceLocation Loc, SourceRange Range);
  bool CheckFormatArguments(ArrayRef<const Expr *> Args,
                            bool HasVAListArg, unsigned format_idx,
                            unsigned firstDataArg, FormatStringType Type,
                            VariadicCallType CallType,
                            SourceLocation Loc, SourceRange range);

  void CheckNonNullArguments(const NonNullAttr *NonNull,
                             const Expr * const *ExprArgs,
                             SourceLocation CallSiteLoc);

  void CheckMemaccessArguments(const CallExpr *Call,
                               unsigned BId,
                               IdentifierInfo *FnName);

  void CheckStrlcpycatArguments(const CallExpr *Call,
                                IdentifierInfo *FnName);

  void CheckStrncatArguments(const CallExpr *Call,
                             IdentifierInfo *FnName);

  void CheckReturnStackAddr(Expr *RetValExp, QualType lhsType,
                            SourceLocation ReturnLoc);
  void CheckFloatComparison(SourceLocation Loc, Expr* LHS, Expr* RHS);
  void CheckImplicitConversions(Expr *E, SourceLocation CC = SourceLocation());
  void CheckForIntOverflow(Expr *E);
  void CheckUnsequencedOperations(Expr *E);

  /// \brief Perform semantic checks on a completed expression. This will either
  /// be a full-expression or a default argument expression.
  void CheckCompletedExpr(Expr *E, SourceLocation CheckLoc = SourceLocation(),
                          bool IsConstexpr = false);

  void CheckBitFieldInitialization(SourceLocation InitLoc, FieldDecl *Field,
                                   Expr *Init);

public:
  /// \brief Register a magic integral constant to be used as a type tag.
  void RegisterTypeTagForDatatype(const IdentifierInfo *ArgumentKind,
                                  uint64_t MagicValue, QualType Type,
                                  bool LayoutCompatible, bool MustBeNull);

  struct TypeTagData {
    TypeTagData() {}

    TypeTagData(QualType Type, bool LayoutCompatible, bool MustBeNull) :
        Type(Type), LayoutCompatible(LayoutCompatible),
        MustBeNull(MustBeNull)
    {}

    QualType Type;

    /// If true, \c Type should be compared with other expression's types for
    /// layout-compatibility.
    unsigned LayoutCompatible : 1;
    unsigned MustBeNull : 1;
  };

  /// A pair of ArgumentKind identifier and magic value.  This uniquely
  /// identifies the magic value.
  typedef std::pair<const IdentifierInfo *, uint64_t> TypeTagMagicValue;

private:
  /// \brief A map from magic value to type information.
  OwningPtr<llvm::DenseMap<TypeTagMagicValue, TypeTagData> >
      TypeTagForDatatypeMagicValues;

  /// \brief Peform checks on a call of a function with argument_with_type_tag
  /// or pointer_with_type_tag attributes.
  void CheckArgumentWithTypeTag(const ArgumentWithTypeTagAttr *Attr,
                                const Expr * const *ExprArgs);

  /// \brief The parser's current scope.
  ///
  /// The parser maintains this state here.
  Scope *CurScope;

  mutable IdentifierInfo *Ident_super;

protected:
  friend class Parser;
  friend class InitializationSequence;
  friend class ASTReader;
  friend class ASTWriter;

public:
  /// \brief Retrieve the parser's current scope.
  ///
  /// This routine must only be used when it is certain that semantic analysis
  /// and the parser are in precisely the same context, which is not the case
  /// when, e.g., we are performing any kind of template instantiation.
  /// Therefore, the only safe places to use this scope are in the parser
  /// itself and in routines directly invoked from the parser and *never* from
  /// template substitution or instantiation.
  Scope *getCurScope() const { return CurScope; }
  void setCurScope(Scope *S) { CurScope = S; }

  IdentifierInfo *getSuperIdentifier() const;

  Decl *getObjCDeclContext() const;

  DeclContext *getCurLexicalContext() const {
    return OriginalLexicalContext ? OriginalLexicalContext : CurContext;
  }

  AvailabilityResult getCurContextAvailability() const;
  
  const DeclContext *getCurObjCLexicalContext() const {
    const DeclContext *DC = getCurLexicalContext();
    // A category implicitly has the attribute of the interface.
    if (const ObjCCategoryDecl *CatD = dyn_cast<ObjCCategoryDecl>(DC))
      DC = CatD->getClassInterface();
    return DC;
  }
};

/// \brief RAII object that enters a new expression evaluation context.
class EnterExpressionEvaluationContext {
  Sema &Actions;

public:
  EnterExpressionEvaluationContext(Sema &Actions,
                                   Sema::ExpressionEvaluationContext NewContext,
                                   Decl *LambdaContextDecl = 0,
                                   bool IsDecltype = false)
    : Actions(Actions) {
    Actions.PushExpressionEvaluationContext(NewContext, LambdaContextDecl,
                                            IsDecltype);
  }
  EnterExpressionEvaluationContext(Sema &Actions,
                                   Sema::ExpressionEvaluationContext NewContext,
                                   Sema::ReuseLambdaContextDecl_t,
                                   bool IsDecltype = false)
    : Actions(Actions) {
    Actions.PushExpressionEvaluationContext(NewContext, 
                                            Sema::ReuseLambdaContextDecl,
                                            IsDecltype);
  }

  ~EnterExpressionEvaluationContext() {
    Actions.PopExpressionEvaluationContext();
  }
};

}  // end namespace clang

#endif<|MERGE_RESOLUTION|>--- conflicted
+++ resolved
@@ -977,19 +977,12 @@
   // Type Analysis / Processing: SemaType.cpp.
   //
 
-<<<<<<< HEAD
   uint32_t CheckLayoutQualifier(Expr *);
   QualType ResolveLayoutQualifierStar(QualType T, SourceLocation Loc);
-  QualType BuildQualifiedType(QualType T, SourceLocation Loc, Qualifiers Qs);
-  QualType BuildQualifiedType(QualType T, SourceLocation Loc, unsigned CVR) {
-    return BuildQualifiedType(T, Loc, Qualifiers::fromCVRMask(CVR));
-  }
-=======
   QualType BuildQualifiedType(QualType T, SourceLocation Loc, Qualifiers Qs,
                               const DeclSpec *DS = 0);
   QualType BuildQualifiedType(QualType T, SourceLocation Loc, unsigned CVRA,
                               const DeclSpec *DS = 0);
->>>>>>> 6267fb10
   QualType BuildPointerType(QualType T,
                             SourceLocation Loc, DeclarationName Entity);
   QualType BuildReferenceType(QualType T, bool LValueRef,
