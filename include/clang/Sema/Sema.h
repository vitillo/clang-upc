//===--- Sema.h - Semantic Analysis & AST Building --------------*- C++ -*-===//
//
//                     The LLVM Compiler Infrastructure
//
// This file is distributed under the University of Illinois Open Source
// License. See LICENSE.TXT for details.
//
//===----------------------------------------------------------------------===//
//
// This file defines the Sema class, which performs semantic analysis and
// builds ASTs.
//
//===----------------------------------------------------------------------===//

#ifndef LLVM_CLANG_SEMA_SEMA_H
#define LLVM_CLANG_SEMA_SEMA_H

#include "clang/Sema/Ownership.h"
#include "clang/Sema/AnalysisBasedWarnings.h"
#include "clang/Sema/IdentifierResolver.h"
#include "clang/Sema/ObjCMethodList.h"
#include "clang/Sema/DeclSpec.h"
#include "clang/Sema/ExternalSemaSource.h"
#include "clang/Sema/LocInfoType.h"
#include "clang/Sema/TypoCorrection.h"
#include "clang/Sema/Weak.h"
#include "clang/AST/Expr.h"
#include "clang/AST/ExprObjC.h"
#include "clang/AST/DeclarationName.h"
#include "clang/AST/ExternalASTSource.h"
#include "clang/AST/LambdaMangleContext.h"
#include "clang/AST/TypeLoc.h"
#include "clang/AST/NSAPI.h"
#include "clang/Lex/ModuleLoader.h"
#include "clang/Basic/Specifiers.h"
#include "clang/Basic/TemplateKinds.h"
#include "clang/Basic/TypeTraits.h"
#include "clang/Basic/ExpressionTraits.h"
#include "llvm/ADT/ArrayRef.h"
#include "llvm/ADT/Optional.h"
#include "llvm/ADT/OwningPtr.h"
#include "llvm/ADT/SetVector.h"
#include "llvm/ADT/SmallPtrSet.h"
#include "llvm/ADT/SmallVector.h"
#include <deque>
#include <string>

namespace llvm {
  class APSInt;
  template <typename ValueT> struct DenseMapInfo;
  template <typename ValueT, typename ValueInfoT> class DenseSet;
  class SmallBitVector;
}

namespace clang {
  class ADLResult;
  class ASTConsumer;
  class ASTContext;
  class ASTMutationListener;
  class ASTReader;
  class ASTWriter;
  class ArrayType;
  class AttributeList;
  class BlockDecl;
  class CXXBasePath;
  class CXXBasePaths;
  class CXXBindTemporaryExpr;
  typedef SmallVector<CXXBaseSpecifier*, 4> CXXCastPath;
  class CXXConstructorDecl;
  class CXXConversionDecl;
  class CXXDestructorDecl;
  class CXXFieldCollector;
  class CXXMemberCallExpr;
  class CXXMethodDecl;
  class CXXScopeSpec;
  class CXXTemporary;
  class CXXTryStmt;
  class CallExpr;
  class ClassTemplateDecl;
  class ClassTemplatePartialSpecializationDecl;
  class ClassTemplateSpecializationDecl;
  class CodeCompleteConsumer;
  class CodeCompletionAllocator;
  class CodeCompletionTUInfo;
  class CodeCompletionResult;
  class Decl;
  class DeclAccessPair;
  class DeclContext;
  class DeclRefExpr;
  class DeclaratorDecl;
  class DeducedTemplateArgument;
  class DependentDiagnostic;
  class DesignatedInitExpr;
  class Designation;
  class EnumConstantDecl;
  class Expr;
  class ExtVectorType;
  class ExternalSemaSource;
  class FormatAttr;
  class FriendDecl;
  class FunctionDecl;
  class FunctionProtoType;
  class FunctionTemplateDecl;
  class ImplicitConversionSequence;
  class InitListExpr;
  class InitializationKind;
  class InitializationSequence;
  class InitializedEntity;
  class IntegerLiteral;
  class LabelStmt;
  class LambdaExpr;
  class LangOptions;
  class LocalInstantiationScope;
  class LookupResult;
  class MacroInfo;
  class MultiLevelTemplateArgumentList;
  class NamedDecl;
  class NonNullAttr;
  class ObjCCategoryDecl;
  class ObjCCategoryImplDecl;
  class ObjCCompatibleAliasDecl;
  class ObjCContainerDecl;
  class ObjCImplDecl;
  class ObjCImplementationDecl;
  class ObjCInterfaceDecl;
  class ObjCIvarDecl;
  template <class T> class ObjCList;
  class ObjCMessageExpr;
  class ObjCMethodDecl;
  class ObjCPropertyDecl;
  class ObjCProtocolDecl;
  class OverloadCandidateSet;
  class OverloadExpr;
  class ParenListExpr;
  class ParmVarDecl;
  class Preprocessor;
  class PseudoDestructorTypeStorage;
  class PseudoObjectExpr;
  class QualType;
  class StandardConversionSequence;
  class Stmt;
  class StringLiteral;
  class SwitchStmt;
  class TargetAttributesSema;
  class TemplateArgument;
  class TemplateArgumentList;
  class TemplateArgumentLoc;
  class TemplateDecl;
  class TemplateParameterList;
  class TemplatePartialOrderingContext;
  class TemplateTemplateParmDecl;
  class Token;
  class TypeAliasDecl;
  class TypedefDecl;
  class TypedefNameDecl;
  class TypeLoc;
  class UnqualifiedId;
  class UnresolvedLookupExpr;
  class UnresolvedMemberExpr;
  class UnresolvedSetImpl;
  class UnresolvedSetIterator;
  class UsingDecl;
  class UsingShadowDecl;
  class ValueDecl;
  class VarDecl;
  class VisibilityAttr;
  class VisibleDeclConsumer;
  class IndirectFieldDecl;

namespace sema {
  class AccessedEntity;
  class BlockScopeInfo;
  class CapturingScopeInfo;
  class CompoundScopeInfo;
  class DelayedDiagnostic;
  class DelayedDiagnosticPool;
  class FunctionScopeInfo;
  class LambdaScopeInfo;
  class PossiblyUnreachableDiag;
  class TemplateDeductionInfo;
}

// FIXME: No way to easily map from TemplateTypeParmTypes to
// TemplateTypeParmDecls, so we have this horrible PointerUnion.
typedef std::pair<llvm::PointerUnion<const TemplateTypeParmType*, NamedDecl*>,
                  SourceLocation> UnexpandedParameterPack;

/// Sema - This implements semantic analysis and AST building for C.
class Sema {
  Sema(const Sema &) LLVM_DELETED_FUNCTION;
  void operator=(const Sema &) LLVM_DELETED_FUNCTION;
  mutable const TargetAttributesSema* TheTargetAttributesSema;

  ///\brief Source of additional semantic information.
  ExternalSemaSource *ExternalSource;

  ///\brief Whether Sema has generated a multiplexer and has to delete it.
  bool isMultiplexExternalSource;

public:
  typedef OpaquePtr<DeclGroupRef> DeclGroupPtrTy;
  typedef OpaquePtr<TemplateName> TemplateTy;
  typedef OpaquePtr<QualType> TypeTy;

  OpenCLOptions OpenCLFeatures;
  FPOptions FPFeatures;

  const LangOptions &LangOpts;
  Preprocessor &PP;
  ASTContext &Context;
  ASTConsumer &Consumer;
  DiagnosticsEngine &Diags;
  SourceManager &SourceMgr;

  /// \brief Flag indicating whether or not to collect detailed statistics.
  bool CollectStats;

  /// \brief Code-completion consumer.
  CodeCompleteConsumer *CodeCompleter;

  /// CurContext - This is the current declaration context of parsing.
  DeclContext *CurContext;

  /// \brief Generally null except when we temporarily switch decl contexts,
  /// like in \see ActOnObjCTemporaryExitContainerContext.
  DeclContext *OriginalLexicalContext;

  /// VAListTagName - The declaration name corresponding to __va_list_tag.
  /// This is used as part of a hack to omit that class from ADL results.
  DeclarationName VAListTagName;

  /// PackContext - Manages the stack for \#pragma pack. An alignment
  /// of 0 indicates default alignment.
  void *PackContext; // Really a "PragmaPackStack*"

<<<<<<< HEAD
  /// UPCIsStrict - Indicates whether the global #pragma upc
  /// state is strict or relaxed.
  bool UPCIsStrict;

  bool MSStructPragmaOn; // True when #pragma ms_struct on
=======
  bool MSStructPragmaOn; // True when \#pragma ms_struct on
>>>>>>> b03b278e

  /// VisContext - Manages the stack for \#pragma GCC visibility.
  void *VisContext; // Really a "PragmaVisStack*"

  /// \brief Flag indicating if Sema is building a recovery call expression.
  ///
  /// This flag is used to avoid building recovery call expressions
  /// if Sema is already doing so, which would cause infinite recursions.
  bool IsBuildingRecoveryCallExpr;

  /// ExprNeedsCleanups - True if the current evaluation context
  /// requires cleanups to be run at its conclusion.
  bool ExprNeedsCleanups;

  /// ExprCleanupObjects - This is the stack of objects requiring
  /// cleanup that are created by the current full expression.  The
  /// element type here is ExprWithCleanups::Object.
  SmallVector<BlockDecl*, 8> ExprCleanupObjects;

  llvm::SmallPtrSet<Expr*, 8> MaybeODRUseExprs;

  /// \brief Stack containing information about each of the nested
  /// function, block, and method scopes that are currently active.
  ///
  /// This array is never empty.  Clients should ignore the first
  /// element, which is used to cache a single FunctionScopeInfo
  /// that's used to parse every top-level function.
  SmallVector<sema::FunctionScopeInfo *, 4> FunctionScopes;

  typedef LazyVector<TypedefNameDecl *, ExternalSemaSource,
                     &ExternalSemaSource::ReadExtVectorDecls, 2, 2>
    ExtVectorDeclsType;

  /// ExtVectorDecls - This is a list all the extended vector types. This allows
  /// us to associate a raw vector type with one of the ext_vector type names.
  /// This is only necessary for issuing pretty diagnostics.
  ExtVectorDeclsType ExtVectorDecls;

  /// \brief The set of types for which we have already complained about the
  /// definitions being hidden.
  ///
  /// This set is used to suppress redundant diagnostics.
  llvm::SmallPtrSet<NamedDecl *, 4> HiddenDefinitions;

  /// FieldCollector - Collects CXXFieldDecls during parsing of C++ classes.
  OwningPtr<CXXFieldCollector> FieldCollector;

  typedef llvm::SmallSetVector<const NamedDecl*, 16> NamedDeclSetType;

  /// \brief Set containing all declared private fields that are not used.
  NamedDeclSetType UnusedPrivateFields;

  typedef llvm::SmallPtrSet<const CXXRecordDecl*, 8> RecordDeclSetTy;

  /// PureVirtualClassDiagSet - a set of class declarations which we have
  /// emitted a list of pure virtual functions. Used to prevent emitting the
  /// same list more than once.
  OwningPtr<RecordDeclSetTy> PureVirtualClassDiagSet;

  /// ParsingInitForAutoVars - a set of declarations with auto types for which
  /// we are currently parsing the initializer.
  llvm::SmallPtrSet<const Decl*, 4> ParsingInitForAutoVars;

  /// \brief A mapping from external names to the most recent
  /// locally-scoped external declaration with that name.
  ///
  /// This map contains external declarations introduced in local
  /// scoped, e.g.,
  ///
  /// \code
  /// void f() {
  ///   void foo(int, int);
  /// }
  /// \endcode
  ///
  /// Here, the name "foo" will be associated with the declaration on
  /// "foo" within f. This name is not visible outside of
  /// "f". However, we still find it in two cases:
  ///
  ///   - If we are declaring another external with the name "foo", we
  ///     can find "foo" as a previous declaration, so that the types
  ///     of this external declaration can be checked for
  ///     compatibility.
  ///
  ///   - If we would implicitly declare "foo" (e.g., due to a call to
  ///     "foo" in C when no prototype or definition is visible), then
  ///     we find this declaration of "foo" and complain that it is
  ///     not visible.
  llvm::DenseMap<DeclarationName, NamedDecl *> LocallyScopedExternalDecls;

  /// \brief Look for a locally scoped external declaration by the given name.
  llvm::DenseMap<DeclarationName, NamedDecl *>::iterator
  findLocallyScopedExternalDecl(DeclarationName Name);

  typedef LazyVector<VarDecl *, ExternalSemaSource,
                     &ExternalSemaSource::ReadTentativeDefinitions, 2, 2>
    TentativeDefinitionsType;

  /// \brief All the tentative definitions encountered in the TU.
  TentativeDefinitionsType TentativeDefinitions;

  typedef LazyVector<const DeclaratorDecl *, ExternalSemaSource,
                     &ExternalSemaSource::ReadUnusedFileScopedDecls, 2, 2>
    UnusedFileScopedDeclsType;

  /// \brief The set of file scoped decls seen so far that have not been used
  /// and must warn if not used. Only contains the first declaration.
  UnusedFileScopedDeclsType UnusedFileScopedDecls;

  typedef LazyVector<CXXConstructorDecl *, ExternalSemaSource,
                     &ExternalSemaSource::ReadDelegatingConstructors, 2, 2>
    DelegatingCtorDeclsType;

  /// \brief All the delegating constructors seen so far in the file, used for
  /// cycle detection at the end of the TU.
  DelegatingCtorDeclsType DelegatingCtorDecls;

  /// \brief All the destructors seen during a class definition that had their
  /// exception spec computation delayed because it depended on an unparsed
  /// exception spec.
  SmallVector<CXXDestructorDecl*, 2> DelayedDestructorExceptionSpecs;

  /// \brief All the overriding destructors seen during a class definition
  /// (there could be multiple due to nested classes) that had their exception
  /// spec checks delayed, plus the overridden destructor.
  SmallVector<std::pair<const CXXDestructorDecl*,
                              const CXXDestructorDecl*>, 2>
      DelayedDestructorExceptionSpecChecks;

  /// \brief Callback to the parser to parse templated functions when needed.
  typedef void LateTemplateParserCB(void *P, const FunctionDecl *FD);
  LateTemplateParserCB *LateTemplateParser;
  void *OpaqueParser;

  void SetLateTemplateParser(LateTemplateParserCB *LTP, void *P) {
    LateTemplateParser = LTP;
    OpaqueParser = P;
  }

  class DelayedDiagnostics;

  class DelayedDiagnosticsState {
    sema::DelayedDiagnosticPool *SavedPool;
    friend class Sema::DelayedDiagnostics;
  };
  typedef DelayedDiagnosticsState ParsingDeclState;
  typedef DelayedDiagnosticsState ProcessingContextState;

  /// A class which encapsulates the logic for delaying diagnostics
  /// during parsing and other processing.
  class DelayedDiagnostics {
    /// \brief The current pool of diagnostics into which delayed
    /// diagnostics should go.
    sema::DelayedDiagnosticPool *CurPool;

  public:
    DelayedDiagnostics() : CurPool(0) {}

    /// Adds a delayed diagnostic.
    void add(const sema::DelayedDiagnostic &diag); // in DelayedDiagnostic.h

    /// Determines whether diagnostics should be delayed.
    bool shouldDelayDiagnostics() { return CurPool != 0; }

    /// Returns the current delayed-diagnostics pool.
    sema::DelayedDiagnosticPool *getCurrentPool() const {
      return CurPool;
    }

    /// Enter a new scope.  Access and deprecation diagnostics will be
    /// collected in this pool.
    DelayedDiagnosticsState push(sema::DelayedDiagnosticPool &pool) {
      DelayedDiagnosticsState state;
      state.SavedPool = CurPool;
      CurPool = &pool;
      return state;
    }

    /// Leave a delayed-diagnostic state that was previously pushed.
    /// Do not emit any of the diagnostics.  This is performed as part
    /// of the bookkeeping of popping a pool "properly".
    void popWithoutEmitting(DelayedDiagnosticsState state) {
      CurPool = state.SavedPool;
    }

    /// Enter a new scope where access and deprecation diagnostics are
    /// not delayed.
    DelayedDiagnosticsState pushUndelayed() {
      DelayedDiagnosticsState state;
      state.SavedPool = CurPool;
      CurPool = 0;
      return state;
    }

    /// Undo a previous pushUndelayed().
    void popUndelayed(DelayedDiagnosticsState state) {
      assert(CurPool == NULL);
      CurPool = state.SavedPool;
    }
  } DelayedDiagnostics;

  /// A RAII object to temporarily push a declaration context.
  class ContextRAII {
  private:
    Sema &S;
    DeclContext *SavedContext;
    ProcessingContextState SavedContextState;
    QualType SavedCXXThisTypeOverride;

  public:
    ContextRAII(Sema &S, DeclContext *ContextToPush)
      : S(S), SavedContext(S.CurContext),
        SavedContextState(S.DelayedDiagnostics.pushUndelayed()),
        SavedCXXThisTypeOverride(S.CXXThisTypeOverride)
    {
      assert(ContextToPush && "pushing null context");
      S.CurContext = ContextToPush;
    }

    void pop() {
      if (!SavedContext) return;
      S.CurContext = SavedContext;
      S.DelayedDiagnostics.popUndelayed(SavedContextState);
      S.CXXThisTypeOverride = SavedCXXThisTypeOverride;
      SavedContext = 0;
    }

    ~ContextRAII() {
      pop();
    }
  };

  /// \brief RAII object to handle the state changes required to synthesize
  /// a function body.
  class SynthesizedFunctionScope {
    Sema &S;
    Sema::ContextRAII SavedContext;
    
  public:
    SynthesizedFunctionScope(Sema &S, DeclContext *DC)
      : S(S), SavedContext(S, DC) 
    {
      S.PushFunctionScope();
      S.PushExpressionEvaluationContext(Sema::PotentiallyEvaluated);
    }
    
    ~SynthesizedFunctionScope() {
      S.PopExpressionEvaluationContext();
      S.PopFunctionScopeInfo();
    }
  };

  /// WeakUndeclaredIdentifiers - Identifiers contained in
  /// \#pragma weak before declared. rare. may alias another
  /// identifier, declared or undeclared
  llvm::DenseMap<IdentifierInfo*,WeakInfo> WeakUndeclaredIdentifiers;

  /// ExtnameUndeclaredIdentifiers - Identifiers contained in
  /// \#pragma redefine_extname before declared.  Used in Solaris system headers
  /// to define functions that occur in multiple standards to call the version
  /// in the currently selected standard.
  llvm::DenseMap<IdentifierInfo*,AsmLabelAttr*> ExtnameUndeclaredIdentifiers;


  /// \brief Load weak undeclared identifiers from the external source.
  void LoadExternalWeakUndeclaredIdentifiers();

  /// WeakTopLevelDecl - Translation-unit scoped declarations generated by
  /// \#pragma weak during processing of other Decls.
  /// I couldn't figure out a clean way to generate these in-line, so
  /// we store them here and handle separately -- which is a hack.
  /// It would be best to refactor this.
  SmallVector<Decl*,2> WeakTopLevelDecl;

  IdentifierResolver IdResolver;

  /// Translation Unit Scope - useful to Objective-C actions that need
  /// to lookup file scope declarations in the "ordinary" C decl namespace.
  /// For example, user-defined classes, built-in "id" type, etc.
  Scope *TUScope;

  /// \brief The C++ "std" namespace, where the standard library resides.
  LazyDeclPtr StdNamespace;

  /// \brief The C++ "std::bad_alloc" class, which is defined by the C++
  /// standard library.
  LazyDeclPtr StdBadAlloc;

  /// \brief The C++ "std::initializer_list" template, which is defined in
  /// \<initializer_list>.
  ClassTemplateDecl *StdInitializerList;

  /// \brief The C++ "type_info" declaration, which is defined in \<typeinfo>.
  RecordDecl *CXXTypeInfoDecl;

  /// \brief The MSVC "_GUID" struct, which is defined in MSVC header files.
  RecordDecl *MSVCGuidDecl;

  /// \brief Caches identifiers/selectors for NSFoundation APIs.
  llvm::OwningPtr<NSAPI> NSAPIObj;

  /// \brief The declaration of the Objective-C NSNumber class.
  ObjCInterfaceDecl *NSNumberDecl;

  /// \brief Pointer to NSNumber type (NSNumber *).
  QualType NSNumberPointer;

  /// \brief The Objective-C NSNumber methods used to create NSNumber literals.
  ObjCMethodDecl *NSNumberLiteralMethods[NSAPI::NumNSNumberLiteralMethods];

  /// \brief The declaration of the Objective-C NSString class.
  ObjCInterfaceDecl *NSStringDecl;

  /// \brief Pointer to NSString type (NSString *).
  QualType NSStringPointer;

  /// \brief The declaration of the stringWithUTF8String: method.
  ObjCMethodDecl *StringWithUTF8StringMethod;

  /// \brief The declaration of the Objective-C NSArray class.
  ObjCInterfaceDecl *NSArrayDecl;

  /// \brief The declaration of the arrayWithObjects:count: method.
  ObjCMethodDecl *ArrayWithObjectsMethod;

  /// \brief The declaration of the Objective-C NSDictionary class.
  ObjCInterfaceDecl *NSDictionaryDecl;

  /// \brief The declaration of the dictionaryWithObjects:forKeys:count: method.
  ObjCMethodDecl *DictionaryWithObjectsMethod;

  /// \brief id<NSCopying> type.
  QualType QIDNSCopying;

  /// A flag to remember whether the implicit forms of operator new and delete
  /// have been declared.
  bool GlobalNewDeleteDeclared;

  /// \brief Describes how the expressions currently being parsed are
  /// evaluated at run-time, if at all.
  enum ExpressionEvaluationContext {
    /// \brief The current expression and its subexpressions occur within an
    /// unevaluated operand (C++11 [expr]p7), such as the subexpression of
    /// \c sizeof, where the type of the expression may be significant but
    /// no code will be generated to evaluate the value of the expression at
    /// run time.
    Unevaluated,

    /// \brief The current context is "potentially evaluated" in C++11 terms,
    /// but the expression is evaluated at compile-time (like the values of
    /// cases in a switch statment).
    ConstantEvaluated,

    /// \brief The current expression is potentially evaluated at run time,
    /// which means that code may be generated to evaluate the value of the
    /// expression at run time.
    PotentiallyEvaluated,

    /// \brief The current expression is potentially evaluated, but any
    /// declarations referenced inside that expression are only used if
    /// in fact the current expression is used.
    ///
    /// This value is used when parsing default function arguments, for which
    /// we would like to provide diagnostics (e.g., passing non-POD arguments
    /// through varargs) but do not want to mark declarations as "referenced"
    /// until the default argument is used.
    PotentiallyEvaluatedIfUsed
  };

  /// \brief Data structure used to record current or nested
  /// expression evaluation contexts.
  struct ExpressionEvaluationContextRecord {
    /// \brief The expression evaluation context.
    ExpressionEvaluationContext Context;

    /// \brief Whether the enclosing context needed a cleanup.
    bool ParentNeedsCleanups;

    /// \brief Whether we are in a decltype expression.
    bool IsDecltype;

    /// \brief The number of active cleanup objects when we entered
    /// this expression evaluation context.
    unsigned NumCleanupObjects;

    llvm::SmallPtrSet<Expr*, 8> SavedMaybeODRUseExprs;

    /// \brief The lambdas that are present within this context, if it
    /// is indeed an unevaluated context.
    llvm::SmallVector<LambdaExpr *, 2> Lambdas;

    /// \brief The declaration that provides context for the lambda expression
    /// if the normal declaration context does not suffice, e.g., in a
    /// default function argument.
    Decl *LambdaContextDecl;

    /// \brief The context information used to mangle lambda expressions
    /// within this context.
    ///
    /// This mangling information is allocated lazily, since most contexts
    /// do not have lambda expressions.
    LambdaMangleContext *LambdaMangle;

    /// \brief If we are processing a decltype type, a set of call expressions
    /// for which we have deferred checking the completeness of the return type.
    llvm::SmallVector<CallExpr*, 8> DelayedDecltypeCalls;

    /// \brief If we are processing a decltype type, a set of temporary binding
    /// expressions for which we have deferred checking the destructor.
    llvm::SmallVector<CXXBindTemporaryExpr*, 8> DelayedDecltypeBinds;

    ExpressionEvaluationContextRecord(ExpressionEvaluationContext Context,
                                      unsigned NumCleanupObjects,
                                      bool ParentNeedsCleanups,
                                      Decl *LambdaContextDecl,
                                      bool IsDecltype)
      : Context(Context), ParentNeedsCleanups(ParentNeedsCleanups),
        IsDecltype(IsDecltype), NumCleanupObjects(NumCleanupObjects),
        LambdaContextDecl(LambdaContextDecl), LambdaMangle() { }

    ~ExpressionEvaluationContextRecord() {
      delete LambdaMangle;
    }

    /// \brief Retrieve the mangling context for lambdas.
    LambdaMangleContext &getLambdaMangleContext() {
      assert(LambdaContextDecl && "Need to have a lambda context declaration");
      if (!LambdaMangle)
        LambdaMangle = new LambdaMangleContext;
      return *LambdaMangle;
    }
  };

  /// A stack of expression evaluation contexts.
  SmallVector<ExpressionEvaluationContextRecord, 8> ExprEvalContexts;

  /// SpecialMemberOverloadResult - The overloading result for a special member
  /// function.
  ///
  /// This is basically a wrapper around PointerIntPair. The lowest bits of the
  /// integer are used to determine whether overload resolution succeeded.
  class SpecialMemberOverloadResult : public llvm::FastFoldingSetNode {
  public:
    enum Kind {
      NoMemberOrDeleted,
      Ambiguous,
      Success
    };

  private:
    llvm::PointerIntPair<CXXMethodDecl*, 2> Pair;

  public:
    SpecialMemberOverloadResult(const llvm::FoldingSetNodeID &ID)
      : FastFoldingSetNode(ID)
    {}

    CXXMethodDecl *getMethod() const { return Pair.getPointer(); }
    void setMethod(CXXMethodDecl *MD) { Pair.setPointer(MD); }

    Kind getKind() const { return static_cast<Kind>(Pair.getInt()); }
    void setKind(Kind K) { Pair.setInt(K); }
  };

  /// \brief A cache of special member function overload resolution results
  /// for C++ records.
  llvm::FoldingSet<SpecialMemberOverloadResult> SpecialMemberCache;

  /// \brief The kind of translation unit we are processing.
  ///
  /// When we're processing a complete translation unit, Sema will perform
  /// end-of-translation-unit semantic tasks (such as creating
  /// initializers for tentative definitions in C) once parsing has
  /// completed. Modules and precompiled headers perform different kinds of
  /// checks.
  TranslationUnitKind TUKind;

  llvm::BumpPtrAllocator BumpAlloc;

  /// \brief The number of SFINAE diagnostics that have been trapped.
  unsigned NumSFINAEErrors;

  typedef llvm::DenseMap<ParmVarDecl *, SmallVector<ParmVarDecl *, 1> >
    UnparsedDefaultArgInstantiationsMap;

  /// \brief A mapping from parameters with unparsed default arguments to the
  /// set of instantiations of each parameter.
  ///
  /// This mapping is a temporary data structure used when parsing
  /// nested class templates or nested classes of class templates,
  /// where we might end up instantiating an inner class before the
  /// default arguments of its methods have been parsed.
  UnparsedDefaultArgInstantiationsMap UnparsedDefaultArgInstantiations;

  // Contains the locations of the beginning of unparsed default
  // argument locations.
  llvm::DenseMap<ParmVarDecl *,SourceLocation> UnparsedDefaultArgLocs;

  /// UndefinedInternals - all the used, undefined objects with
  /// internal linkage in this translation unit.
  llvm::DenseMap<NamedDecl*, SourceLocation> UndefinedInternals;

  typedef std::pair<ObjCMethodList, ObjCMethodList> GlobalMethods;
  typedef llvm::DenseMap<Selector, GlobalMethods> GlobalMethodPool;

  /// Method Pool - allows efficient lookup when typechecking messages to "id".
  /// We need to maintain a list, since selectors can have differing signatures
  /// across classes. In Cocoa, this happens to be extremely uncommon (only 1%
  /// of selectors are "overloaded").
  GlobalMethodPool MethodPool;

  /// Method selectors used in a \@selector expression. Used for implementation
  /// of -Wselector.
  llvm::DenseMap<Selector, SourceLocation> ReferencedSelectors;

  void ReadMethodPool(Selector Sel);

  /// Private Helper predicate to check for 'self'.
  bool isSelfExpr(Expr *RExpr);

  /// \brief Cause the active diagnostic on the DiagosticsEngine to be
  /// emitted. This is closely coupled to the SemaDiagnosticBuilder class and
  /// should not be used elsewhere.
  void EmitCurrentDiagnostic(unsigned DiagID);

  /// Records and restores the FP_CONTRACT state on entry/exit of compound
  /// statements.
  class FPContractStateRAII {
  public:
    FPContractStateRAII(Sema& S)
      : S(S), OldFPContractState(S.FPFeatures.fp_contract) {}
    ~FPContractStateRAII() {
      S.FPFeatures.fp_contract = OldFPContractState;
    }
  private:
    Sema& S;
    bool OldFPContractState : 1;
  };

public:
  Sema(Preprocessor &pp, ASTContext &ctxt, ASTConsumer &consumer,
       TranslationUnitKind TUKind = TU_Complete,
       CodeCompleteConsumer *CompletionConsumer = 0);
  ~Sema();

  /// \brief Perform initialization that occurs after the parser has been
  /// initialized but before it parses anything.
  void Initialize();

  const LangOptions &getLangOpts() const { return LangOpts; }
  OpenCLOptions &getOpenCLOptions() { return OpenCLFeatures; }
  FPOptions     &getFPOptions() { return FPFeatures; }

  DiagnosticsEngine &getDiagnostics() const { return Diags; }
  SourceManager &getSourceManager() const { return SourceMgr; }
  const TargetAttributesSema &getTargetAttributesSema() const;
  Preprocessor &getPreprocessor() const { return PP; }
  ASTContext &getASTContext() const { return Context; }
  ASTConsumer &getASTConsumer() const { return Consumer; }
  ASTMutationListener *getASTMutationListener() const;
  ExternalSemaSource* getExternalSource() const { return ExternalSource; }

  ///\brief Registers an external source. If an external source already exists,
  /// creates a multiplex external source and appends to it.
  ///
  ///\param[in] E - A non-null external sema source.
  ///
  void addExternalSource(ExternalSemaSource *E);

  void PrintStats() const;

  /// \brief Helper class that creates diagnostics with optional
  /// template instantiation stacks.
  ///
  /// This class provides a wrapper around the basic DiagnosticBuilder
  /// class that emits diagnostics. SemaDiagnosticBuilder is
  /// responsible for emitting the diagnostic (as DiagnosticBuilder
  /// does) and, if the diagnostic comes from inside a template
  /// instantiation, printing the template instantiation stack as
  /// well.
  class SemaDiagnosticBuilder : public DiagnosticBuilder {
    Sema &SemaRef;
    unsigned DiagID;

  public:
    SemaDiagnosticBuilder(DiagnosticBuilder &DB, Sema &SemaRef, unsigned DiagID)
      : DiagnosticBuilder(DB), SemaRef(SemaRef), DiagID(DiagID) { }

    ~SemaDiagnosticBuilder() {
      // If we aren't active, there is nothing to do.
      if (!isActive()) return;

      // Otherwise, we need to emit the diagnostic. First flush the underlying
      // DiagnosticBuilder data, and clear the diagnostic builder itself so it
      // won't emit the diagnostic in its own destructor.
      //
      // This seems wasteful, in that as written the DiagnosticBuilder dtor will
      // do its own needless checks to see if the diagnostic needs to be
      // emitted. However, because we take care to ensure that the builder
      // objects never escape, a sufficiently smart compiler will be able to
      // eliminate that code.
      FlushCounts();
      Clear();

      // Dispatch to Sema to emit the diagnostic.
      SemaRef.EmitCurrentDiagnostic(DiagID);
    }
  };

  /// \brief Emit a diagnostic.
  SemaDiagnosticBuilder Diag(SourceLocation Loc, unsigned DiagID) {
    DiagnosticBuilder DB = Diags.Report(Loc, DiagID);
    return SemaDiagnosticBuilder(DB, *this, DiagID);
  }

  /// \brief Emit a partial diagnostic.
  SemaDiagnosticBuilder Diag(SourceLocation Loc, const PartialDiagnostic& PD);

  /// \brief Build a partial diagnostic.
  PartialDiagnostic PDiag(unsigned DiagID = 0); // in SemaInternal.h

  bool findMacroSpelling(SourceLocation &loc, StringRef name);

  /// \brief Get a string to suggest for zero-initialization of a type.
  std::string getFixItZeroInitializerForType(QualType T) const;
  std::string getFixItZeroLiteralForType(QualType T) const;

  ExprResult Owned(Expr* E) { return E; }
  ExprResult Owned(ExprResult R) { return R; }
  StmtResult Owned(Stmt* S) { return S; }

  void ActOnEndOfTranslationUnit();

  void CheckDelegatingCtorCycles();

  Scope *getScopeForContext(DeclContext *Ctx);

  void PushFunctionScope();
  void PushBlockScope(Scope *BlockScope, BlockDecl *Block);
  void PushLambdaScope(CXXRecordDecl *Lambda, CXXMethodDecl *CallOperator);
  void PopFunctionScopeInfo(const sema::AnalysisBasedWarnings::Policy *WP =0,
                            const Decl *D = 0, const BlockExpr *blkExpr = 0);

  sema::FunctionScopeInfo *getCurFunction() const {
    return FunctionScopes.back();
  }

  void PushCompoundScope();
  void PopCompoundScope();

  sema::CompoundScopeInfo &getCurCompoundScope() const;

  bool hasAnyUnrecoverableErrorsInThisFunction() const;

  /// \brief Retrieve the current block, if any.
  sema::BlockScopeInfo *getCurBlock();

  /// \brief Retrieve the current lambda expression, if any.
  sema::LambdaScopeInfo *getCurLambda();

  /// WeakTopLevelDeclDecls - access to \#pragma weak-generated Decls
  SmallVector<Decl*,2> &WeakTopLevelDecls() { return WeakTopLevelDecl; }

  void ActOnComment(SourceRange Comment);

  //===--------------------------------------------------------------------===//
  // Type Analysis / Processing: SemaType.cpp.
  //

  uint32_t CheckLayoutQualifier(Expr *);
  QualType ResolveLayoutQualifierStar(QualType T, SourceLocation Loc);
  QualType BuildQualifiedType(QualType T, SourceLocation Loc, Qualifiers Qs);
  QualType BuildQualifiedType(QualType T, SourceLocation Loc, unsigned CVR) {
    return BuildQualifiedType(T, Loc, Qualifiers::fromCVRMask(CVR));
  }
  QualType BuildPointerType(QualType T,
                            SourceLocation Loc, DeclarationName Entity);
  QualType BuildReferenceType(QualType T, bool LValueRef,
                              SourceLocation Loc, DeclarationName Entity);
  QualType BuildArrayType(QualType T, ArrayType::ArraySizeModifier ASM,
                          Expr *ArraySize, unsigned Quals,
                          SourceRange Brackets, DeclarationName Entity);
  QualType BuildExtVectorType(QualType T, Expr *ArraySize,
                              SourceLocation AttrLoc);
  QualType BuildFunctionType(QualType T,
                             QualType *ParamTypes, unsigned NumParamTypes,
                             bool Variadic, bool HasTrailingReturn,
                             unsigned Quals, RefQualifierKind RefQualifier,
                             SourceLocation Loc, DeclarationName Entity,
                             FunctionType::ExtInfo Info);
  QualType BuildMemberPointerType(QualType T, QualType Class,
                                  SourceLocation Loc,
                                  DeclarationName Entity);
  QualType BuildBlockPointerType(QualType T,
                                 SourceLocation Loc, DeclarationName Entity);
  QualType BuildParenType(QualType T);
  QualType BuildAtomicType(QualType T, SourceLocation Loc);

  TypeSourceInfo *GetTypeForDeclarator(Declarator &D, Scope *S);
  TypeSourceInfo *GetTypeForDeclaratorCast(Declarator &D, QualType FromTy);
  TypeSourceInfo *GetTypeSourceInfoForDeclarator(Declarator &D, QualType T,
                                               TypeSourceInfo *ReturnTypeInfo);

  /// \brief Package the given type and TSI into a ParsedType.
  ParsedType CreateParsedType(QualType T, TypeSourceInfo *TInfo);
  DeclarationNameInfo GetNameForDeclarator(Declarator &D);
  DeclarationNameInfo GetNameFromUnqualifiedId(const UnqualifiedId &Name);
  static QualType GetTypeFromParser(ParsedType Ty, TypeSourceInfo **TInfo = 0);
  CanThrowResult canThrow(const Expr *E);
  const FunctionProtoType *ResolveExceptionSpec(SourceLocation Loc,
                                                const FunctionProtoType *FPT);
  bool CheckSpecifiedExceptionType(QualType T, const SourceRange &Range);
  bool CheckDistantExceptionSpec(QualType T);
  bool CheckEquivalentExceptionSpec(FunctionDecl *Old, FunctionDecl *New);
  bool CheckEquivalentExceptionSpec(
      const FunctionProtoType *Old, SourceLocation OldLoc,
      const FunctionProtoType *New, SourceLocation NewLoc);
  bool CheckEquivalentExceptionSpec(
      const PartialDiagnostic &DiagID, const PartialDiagnostic & NoteID,
      const FunctionProtoType *Old, SourceLocation OldLoc,
      const FunctionProtoType *New, SourceLocation NewLoc,
      bool *MissingExceptionSpecification = 0,
      bool *MissingEmptyExceptionSpecification = 0,
      bool AllowNoexceptAllMatchWithNoSpec = false,
      bool IsOperatorNew = false);
  bool CheckExceptionSpecSubset(
      const PartialDiagnostic &DiagID, const PartialDiagnostic & NoteID,
      const FunctionProtoType *Superset, SourceLocation SuperLoc,
      const FunctionProtoType *Subset, SourceLocation SubLoc);
  bool CheckParamExceptionSpec(const PartialDiagnostic & NoteID,
      const FunctionProtoType *Target, SourceLocation TargetLoc,
      const FunctionProtoType *Source, SourceLocation SourceLoc);

  TypeResult ActOnTypeName(Scope *S, Declarator &D);

  /// \brief The parser has parsed the context-sensitive type 'instancetype'
  /// in an Objective-C message declaration. Return the appropriate type.
  ParsedType ActOnObjCInstanceType(SourceLocation Loc);

  /// \brief Abstract class used to diagnose incomplete types.
  struct TypeDiagnoser {
    bool Suppressed;

    TypeDiagnoser(bool Suppressed = false) : Suppressed(Suppressed) { }

    virtual void diagnose(Sema &S, SourceLocation Loc, QualType T) = 0;
    virtual ~TypeDiagnoser() {}
  };

  static int getPrintable(int I) { return I; }
  static unsigned getPrintable(unsigned I) { return I; }
  static bool getPrintable(bool B) { return B; }
  static const char * getPrintable(const char *S) { return S; }
  static StringRef getPrintable(StringRef S) { return S; }
  static const std::string &getPrintable(const std::string &S) { return S; }
  static const IdentifierInfo *getPrintable(const IdentifierInfo *II) {
    return II;
  }
  static DeclarationName getPrintable(DeclarationName N) { return N; }
  static QualType getPrintable(QualType T) { return T; }
  static SourceRange getPrintable(SourceRange R) { return R; }
  static SourceRange getPrintable(SourceLocation L) { return L; }
  static SourceRange getPrintable(Expr *E) { return E->getSourceRange(); }
  static SourceRange getPrintable(TypeLoc TL) { return TL.getSourceRange();}

  template<typename T1>
  class BoundTypeDiagnoser1 : public TypeDiagnoser {
    unsigned DiagID;
    const T1 &Arg1;

  public:
    BoundTypeDiagnoser1(unsigned DiagID, const T1 &Arg1)
      : TypeDiagnoser(DiagID == 0), DiagID(DiagID), Arg1(Arg1) { }
    virtual void diagnose(Sema &S, SourceLocation Loc, QualType T) {
      if (Suppressed) return;
      S.Diag(Loc, DiagID) << getPrintable(Arg1) << T;
    }

    virtual ~BoundTypeDiagnoser1() { }
  };

  template<typename T1, typename T2>
  class BoundTypeDiagnoser2 : public TypeDiagnoser {
    unsigned DiagID;
    const T1 &Arg1;
    const T2 &Arg2;

  public:
    BoundTypeDiagnoser2(unsigned DiagID, const T1 &Arg1,
                                  const T2 &Arg2)
      : TypeDiagnoser(DiagID == 0), DiagID(DiagID), Arg1(Arg1),
        Arg2(Arg2) { }

    virtual void diagnose(Sema &S, SourceLocation Loc, QualType T) {
      if (Suppressed) return;
      S.Diag(Loc, DiagID) << getPrintable(Arg1) << getPrintable(Arg2) << T;
    }

    virtual ~BoundTypeDiagnoser2() { }
  };

  template<typename T1, typename T2, typename T3>
  class BoundTypeDiagnoser3 : public TypeDiagnoser {
    unsigned DiagID;
    const T1 &Arg1;
    const T2 &Arg2;
    const T3 &Arg3;

  public:
    BoundTypeDiagnoser3(unsigned DiagID, const T1 &Arg1,
                                  const T2 &Arg2, const T3 &Arg3)
    : TypeDiagnoser(DiagID == 0), DiagID(DiagID), Arg1(Arg1),
      Arg2(Arg2), Arg3(Arg3) { }

    virtual void diagnose(Sema &S, SourceLocation Loc, QualType T) {
      if (Suppressed) return;
      S.Diag(Loc, DiagID)
        << getPrintable(Arg1) << getPrintable(Arg2) << getPrintable(Arg3) << T;
    }

    virtual ~BoundTypeDiagnoser3() { }
  };

  bool RequireCompleteType(SourceLocation Loc, QualType T,
                           TypeDiagnoser &Diagnoser);
  bool RequireCompleteType(SourceLocation Loc, QualType T,
                           unsigned DiagID);

  template<typename T1>
  bool RequireCompleteType(SourceLocation Loc, QualType T,
                           unsigned DiagID, const T1 &Arg1) {
    BoundTypeDiagnoser1<T1> Diagnoser(DiagID, Arg1);
    return RequireCompleteType(Loc, T, Diagnoser);
  }

  template<typename T1, typename T2>
  bool RequireCompleteType(SourceLocation Loc, QualType T,
                           unsigned DiagID, const T1 &Arg1, const T2 &Arg2) {
    BoundTypeDiagnoser2<T1, T2> Diagnoser(DiagID, Arg1, Arg2);
    return RequireCompleteType(Loc, T, Diagnoser);
  }

  template<typename T1, typename T2, typename T3>
  bool RequireCompleteType(SourceLocation Loc, QualType T,
                           unsigned DiagID, const T1 &Arg1, const T2 &Arg2,
                           const T3 &Arg3) {
    BoundTypeDiagnoser3<T1, T2, T3> Diagnoser(DiagID, Arg1, Arg2,
                                                        Arg3);
    return RequireCompleteType(Loc, T, Diagnoser);
  }

  bool RequireCompleteExprType(Expr *E, TypeDiagnoser &Diagnoser);
  bool RequireCompleteExprType(Expr *E, unsigned DiagID);

  template<typename T1>
  bool RequireCompleteExprType(Expr *E, unsigned DiagID, const T1 &Arg1) {
    BoundTypeDiagnoser1<T1> Diagnoser(DiagID, Arg1);
    return RequireCompleteExprType(E, Diagnoser);
  }

  template<typename T1, typename T2>
  bool RequireCompleteExprType(Expr *E, unsigned DiagID, const T1 &Arg1,
                               const T2 &Arg2) {
    BoundTypeDiagnoser2<T1, T2> Diagnoser(DiagID, Arg1, Arg2);
    return RequireCompleteExprType(E, Diagnoser);
  }

  template<typename T1, typename T2, typename T3>
  bool RequireCompleteExprType(Expr *E, unsigned DiagID, const T1 &Arg1,
                               const T2 &Arg2, const T3 &Arg3) {
    BoundTypeDiagnoser3<T1, T2, T3> Diagnoser(DiagID, Arg1, Arg2,
                                                        Arg3);
    return RequireCompleteExprType(E, Diagnoser);
  }

  bool RequireLiteralType(SourceLocation Loc, QualType T,
                          TypeDiagnoser &Diagnoser);
  bool RequireLiteralType(SourceLocation Loc, QualType T, unsigned DiagID);

  template<typename T1>
  bool RequireLiteralType(SourceLocation Loc, QualType T,
                          unsigned DiagID, const T1 &Arg1) {
    BoundTypeDiagnoser1<T1> Diagnoser(DiagID, Arg1);
    return RequireLiteralType(Loc, T, Diagnoser);
  }

  template<typename T1, typename T2>
  bool RequireLiteralType(SourceLocation Loc, QualType T,
                          unsigned DiagID, const T1 &Arg1, const T2 &Arg2) {
    BoundTypeDiagnoser2<T1, T2> Diagnoser(DiagID, Arg1, Arg2);
    return RequireLiteralType(Loc, T, Diagnoser);
  }

  template<typename T1, typename T2, typename T3>
  bool RequireLiteralType(SourceLocation Loc, QualType T,
                          unsigned DiagID, const T1 &Arg1, const T2 &Arg2,
                          const T3 &Arg3) {
    BoundTypeDiagnoser3<T1, T2, T3> Diagnoser(DiagID, Arg1, Arg2,
                                                        Arg3);
    return RequireLiteralType(Loc, T, Diagnoser);
  }

  QualType getElaboratedType(ElaboratedTypeKeyword Keyword,
                             const CXXScopeSpec &SS, QualType T);

  QualType BuildTypeofExprType(Expr *E, SourceLocation Loc);
  QualType BuildDecltypeType(Expr *E, SourceLocation Loc);
  QualType BuildUnaryTransformType(QualType BaseType,
                                   UnaryTransformType::UTTKind UKind,
                                   SourceLocation Loc);

  //===--------------------------------------------------------------------===//
  // Symbol table / Decl tracking callbacks: SemaDecl.cpp.
  //

  /// List of decls defined in a function prototype. This contains EnumConstants
  /// that incorrectly end up in translation unit scope because there is no
  /// function to pin them on. ActOnFunctionDeclarator reads this list and patches
  /// them into the FunctionDecl.
  std::vector<NamedDecl*> DeclsInPrototypeScope;
  /// Nonzero if we are currently parsing a function declarator. This is a counter
  /// as opposed to a boolean so we can deal with nested function declarators
  /// such as:
  ///     void f(void (*g)(), ...)
  unsigned InFunctionDeclarator;

  DeclGroupPtrTy ConvertDeclToDeclGroup(Decl *Ptr, Decl *OwnedType = 0);

  void DiagnoseUseOfUnimplementedSelectors();

  bool isSimpleTypeSpecifier(tok::TokenKind Kind) const;

  ParsedType getTypeName(IdentifierInfo &II, SourceLocation NameLoc,
                         Scope *S, CXXScopeSpec *SS = 0,
                         bool isClassName = false,
                         bool HasTrailingDot = false,
                         ParsedType ObjectType = ParsedType(),
                         bool IsCtorOrDtorName = false,
                         bool WantNontrivialTypeSourceInfo = false,
                         IdentifierInfo **CorrectedII = 0);
  TypeSpecifierType isTagName(IdentifierInfo &II, Scope *S);
  bool isMicrosoftMissingTypename(const CXXScopeSpec *SS, Scope *S);
  bool DiagnoseUnknownTypeName(IdentifierInfo *&II,
                               SourceLocation IILoc,
                               Scope *S,
                               CXXScopeSpec *SS,
                               ParsedType &SuggestedType);

  /// \brief Describes the result of the name lookup and resolution performed
  /// by \c ClassifyName().
  enum NameClassificationKind {
    NC_Unknown,
    NC_Error,
    NC_Keyword,
    NC_Type,
    NC_Expression,
    NC_NestedNameSpecifier,
    NC_TypeTemplate,
    NC_FunctionTemplate
  };

  class NameClassification {
    NameClassificationKind Kind;
    ExprResult Expr;
    TemplateName Template;
    ParsedType Type;
    const IdentifierInfo *Keyword;

    explicit NameClassification(NameClassificationKind Kind) : Kind(Kind) {}

  public:
    NameClassification(ExprResult Expr) : Kind(NC_Expression), Expr(Expr) {}

    NameClassification(ParsedType Type) : Kind(NC_Type), Type(Type) {}

    NameClassification(const IdentifierInfo *Keyword)
      : Kind(NC_Keyword), Keyword(Keyword) { }

    static NameClassification Error() {
      return NameClassification(NC_Error);
    }

    static NameClassification Unknown() {
      return NameClassification(NC_Unknown);
    }

    static NameClassification NestedNameSpecifier() {
      return NameClassification(NC_NestedNameSpecifier);
    }

    static NameClassification TypeTemplate(TemplateName Name) {
      NameClassification Result(NC_TypeTemplate);
      Result.Template = Name;
      return Result;
    }

    static NameClassification FunctionTemplate(TemplateName Name) {
      NameClassification Result(NC_FunctionTemplate);
      Result.Template = Name;
      return Result;
    }

    NameClassificationKind getKind() const { return Kind; }

    ParsedType getType() const {
      assert(Kind == NC_Type);
      return Type;
    }

    ExprResult getExpression() const {
      assert(Kind == NC_Expression);
      return Expr;
    }

    TemplateName getTemplateName() const {
      assert(Kind == NC_TypeTemplate || Kind == NC_FunctionTemplate);
      return Template;
    }

    TemplateNameKind getTemplateNameKind() const {
      assert(Kind == NC_TypeTemplate || Kind == NC_FunctionTemplate);
      return Kind == NC_TypeTemplate? TNK_Type_template : TNK_Function_template;
    }
  };

  /// \brief Perform name lookup on the given name, classifying it based on
  /// the results of name lookup and the following token.
  ///
  /// This routine is used by the parser to resolve identifiers and help direct
  /// parsing. When the identifier cannot be found, this routine will attempt
  /// to correct the typo and classify based on the resulting name.
  ///
  /// \param S The scope in which we're performing name lookup.
  ///
  /// \param SS The nested-name-specifier that precedes the name.
  ///
  /// \param Name The identifier. If typo correction finds an alternative name,
  /// this pointer parameter will be updated accordingly.
  ///
  /// \param NameLoc The location of the identifier.
  ///
  /// \param NextToken The token following the identifier. Used to help
  /// disambiguate the name.
  ///
  /// \param IsAddressOfOperand True if this name is the operand of a unary
  ///        address of ('&') expression, assuming it is classified as an
  ///        expression.
  ///
  /// \param CCC The correction callback, if typo correction is desired.
  NameClassification ClassifyName(Scope *S,
                                  CXXScopeSpec &SS,
                                  IdentifierInfo *&Name,
                                  SourceLocation NameLoc,
                                  const Token &NextToken,
                                  bool IsAddressOfOperand,
                                  CorrectionCandidateCallback *CCC = 0);

  Decl *ActOnDeclarator(Scope *S, Declarator &D);

  Decl *HandleDeclarator(Scope *S, Declarator &D,
                         MultiTemplateParamsArg TemplateParameterLists);
  void RegisterLocallyScopedExternCDecl(NamedDecl *ND,
                                        const LookupResult &Previous,
                                        Scope *S);
  bool DiagnoseClassNameShadow(DeclContext *DC, DeclarationNameInfo Info);
  bool diagnoseQualifiedDeclaration(CXXScopeSpec &SS, DeclContext *DC,
                                    DeclarationName Name,
                                    SourceLocation Loc);
  void DiagnoseFunctionSpecifiers(Declarator& D);
  void CheckShadow(Scope *S, VarDecl *D, const LookupResult& R);
  void CheckShadow(Scope *S, VarDecl *D);
  void CheckCastAlign(Expr *Op, QualType T, SourceRange TRange);
  void CheckTypedefForVariablyModifiedType(Scope *S, TypedefNameDecl *D);
  NamedDecl* ActOnTypedefDeclarator(Scope* S, Declarator& D, DeclContext* DC,
                                    TypeSourceInfo *TInfo,
                                    LookupResult &Previous);
  NamedDecl* ActOnTypedefNameDecl(Scope* S, DeclContext* DC, TypedefNameDecl *D,
                                  LookupResult &Previous, bool &Redeclaration);
  NamedDecl* ActOnVariableDeclarator(Scope* S, Declarator& D, DeclContext* DC,
                                     TypeSourceInfo *TInfo,
                                     LookupResult &Previous,
                                     MultiTemplateParamsArg TemplateParamLists);
  // Returns true if the variable declaration is a redeclaration
  bool CheckVariableDeclaration(VarDecl *NewVD, LookupResult &Previous);
  void CheckCompleteVariableDeclaration(VarDecl *var);
  void ActOnStartFunctionDeclarator();
  void ActOnEndFunctionDeclarator();
  NamedDecl* ActOnFunctionDeclarator(Scope* S, Declarator& D, DeclContext* DC,
                                     TypeSourceInfo *TInfo,
                                     LookupResult &Previous,
                                     MultiTemplateParamsArg TemplateParamLists,
                                     bool &AddToScope);
  bool AddOverriddenMethods(CXXRecordDecl *DC, CXXMethodDecl *MD);
  void checkVoidParamDecl(ParmVarDecl *Param);

  bool CheckConstexprFunctionDecl(const FunctionDecl *FD);
  bool CheckConstexprFunctionBody(const FunctionDecl *FD, Stmt *Body);

  void DiagnoseHiddenVirtualMethods(CXXRecordDecl *DC, CXXMethodDecl *MD);
  // Returns true if the function declaration is a redeclaration
  bool CheckFunctionDeclaration(Scope *S,
                                FunctionDecl *NewFD, LookupResult &Previous,
                                bool IsExplicitSpecialization);
  void CheckMain(FunctionDecl *FD, const DeclSpec &D);
  Decl *ActOnParamDeclarator(Scope *S, Declarator &D);
  ParmVarDecl *BuildParmVarDeclForTypedef(DeclContext *DC,
                                          SourceLocation Loc,
                                          QualType T);
  ParmVarDecl *CheckParameter(DeclContext *DC, SourceLocation StartLoc,
                              SourceLocation NameLoc, IdentifierInfo *Name,
                              QualType T, TypeSourceInfo *TSInfo,
                              StorageClass SC, StorageClass SCAsWritten);
  void ActOnParamDefaultArgument(Decl *param,
                                 SourceLocation EqualLoc,
                                 Expr *defarg);
  void ActOnParamUnparsedDefaultArgument(Decl *param,
                                         SourceLocation EqualLoc,
                                         SourceLocation ArgLoc);
  void ActOnParamDefaultArgumentError(Decl *param);
  bool SetParamDefaultArgument(ParmVarDecl *Param, Expr *DefaultArg,
                               SourceLocation EqualLoc);

  void AddInitializerToDecl(Decl *dcl, Expr *init, bool DirectInit,
                            bool TypeMayContainAuto);
  void ActOnUninitializedDecl(Decl *dcl, bool TypeMayContainAuto);
  void ActOnInitializerError(Decl *Dcl);
  void ActOnCXXForRangeDecl(Decl *D);
  void SetDeclDeleted(Decl *dcl, SourceLocation DelLoc);
  void SetDeclDefaulted(Decl *dcl, SourceLocation DefaultLoc);
  void FinalizeDeclaration(Decl *D);
  DeclGroupPtrTy FinalizeDeclaratorGroup(Scope *S, const DeclSpec &DS,
                                         Decl **Group,
                                         unsigned NumDecls);
  DeclGroupPtrTy BuildDeclaratorGroup(Decl **Group, unsigned NumDecls,
                                      bool TypeMayContainAuto = true);

  /// Should be called on all declarations that might have attached
  /// documentation comments.
  void ActOnDocumentableDecl(Decl *D);
  void ActOnDocumentableDecls(Decl **Group, unsigned NumDecls);

  void ActOnFinishKNRParamDeclarations(Scope *S, Declarator &D,
                                       SourceLocation LocAfterDecls);
  void CheckForFunctionRedefinition(FunctionDecl *FD);
  Decl *ActOnStartOfFunctionDef(Scope *S, Declarator &D);
  Decl *ActOnStartOfFunctionDef(Scope *S, Decl *D);
  void ActOnStartOfObjCMethodDef(Scope *S, Decl *D);
  bool isObjCMethodDecl(Decl *D) {
    return D && isa<ObjCMethodDecl>(D);
  }

  void computeNRVO(Stmt *Body, sema::FunctionScopeInfo *Scope);
  Decl *ActOnFinishFunctionBody(Decl *Decl, Stmt *Body);
  Decl *ActOnFinishFunctionBody(Decl *Decl, Stmt *Body, bool IsInstantiation);

  /// ActOnFinishDelayedAttribute - Invoked when we have finished parsing an
  /// attribute for which parsing is delayed.
  void ActOnFinishDelayedAttribute(Scope *S, Decl *D, ParsedAttributes &Attrs);

  /// \brief Diagnose any unused parameters in the given sequence of
  /// ParmVarDecl pointers.
  void DiagnoseUnusedParameters(ParmVarDecl * const *Begin,
                                ParmVarDecl * const *End);

  /// \brief Diagnose whether the size of parameters or return value of a
  /// function or obj-c method definition is pass-by-value and larger than a
  /// specified threshold.
  void DiagnoseSizeOfParametersAndReturnValue(ParmVarDecl * const *Begin,
                                              ParmVarDecl * const *End,
                                              QualType ReturnTy,
                                              NamedDecl *D);

  void DiagnoseInvalidJumps(Stmt *Body);
  Decl *ActOnFileScopeAsmDecl(Expr *expr,
                              SourceLocation AsmLoc,
                              SourceLocation RParenLoc);

  /// \brief The parser has processed a module import declaration.
  ///
  /// \param AtLoc The location of the '@' symbol, if any.
  ///
  /// \param ImportLoc The location of the 'import' keyword.
  ///
  /// \param Path The module access path.
  DeclResult ActOnModuleImport(SourceLocation AtLoc, SourceLocation ImportLoc,
                               ModuleIdPath Path);

  /// \brief Retrieve a suitable printing policy.
  PrintingPolicy getPrintingPolicy() const {
    return getPrintingPolicy(Context, PP);
  }

  /// \brief Retrieve a suitable printing policy.
  static PrintingPolicy getPrintingPolicy(const ASTContext &Ctx,
                                          const Preprocessor &PP);

  /// Scope actions.
  void ActOnPopScope(SourceLocation Loc, Scope *S);
  void ActOnTranslationUnitScope(Scope *S);

  Decl *ParsedFreeStandingDeclSpec(Scope *S, AccessSpecifier AS,
                                   DeclSpec &DS);
  Decl *ParsedFreeStandingDeclSpec(Scope *S, AccessSpecifier AS,
                                   DeclSpec &DS,
                                   MultiTemplateParamsArg TemplateParams);

  Decl *BuildAnonymousStructOrUnion(Scope *S, DeclSpec &DS,
                                    AccessSpecifier AS,
                                    RecordDecl *Record);

  Decl *BuildMicrosoftCAnonymousStruct(Scope *S, DeclSpec &DS,
                                       RecordDecl *Record);

  bool isAcceptableTagRedeclaration(const TagDecl *Previous,
                                    TagTypeKind NewTag, bool isDefinition,
                                    SourceLocation NewTagLoc,
                                    const IdentifierInfo &Name);

  enum TagUseKind {
    TUK_Reference,   // Reference to a tag:  'struct foo *X;'
    TUK_Declaration, // Fwd decl of a tag:   'struct foo;'
    TUK_Definition,  // Definition of a tag: 'struct foo { int X; } Y;'
    TUK_Friend       // Friend declaration:  'friend struct foo;'
  };

  Decl *ActOnTag(Scope *S, unsigned TagSpec, TagUseKind TUK,
                 SourceLocation KWLoc, CXXScopeSpec &SS,
                 IdentifierInfo *Name, SourceLocation NameLoc,
                 AttributeList *Attr, AccessSpecifier AS,
                 SourceLocation ModulePrivateLoc,
                 MultiTemplateParamsArg TemplateParameterLists,
                 bool &OwnedDecl, bool &IsDependent,
                 SourceLocation ScopedEnumKWLoc,
                 bool ScopedEnumUsesClassTag, TypeResult UnderlyingType);

  Decl *ActOnTemplatedFriendTag(Scope *S, SourceLocation FriendLoc,
                                unsigned TagSpec, SourceLocation TagLoc,
                                CXXScopeSpec &SS,
                                IdentifierInfo *Name, SourceLocation NameLoc,
                                AttributeList *Attr,
                                MultiTemplateParamsArg TempParamLists);

  TypeResult ActOnDependentTag(Scope *S,
                               unsigned TagSpec,
                               TagUseKind TUK,
                               const CXXScopeSpec &SS,
                               IdentifierInfo *Name,
                               SourceLocation TagLoc,
                               SourceLocation NameLoc);

  void ActOnDefs(Scope *S, Decl *TagD, SourceLocation DeclStart,
                 IdentifierInfo *ClassName,
                 SmallVectorImpl<Decl *> &Decls);
  Decl *ActOnField(Scope *S, Decl *TagD, SourceLocation DeclStart,
                   Declarator &D, Expr *BitfieldWidth);

  FieldDecl *HandleField(Scope *S, RecordDecl *TagD, SourceLocation DeclStart,
                         Declarator &D, Expr *BitfieldWidth,
                         InClassInitStyle InitStyle,
                         AccessSpecifier AS);

  FieldDecl *CheckFieldDecl(DeclarationName Name, QualType T,
                            TypeSourceInfo *TInfo,
                            RecordDecl *Record, SourceLocation Loc,
                            bool Mutable, Expr *BitfieldWidth,
                            InClassInitStyle InitStyle,
                            SourceLocation TSSL,
                            AccessSpecifier AS, NamedDecl *PrevDecl,
                            Declarator *D = 0);

  enum CXXSpecialMember {
    CXXDefaultConstructor,
    CXXCopyConstructor,
    CXXMoveConstructor,
    CXXCopyAssignment,
    CXXMoveAssignment,
    CXXDestructor,
    CXXInvalid
  };
  bool CheckNontrivialField(FieldDecl *FD);
  void DiagnoseNontrivial(const RecordType* Record, CXXSpecialMember mem);
  CXXSpecialMember getSpecialMember(const CXXMethodDecl *MD);
  void ActOnLastBitfield(SourceLocation DeclStart,
                         SmallVectorImpl<Decl *> &AllIvarDecls);
  Decl *ActOnIvar(Scope *S, SourceLocation DeclStart,
                  Declarator &D, Expr *BitfieldWidth,
                  tok::ObjCKeywordKind visibility);

  // This is used for both record definitions and ObjC interface declarations.
  void ActOnFields(Scope* S, SourceLocation RecLoc, Decl *TagDecl,
                   llvm::ArrayRef<Decl *> Fields,
                   SourceLocation LBrac, SourceLocation RBrac,
                   AttributeList *AttrList);

  /// ActOnTagStartDefinition - Invoked when we have entered the
  /// scope of a tag's definition (e.g., for an enumeration, class,
  /// struct, or union).
  void ActOnTagStartDefinition(Scope *S, Decl *TagDecl);

  Decl *ActOnObjCContainerStartDefinition(Decl *IDecl);

  /// ActOnStartCXXMemberDeclarations - Invoked when we have parsed a
  /// C++ record definition's base-specifiers clause and are starting its
  /// member declarations.
  void ActOnStartCXXMemberDeclarations(Scope *S, Decl *TagDecl,
                                       SourceLocation FinalLoc,
                                       SourceLocation LBraceLoc);

  /// ActOnTagFinishDefinition - Invoked once we have finished parsing
  /// the definition of a tag (enumeration, class, struct, or union).
  void ActOnTagFinishDefinition(Scope *S, Decl *TagDecl,
                                SourceLocation RBraceLoc);

  void ActOnObjCContainerFinishDefinition();

  /// \brief Invoked when we must temporarily exit the objective-c container
  /// scope for parsing/looking-up C constructs.
  ///
  /// Must be followed by a call to \see ActOnObjCReenterContainerContext
  void ActOnObjCTemporaryExitContainerContext(DeclContext *DC);
  void ActOnObjCReenterContainerContext(DeclContext *DC);

  /// ActOnTagDefinitionError - Invoked when there was an unrecoverable
  /// error parsing the definition of a tag.
  void ActOnTagDefinitionError(Scope *S, Decl *TagDecl);

  EnumConstantDecl *CheckEnumConstant(EnumDecl *Enum,
                                      EnumConstantDecl *LastEnumConst,
                                      SourceLocation IdLoc,
                                      IdentifierInfo *Id,
                                      Expr *val);
  bool CheckEnumUnderlyingType(TypeSourceInfo *TI);
  bool CheckEnumRedeclaration(SourceLocation EnumLoc, bool IsScoped,
                              QualType EnumUnderlyingTy, const EnumDecl *Prev);

  Decl *ActOnEnumConstant(Scope *S, Decl *EnumDecl, Decl *LastEnumConstant,
                          SourceLocation IdLoc, IdentifierInfo *Id,
                          AttributeList *Attrs,
                          SourceLocation EqualLoc, Expr *Val);
  void ActOnEnumBody(SourceLocation EnumLoc, SourceLocation LBraceLoc,
                     SourceLocation RBraceLoc, Decl *EnumDecl,
                     Decl **Elements, unsigned NumElements,
                     Scope *S, AttributeList *Attr);

  DeclContext *getContainingDC(DeclContext *DC);

  /// Set the current declaration context until it gets popped.
  void PushDeclContext(Scope *S, DeclContext *DC);
  void PopDeclContext();

  /// EnterDeclaratorContext - Used when we must lookup names in the context
  /// of a declarator's nested name specifier.
  void EnterDeclaratorContext(Scope *S, DeclContext *DC);
  void ExitDeclaratorContext(Scope *S);

  /// Push the parameters of D, which must be a function, into scope.
  void ActOnReenterFunctionContext(Scope* S, Decl* D);
  void ActOnExitFunctionContext();

  DeclContext *getFunctionLevelDeclContext();

  /// getCurFunctionDecl - If inside of a function body, this returns a pointer
  /// to the function decl for the function being parsed.  If we're currently
  /// in a 'block', this returns the containing context.
  FunctionDecl *getCurFunctionDecl();

  /// getCurMethodDecl - If inside of a method body, this returns a pointer to
  /// the method decl for the method being parsed.  If we're currently
  /// in a 'block', this returns the containing context.
  ObjCMethodDecl *getCurMethodDecl();

  /// getCurFunctionOrMethodDecl - Return the Decl for the current ObjC method
  /// or C function we're in, otherwise return null.  If we're currently
  /// in a 'block', this returns the containing context.
  NamedDecl *getCurFunctionOrMethodDecl();

  /// Add this decl to the scope shadowed decl chains.
  void PushOnScopeChains(NamedDecl *D, Scope *S, bool AddToContext = true);

  /// \brief Make the given externally-produced declaration visible at the
  /// top level scope.
  ///
  /// \param D The externally-produced declaration to push.
  ///
  /// \param Name The name of the externally-produced declaration.
  void pushExternalDeclIntoScope(NamedDecl *D, DeclarationName Name);

  /// isDeclInScope - If 'Ctx' is a function/method, isDeclInScope returns true
  /// if 'D' is in Scope 'S', otherwise 'S' is ignored and isDeclInScope returns
  /// true if 'D' belongs to the given declaration context.
  ///
  /// \param ExplicitInstantiationOrSpecialization When true, we are checking
  /// whether the declaration is in scope for the purposes of explicit template
  /// instantiation or specialization. The default is false.
  bool isDeclInScope(NamedDecl *&D, DeclContext *Ctx, Scope *S = 0,
                     bool ExplicitInstantiationOrSpecialization = false);

  /// Finds the scope corresponding to the given decl context, if it
  /// happens to be an enclosing scope.  Otherwise return NULL.
  static Scope *getScopeForDeclContext(Scope *S, DeclContext *DC);

  /// Subroutines of ActOnDeclarator().
  TypedefDecl *ParseTypedefDecl(Scope *S, Declarator &D, QualType T,
                                TypeSourceInfo *TInfo);
  bool isIncompatibleTypedef(TypeDecl *Old, TypedefNameDecl *New);

  /// Attribute merging methods. Return true if a new attribute was added.
  AvailabilityAttr *mergeAvailabilityAttr(Decl *D, SourceRange Range,
                                          IdentifierInfo *Platform,
                                          VersionTuple Introduced,
                                          VersionTuple Deprecated,
                                          VersionTuple Obsoleted,
                                          bool IsUnavailable,
                                          StringRef Message);
  VisibilityAttr *mergeVisibilityAttr(Decl *D, SourceRange Range,
                                      VisibilityAttr::VisibilityType Vis);
  DLLImportAttr *mergeDLLImportAttr(Decl *D, SourceRange Range);
  DLLExportAttr *mergeDLLExportAttr(Decl *D, SourceRange Range);
  FormatAttr *mergeFormatAttr(Decl *D, SourceRange Range, StringRef Format,
                              int FormatIdx, int FirstArg);
  SectionAttr *mergeSectionAttr(Decl *D, SourceRange Range, StringRef Name);
  bool mergeDeclAttribute(Decl *New, InheritableAttr *Attr);

  void mergeDeclAttributes(Decl *New, Decl *Old, bool MergeDeprecation = true);
  void MergeTypedefNameDecl(TypedefNameDecl *New, LookupResult &OldDecls);
  bool MergeFunctionDecl(FunctionDecl *New, Decl *Old, Scope *S);
  bool MergeCompatibleFunctionDecls(FunctionDecl *New, FunctionDecl *Old,
                                    Scope *S);
  void mergeObjCMethodDecls(ObjCMethodDecl *New, ObjCMethodDecl *Old);
  void MergeVarDecl(VarDecl *New, LookupResult &OldDecls);
  void MergeVarDeclTypes(VarDecl *New, VarDecl *Old);
  void MergeVarDeclExceptionSpecs(VarDecl *New, VarDecl *Old);
  bool MergeCXXFunctionDecl(FunctionDecl *New, FunctionDecl *Old, Scope *S);

  // AssignmentAction - This is used by all the assignment diagnostic functions
  // to represent what is actually causing the operation
  enum AssignmentAction {
    AA_Assigning,
    AA_Passing,
    AA_Returning,
    AA_Converting,
    AA_Initializing,
    AA_Sending,
    AA_Casting
  };

  /// C++ Overloading.
  enum OverloadKind {
    /// This is a legitimate overload: the existing declarations are
    /// functions or function templates with different signatures.
    Ovl_Overload,

    /// This is not an overload because the signature exactly matches
    /// an existing declaration.
    Ovl_Match,

    /// This is not an overload because the lookup results contain a
    /// non-function.
    Ovl_NonFunction
  };
  OverloadKind CheckOverload(Scope *S,
                             FunctionDecl *New,
                             const LookupResult &OldDecls,
                             NamedDecl *&OldDecl,
                             bool IsForUsingDecl);
  bool IsOverload(FunctionDecl *New, FunctionDecl *Old, bool IsForUsingDecl);

  /// \brief Checks availability of the function depending on the current
  /// function context.Inside an unavailable function,unavailability is ignored.
  ///
  /// \returns true if \p FD is unavailable and current context is inside
  /// an available function, false otherwise.
  bool isFunctionConsideredUnavailable(FunctionDecl *FD);

  ImplicitConversionSequence
  TryImplicitConversion(Expr *From, QualType ToType,
                        bool SuppressUserConversions,
                        bool AllowExplicit,
                        bool InOverloadResolution,
                        bool CStyle,
                        bool AllowObjCWritebackConversion);

  bool IsIntegralPromotion(Expr *From, QualType FromType, QualType ToType);
  bool IsFloatingPointPromotion(QualType FromType, QualType ToType);
  bool IsComplexPromotion(QualType FromType, QualType ToType);
  bool IsPointerConversion(Expr *From, QualType FromType, QualType ToType,
                           bool InOverloadResolution,
                           QualType& ConvertedType, bool &IncompatibleObjC);
  bool isObjCPointerConversion(QualType FromType, QualType ToType,
                               QualType& ConvertedType, bool &IncompatibleObjC);
  bool isObjCWritebackConversion(QualType FromType, QualType ToType,
                                 QualType &ConvertedType);
  bool IsBlockPointerConversion(QualType FromType, QualType ToType,
                                QualType& ConvertedType);
  bool FunctionArgTypesAreEqual(const FunctionProtoType *OldType,
                                const FunctionProtoType *NewType,
                                unsigned *ArgPos = 0);
  void HandleFunctionTypeMismatch(PartialDiagnostic &PDiag,
                                  QualType FromType, QualType ToType);

  CastKind PrepareCastToObjCObjectPointer(ExprResult &E);
  bool CheckPointerConversion(Expr *From, QualType ToType,
                              CastKind &Kind,
                              CXXCastPath& BasePath,
                              bool IgnoreBaseAccess);
  bool IsMemberPointerConversion(Expr *From, QualType FromType, QualType ToType,
                                 bool InOverloadResolution,
                                 QualType &ConvertedType);
  bool CheckMemberPointerConversion(Expr *From, QualType ToType,
                                    CastKind &Kind,
                                    CXXCastPath &BasePath,
                                    bool IgnoreBaseAccess);
  bool IsQualificationConversion(QualType FromType, QualType ToType,
                                 bool CStyle, bool &ObjCLifetimeConversion);
  bool IsNoReturnConversion(QualType FromType, QualType ToType,
                            QualType &ResultTy);
  bool DiagnoseMultipleUserDefinedConversion(Expr *From, QualType ToType);


  ExprResult PerformMoveOrCopyInitialization(const InitializedEntity &Entity,
                                             const VarDecl *NRVOCandidate,
                                             QualType ResultType,
                                             Expr *Value,
                                             bool AllowNRVO = true);

  bool CanPerformCopyInitialization(const InitializedEntity &Entity,
                                    ExprResult Init);
  ExprResult PerformCopyInitialization(const InitializedEntity &Entity,
                                       SourceLocation EqualLoc,
                                       ExprResult Init,
                                       bool TopLevelOfInitList = false,
                                       bool AllowExplicit = false);
  ExprResult PerformObjectArgumentInitialization(Expr *From,
                                                 NestedNameSpecifier *Qualifier,
                                                 NamedDecl *FoundDecl,
                                                 CXXMethodDecl *Method);

  ExprResult PerformContextuallyConvertToBool(Expr *From);
  ExprResult PerformContextuallyConvertToObjCPointer(Expr *From);

  /// Contexts in which a converted constant expression is required.
  enum CCEKind {
    CCEK_CaseValue,  ///< Expression in a case label.
    CCEK_Enumerator, ///< Enumerator value with fixed underlying type.
    CCEK_TemplateArg ///< Value of a non-type template parameter.
  };
  ExprResult CheckConvertedConstantExpression(Expr *From, QualType T,
                                              llvm::APSInt &Value, CCEKind CCE);

  /// \brief Abstract base class used to diagnose problems that occur while
  /// trying to convert an expression to integral or enumeration type.
  class ICEConvertDiagnoser {
  public:
    bool Suppress;
    bool SuppressConversion;

    ICEConvertDiagnoser(bool Suppress = false,
                        bool SuppressConversion = false)
      : Suppress(Suppress), SuppressConversion(SuppressConversion) { }

    /// \brief Emits a diagnostic complaining that the expression does not have
    /// integral or enumeration type.
    virtual DiagnosticBuilder diagnoseNotInt(Sema &S, SourceLocation Loc,
                                             QualType T) = 0;

    /// \brief Emits a diagnostic when the expression has incomplete class type.
    virtual DiagnosticBuilder diagnoseIncomplete(Sema &S, SourceLocation Loc,
                                                 QualType T) = 0;

    /// \brief Emits a diagnostic when the only matching conversion function
    /// is explicit.
    virtual DiagnosticBuilder diagnoseExplicitConv(Sema &S, SourceLocation Loc,
                                                   QualType T,
                                                   QualType ConvTy) = 0;

    /// \brief Emits a note for the explicit conversion function.
    virtual DiagnosticBuilder
    noteExplicitConv(Sema &S, CXXConversionDecl *Conv, QualType ConvTy) = 0;

    /// \brief Emits a diagnostic when there are multiple possible conversion
    /// functions.
    virtual DiagnosticBuilder diagnoseAmbiguous(Sema &S, SourceLocation Loc,
                                                QualType T) = 0;

    /// \brief Emits a note for one of the candidate conversions.
    virtual DiagnosticBuilder noteAmbiguous(Sema &S, CXXConversionDecl *Conv,
                                            QualType ConvTy) = 0;

    /// \brief Emits a diagnostic when we picked a conversion function
    /// (for cases when we are not allowed to pick a conversion function).
    virtual DiagnosticBuilder diagnoseConversion(Sema &S, SourceLocation Loc,
                                                 QualType T,
                                                 QualType ConvTy) = 0;

    virtual ~ICEConvertDiagnoser() {}
  };

  ExprResult
  ConvertToIntegralOrEnumerationType(SourceLocation Loc, Expr *FromE,
                                     ICEConvertDiagnoser &Diagnoser,
                                     bool AllowScopedEnumerations);

  enum ObjCSubscriptKind {
    OS_Array,
    OS_Dictionary,
    OS_Error
  };
  ObjCSubscriptKind CheckSubscriptingKind(Expr *FromE);

  ExprResult PerformObjectMemberConversion(Expr *From,
                                           NestedNameSpecifier *Qualifier,
                                           NamedDecl *FoundDecl,
                                           NamedDecl *Member);

  // Members have to be NamespaceDecl* or TranslationUnitDecl*.
  // TODO: make this is a typesafe union.
  typedef llvm::SmallPtrSet<DeclContext   *, 16> AssociatedNamespaceSet;
  typedef llvm::SmallPtrSet<CXXRecordDecl *, 16> AssociatedClassSet;

  void AddOverloadCandidate(FunctionDecl *Function,
                            DeclAccessPair FoundDecl,
                            llvm::ArrayRef<Expr *> Args,
                            OverloadCandidateSet& CandidateSet,
                            bool SuppressUserConversions = false,
                            bool PartialOverloading = false,
                            bool AllowExplicit = false);
  void AddFunctionCandidates(const UnresolvedSetImpl &Functions,
                             llvm::ArrayRef<Expr *> Args,
                             OverloadCandidateSet& CandidateSet,
                             bool SuppressUserConversions = false,
                            TemplateArgumentListInfo *ExplicitTemplateArgs = 0);
  void AddMethodCandidate(DeclAccessPair FoundDecl,
                          QualType ObjectType,
                          Expr::Classification ObjectClassification,
                          Expr **Args, unsigned NumArgs,
                          OverloadCandidateSet& CandidateSet,
                          bool SuppressUserConversion = false);
  void AddMethodCandidate(CXXMethodDecl *Method,
                          DeclAccessPair FoundDecl,
                          CXXRecordDecl *ActingContext, QualType ObjectType,
                          Expr::Classification ObjectClassification,
                          llvm::ArrayRef<Expr *> Args,
                          OverloadCandidateSet& CandidateSet,
                          bool SuppressUserConversions = false);
  void AddMethodTemplateCandidate(FunctionTemplateDecl *MethodTmpl,
                                  DeclAccessPair FoundDecl,
                                  CXXRecordDecl *ActingContext,
                                 TemplateArgumentListInfo *ExplicitTemplateArgs,
                                  QualType ObjectType,
                                  Expr::Classification ObjectClassification,
                                  llvm::ArrayRef<Expr *> Args,
                                  OverloadCandidateSet& CandidateSet,
                                  bool SuppressUserConversions = false);
  void AddTemplateOverloadCandidate(FunctionTemplateDecl *FunctionTemplate,
                                    DeclAccessPair FoundDecl,
                                 TemplateArgumentListInfo *ExplicitTemplateArgs,
                                    llvm::ArrayRef<Expr *> Args,
                                    OverloadCandidateSet& CandidateSet,
                                    bool SuppressUserConversions = false);
  void AddConversionCandidate(CXXConversionDecl *Conversion,
                              DeclAccessPair FoundDecl,
                              CXXRecordDecl *ActingContext,
                              Expr *From, QualType ToType,
                              OverloadCandidateSet& CandidateSet);
  void AddTemplateConversionCandidate(FunctionTemplateDecl *FunctionTemplate,
                                      DeclAccessPair FoundDecl,
                                      CXXRecordDecl *ActingContext,
                                      Expr *From, QualType ToType,
                                      OverloadCandidateSet &CandidateSet);
  void AddSurrogateCandidate(CXXConversionDecl *Conversion,
                             DeclAccessPair FoundDecl,
                             CXXRecordDecl *ActingContext,
                             const FunctionProtoType *Proto,
                             Expr *Object, llvm::ArrayRef<Expr*> Args,
                             OverloadCandidateSet& CandidateSet);
  void AddMemberOperatorCandidates(OverloadedOperatorKind Op,
                                   SourceLocation OpLoc,
                                   Expr **Args, unsigned NumArgs,
                                   OverloadCandidateSet& CandidateSet,
                                   SourceRange OpRange = SourceRange());
  void AddBuiltinCandidate(QualType ResultTy, QualType *ParamTys,
                           Expr **Args, unsigned NumArgs,
                           OverloadCandidateSet& CandidateSet,
                           bool IsAssignmentOperator = false,
                           unsigned NumContextualBoolArguments = 0);
  void AddBuiltinOperatorCandidates(OverloadedOperatorKind Op,
                                    SourceLocation OpLoc,
                                    Expr **Args, unsigned NumArgs,
                                    OverloadCandidateSet& CandidateSet);
  void AddArgumentDependentLookupCandidates(DeclarationName Name,
                                            bool Operator, SourceLocation Loc,
                                            llvm::ArrayRef<Expr *> Args,
                                TemplateArgumentListInfo *ExplicitTemplateArgs,
                                            OverloadCandidateSet& CandidateSet,
                                            bool PartialOverloading = false);

  // Emit as a 'note' the specific overload candidate
  void NoteOverloadCandidate(FunctionDecl *Fn, QualType DestType = QualType());

  // Emit as a series of 'note's all template and non-templates
  // identified by the expression Expr
  void NoteAllOverloadCandidates(Expr* E, QualType DestType = QualType());

  // [PossiblyAFunctionType]  -->   [Return]
  // NonFunctionType --> NonFunctionType
  // R (A) --> R(A)
  // R (*)(A) --> R (A)
  // R (&)(A) --> R (A)
  // R (S::*)(A) --> R (A)
  QualType ExtractUnqualifiedFunctionType(QualType PossiblyAFunctionType);

  FunctionDecl *
  ResolveAddressOfOverloadedFunction(Expr *AddressOfExpr,
                                     QualType TargetType,
                                     bool Complain,
                                     DeclAccessPair &Found,
                                     bool *pHadMultipleCandidates = 0);

  FunctionDecl *ResolveSingleFunctionTemplateSpecialization(OverloadExpr *ovl,
                                                   bool Complain = false,
                                                   DeclAccessPair* Found = 0);

  bool ResolveAndFixSingleFunctionTemplateSpecialization(
                      ExprResult &SrcExpr,
                      bool DoFunctionPointerConverion = false,
                      bool Complain = false,
                      const SourceRange& OpRangeForComplaining = SourceRange(),
                      QualType DestTypeForComplaining = QualType(),
                      unsigned DiagIDForComplaining = 0);


  Expr *FixOverloadedFunctionReference(Expr *E,
                                       DeclAccessPair FoundDecl,
                                       FunctionDecl *Fn);
  ExprResult FixOverloadedFunctionReference(ExprResult,
                                            DeclAccessPair FoundDecl,
                                            FunctionDecl *Fn);

  void AddOverloadedCallCandidates(UnresolvedLookupExpr *ULE,
                                   llvm::ArrayRef<Expr *> Args,
                                   OverloadCandidateSet &CandidateSet,
                                   bool PartialOverloading = false);

  // An enum used to represent the different possible results of building a
  // range-based for loop.
  enum ForRangeStatus {
    FRS_Success,
    FRS_NoViableFunction,
    FRS_DiagnosticIssued
  };

  // An enum to represent whether something is dealing with a call to begin()
  // or a call to end() in a range-based for loop.
  enum BeginEndFunction {
    BEF_begin,
    BEF_end
  };

  ForRangeStatus BuildForRangeBeginEndCall(Scope *S, SourceLocation Loc,
                                           SourceLocation RangeLoc,
                                           VarDecl *Decl,
                                           BeginEndFunction BEF,
                                           const DeclarationNameInfo &NameInfo,
                                           LookupResult &MemberLookup,
                                           OverloadCandidateSet *CandidateSet,
                                           Expr *Range, ExprResult *CallExpr);

  ExprResult BuildOverloadedCallExpr(Scope *S, Expr *Fn,
                                     UnresolvedLookupExpr *ULE,
                                     SourceLocation LParenLoc,
                                     Expr **Args, unsigned NumArgs,
                                     SourceLocation RParenLoc,
                                     Expr *ExecConfig,
                                     bool AllowTypoCorrection=true);

  bool buildOverloadedCallSet(Scope *S, Expr *Fn, UnresolvedLookupExpr *ULE,
                              Expr **Args, unsigned NumArgs,
                              SourceLocation RParenLoc,
                              OverloadCandidateSet *CandidateSet,
                              ExprResult *Result);

  ExprResult CreateOverloadedUnaryOp(SourceLocation OpLoc,
                                     unsigned Opc,
                                     const UnresolvedSetImpl &Fns,
                                     Expr *input);

  ExprResult CreateOverloadedBinOp(SourceLocation OpLoc,
                                   unsigned Opc,
                                   const UnresolvedSetImpl &Fns,
                                   Expr *LHS, Expr *RHS);

  ExprResult CreateOverloadedArraySubscriptExpr(SourceLocation LLoc,
                                                SourceLocation RLoc,
                                                Expr *Base,Expr *Idx);

  ExprResult
  BuildCallToMemberFunction(Scope *S, Expr *MemExpr,
                            SourceLocation LParenLoc, Expr **Args,
                            unsigned NumArgs, SourceLocation RParenLoc);
  ExprResult
  BuildCallToObjectOfClassType(Scope *S, Expr *Object, SourceLocation LParenLoc,
                               Expr **Args, unsigned NumArgs,
                               SourceLocation RParenLoc);

  ExprResult BuildOverloadedArrowExpr(Scope *S, Expr *Base,
                                      SourceLocation OpLoc);

  /// CheckCallReturnType - Checks that a call expression's return type is
  /// complete. Returns true on failure. The location passed in is the location
  /// that best represents the call.
  bool CheckCallReturnType(QualType ReturnType, SourceLocation Loc,
                           CallExpr *CE, FunctionDecl *FD);

  /// Helpers for dealing with blocks and functions.
  bool CheckParmsForFunctionDef(ParmVarDecl **Param, ParmVarDecl **ParamEnd,
                                bool CheckParameterNames);
  void CheckCXXDefaultArguments(FunctionDecl *FD);
  void CheckExtraCXXDefaultArguments(Declarator &D);
  Scope *getNonFieldDeclScope(Scope *S);

  /// \name Name lookup
  ///
  /// These routines provide name lookup that is used during semantic
  /// analysis to resolve the various kinds of names (identifiers,
  /// overloaded operator names, constructor names, etc.) into zero or
  /// more declarations within a particular scope. The major entry
  /// points are LookupName, which performs unqualified name lookup,
  /// and LookupQualifiedName, which performs qualified name lookup.
  ///
  /// All name lookup is performed based on some specific criteria,
  /// which specify what names will be visible to name lookup and how
  /// far name lookup should work. These criteria are important both
  /// for capturing language semantics (certain lookups will ignore
  /// certain names, for example) and for performance, since name
  /// lookup is often a bottleneck in the compilation of C++. Name
  /// lookup criteria is specified via the LookupCriteria enumeration.
  ///
  /// The results of name lookup can vary based on the kind of name
  /// lookup performed, the current language, and the translation
  /// unit. In C, for example, name lookup will either return nothing
  /// (no entity found) or a single declaration. In C++, name lookup
  /// can additionally refer to a set of overloaded functions or
  /// result in an ambiguity. All of the possible results of name
  /// lookup are captured by the LookupResult class, which provides
  /// the ability to distinguish among them.
  //@{

  /// @brief Describes the kind of name lookup to perform.
  enum LookupNameKind {
    /// Ordinary name lookup, which finds ordinary names (functions,
    /// variables, typedefs, etc.) in C and most kinds of names
    /// (functions, variables, members, types, etc.) in C++.
    LookupOrdinaryName = 0,
    /// Tag name lookup, which finds the names of enums, classes,
    /// structs, and unions.
    LookupTagName,
    /// Label name lookup.
    LookupLabel,
    /// Member name lookup, which finds the names of
    /// class/struct/union members.
    LookupMemberName,
    /// Look up of an operator name (e.g., operator+) for use with
    /// operator overloading. This lookup is similar to ordinary name
    /// lookup, but will ignore any declarations that are class members.
    LookupOperatorName,
    /// Look up of a name that precedes the '::' scope resolution
    /// operator in C++. This lookup completely ignores operator, object,
    /// function, and enumerator names (C++ [basic.lookup.qual]p1).
    LookupNestedNameSpecifierName,
    /// Look up a namespace name within a C++ using directive or
    /// namespace alias definition, ignoring non-namespace names (C++
    /// [basic.lookup.udir]p1).
    LookupNamespaceName,
    /// Look up all declarations in a scope with the given name,
    /// including resolved using declarations.  This is appropriate
    /// for checking redeclarations for a using declaration.
    LookupUsingDeclName,
    /// Look up an ordinary name that is going to be redeclared as a
    /// name with linkage. This lookup ignores any declarations that
    /// are outside of the current scope unless they have linkage. See
    /// C99 6.2.2p4-5 and C++ [basic.link]p6.
    LookupRedeclarationWithLinkage,
    /// Look up the name of an Objective-C protocol.
    LookupObjCProtocolName,
    /// Look up implicit 'self' parameter of an objective-c method.
    LookupObjCImplicitSelfParam,
    /// \brief Look up any declaration with any name.
    LookupAnyName
  };

  /// \brief Specifies whether (or how) name lookup is being performed for a
  /// redeclaration (vs. a reference).
  enum RedeclarationKind {
    /// \brief The lookup is a reference to this name that is not for the
    /// purpose of redeclaring the name.
    NotForRedeclaration = 0,
    /// \brief The lookup results will be used for redeclaration of a name,
    /// if an entity by that name already exists.
    ForRedeclaration
  };

  /// \brief The possible outcomes of name lookup for a literal operator.
  enum LiteralOperatorLookupResult {
    /// \brief The lookup resulted in an error.
    LOLR_Error,
    /// \brief The lookup found a single 'cooked' literal operator, which
    /// expects a normal literal to be built and passed to it.
    LOLR_Cooked,
    /// \brief The lookup found a single 'raw' literal operator, which expects
    /// a string literal containing the spelling of the literal token.
    LOLR_Raw,
    /// \brief The lookup found an overload set of literal operator templates,
    /// which expect the characters of the spelling of the literal token to be
    /// passed as a non-type template argument pack.
    LOLR_Template
  };

  SpecialMemberOverloadResult *LookupSpecialMember(CXXRecordDecl *D,
                                                   CXXSpecialMember SM,
                                                   bool ConstArg,
                                                   bool VolatileArg,
                                                   bool RValueThis,
                                                   bool ConstThis,
                                                   bool VolatileThis);

private:
  bool CppLookupName(LookupResult &R, Scope *S);

  // \brief The set of known/encountered (unique, canonicalized) NamespaceDecls.
  //
  // The boolean value will be true to indicate that the namespace was loaded
  // from an AST/PCH file, or false otherwise.
  llvm::DenseMap<NamespaceDecl*, bool> KnownNamespaces;

  /// \brief Whether we have already loaded known namespaces from an extenal
  /// source.
  bool LoadedExternalKnownNamespaces;

public:
  /// \brief Look up a name, looking for a single declaration.  Return
  /// null if the results were absent, ambiguous, or overloaded.
  ///
  /// It is preferable to use the elaborated form and explicitly handle
  /// ambiguity and overloaded.
  NamedDecl *LookupSingleName(Scope *S, DeclarationName Name,
                              SourceLocation Loc,
                              LookupNameKind NameKind,
                              RedeclarationKind Redecl
                                = NotForRedeclaration);
  bool LookupName(LookupResult &R, Scope *S,
                  bool AllowBuiltinCreation = false);
  bool LookupQualifiedName(LookupResult &R, DeclContext *LookupCtx,
                           bool InUnqualifiedLookup = false);
  bool LookupParsedName(LookupResult &R, Scope *S, CXXScopeSpec *SS,
                        bool AllowBuiltinCreation = false,
                        bool EnteringContext = false);
  ObjCProtocolDecl *LookupProtocol(IdentifierInfo *II, SourceLocation IdLoc,
                                   RedeclarationKind Redecl
                                     = NotForRedeclaration);

  void LookupOverloadedOperatorName(OverloadedOperatorKind Op, Scope *S,
                                    QualType T1, QualType T2,
                                    UnresolvedSetImpl &Functions);

  LabelDecl *LookupOrCreateLabel(IdentifierInfo *II, SourceLocation IdentLoc,
                                 SourceLocation GnuLabelLoc = SourceLocation());

  DeclContextLookupResult LookupConstructors(CXXRecordDecl *Class);
  CXXConstructorDecl *LookupDefaultConstructor(CXXRecordDecl *Class);
  CXXConstructorDecl *LookupCopyingConstructor(CXXRecordDecl *Class,
                                               unsigned Quals);
  CXXMethodDecl *LookupCopyingAssignment(CXXRecordDecl *Class, unsigned Quals,
                                         bool RValueThis, unsigned ThisQuals);
  CXXConstructorDecl *LookupMovingConstructor(CXXRecordDecl *Class,
                                              unsigned Quals);
  CXXMethodDecl *LookupMovingAssignment(CXXRecordDecl *Class, unsigned Quals,
                                        bool RValueThis, unsigned ThisQuals);
  CXXDestructorDecl *LookupDestructor(CXXRecordDecl *Class);

  LiteralOperatorLookupResult LookupLiteralOperator(Scope *S, LookupResult &R,
                                                    ArrayRef<QualType> ArgTys,
                                                    bool AllowRawAndTemplate);
  bool isKnownName(StringRef name);

  void ArgumentDependentLookup(DeclarationName Name, bool Operator,
                               SourceLocation Loc,
                               llvm::ArrayRef<Expr *> Args,
                               ADLResult &Functions);

  void LookupVisibleDecls(Scope *S, LookupNameKind Kind,
                          VisibleDeclConsumer &Consumer,
                          bool IncludeGlobalScope = true);
  void LookupVisibleDecls(DeclContext *Ctx, LookupNameKind Kind,
                          VisibleDeclConsumer &Consumer,
                          bool IncludeGlobalScope = true);

  TypoCorrection CorrectTypo(const DeclarationNameInfo &Typo,
                             Sema::LookupNameKind LookupKind,
                             Scope *S, CXXScopeSpec *SS,
                             CorrectionCandidateCallback &CCC,
                             DeclContext *MemberContext = 0,
                             bool EnteringContext = false,
                             const ObjCObjectPointerType *OPT = 0);

  void FindAssociatedClassesAndNamespaces(SourceLocation InstantiationLoc,
                                          llvm::ArrayRef<Expr *> Args,
                                   AssociatedNamespaceSet &AssociatedNamespaces,
                                   AssociatedClassSet &AssociatedClasses);

  void FilterLookupForScope(LookupResult &R, DeclContext *Ctx, Scope *S,
                            bool ConsiderLinkage,
                            bool ExplicitInstantiationOrSpecialization);

  bool DiagnoseAmbiguousLookup(LookupResult &Result);
  //@}

  ObjCInterfaceDecl *getObjCInterfaceDecl(IdentifierInfo *&Id,
                                          SourceLocation IdLoc,
                                          bool TypoCorrection = false);
  NamedDecl *LazilyCreateBuiltin(IdentifierInfo *II, unsigned ID,
                                 Scope *S, bool ForRedeclaration,
                                 SourceLocation Loc);
  NamedDecl *ImplicitlyDefineFunction(SourceLocation Loc, IdentifierInfo &II,
                                      Scope *S);
  void AddKnownFunctionAttributes(FunctionDecl *FD);

  // More parsing and symbol table subroutines.

  // Decl attributes - this routine is the top level dispatcher.
  void ProcessDeclAttributes(Scope *S, Decl *D, const Declarator &PD,
                           bool NonInheritable = true, bool Inheritable = true);
  void ProcessDeclAttributeList(Scope *S, Decl *D, const AttributeList *AL,
                           bool NonInheritable = true, bool Inheritable = true);
  bool ProcessAccessDeclAttributeList(AccessSpecDecl *ASDecl,
                                      const AttributeList *AttrList);

  void checkUnusedDeclAttributes(Declarator &D);

  bool CheckRegparmAttr(const AttributeList &attr, unsigned &value);
  bool CheckCallingConvAttr(const AttributeList &attr, CallingConv &CC);
  bool CheckNoReturnAttr(const AttributeList &attr);

  /// \brief Stmt attributes - this routine is the top level dispatcher.
  StmtResult ProcessStmtAttributes(Stmt *Stmt, AttributeList *Attrs,
                                   SourceRange Range);

  void WarnUndefinedMethod(SourceLocation ImpLoc, ObjCMethodDecl *method,
                           bool &IncompleteImpl, unsigned DiagID);
  void WarnConflictingTypedMethods(ObjCMethodDecl *Method,
                                   ObjCMethodDecl *MethodDecl,
                                   bool IsProtocolMethodDecl);

  void CheckConflictingOverridingMethod(ObjCMethodDecl *Method,
                                   ObjCMethodDecl *Overridden,
                                   bool IsProtocolMethodDecl);

  /// WarnExactTypedMethods - This routine issues a warning if method
  /// implementation declaration matches exactly that of its declaration.
  void WarnExactTypedMethods(ObjCMethodDecl *Method,
                             ObjCMethodDecl *MethodDecl,
                             bool IsProtocolMethodDecl);

  bool isPropertyReadonly(ObjCPropertyDecl *PropertyDecl,
                          ObjCInterfaceDecl *IDecl);

  typedef llvm::SmallPtrSet<Selector, 8> SelectorSet;
  typedef llvm::DenseMap<Selector, ObjCMethodDecl*> ProtocolsMethodsMap;

  /// CheckProtocolMethodDefs - This routine checks unimplemented
  /// methods declared in protocol, and those referenced by it.
  void CheckProtocolMethodDefs(SourceLocation ImpLoc,
                               ObjCProtocolDecl *PDecl,
                               bool& IncompleteImpl,
                               const SelectorSet &InsMap,
                               const SelectorSet &ClsMap,
                               ObjCContainerDecl *CDecl);

  /// CheckImplementationIvars - This routine checks if the instance variables
  /// listed in the implelementation match those listed in the interface.
  void CheckImplementationIvars(ObjCImplementationDecl *ImpDecl,
                                ObjCIvarDecl **Fields, unsigned nIvars,
                                SourceLocation Loc);

  /// ImplMethodsVsClassMethods - This is main routine to warn if any method
  /// remains unimplemented in the class or category \@implementation.
  void ImplMethodsVsClassMethods(Scope *S, ObjCImplDecl* IMPDecl,
                                 ObjCContainerDecl* IDecl,
                                 bool IncompleteImpl = false);

  /// DiagnoseUnimplementedProperties - This routine warns on those properties
  /// which must be implemented by this implementation.
  void DiagnoseUnimplementedProperties(Scope *S, ObjCImplDecl* IMPDecl,
                                       ObjCContainerDecl *CDecl,
                                       const SelectorSet &InsMap);

  /// DefaultSynthesizeProperties - This routine default synthesizes all
  /// properties which must be synthesized in the class's \@implementation.
  void DefaultSynthesizeProperties (Scope *S, ObjCImplDecl* IMPDecl,
                                    ObjCInterfaceDecl *IDecl);
  void DefaultSynthesizeProperties(Scope *S, Decl *D);

  /// CollectImmediateProperties - This routine collects all properties in
  /// the class and its conforming protocols; but not those it its super class.
  void CollectImmediateProperties(ObjCContainerDecl *CDecl,
            llvm::DenseMap<IdentifierInfo *, ObjCPropertyDecl*>& PropMap,
            llvm::DenseMap<IdentifierInfo *, ObjCPropertyDecl*>& SuperPropMap);
  
  /// Called by ActOnProperty to handle \@property declarations in
  /// class extensions.
  Decl *HandlePropertyInClassExtension(Scope *S,
                                       SourceLocation AtLoc,
                                       SourceLocation LParenLoc,
                                       FieldDeclarator &FD,
                                       Selector GetterSel,
                                       Selector SetterSel,
                                       const bool isAssign,
                                       const bool isReadWrite,
                                       const unsigned Attributes,
                                       const unsigned AttributesAsWritten,
                                       bool *isOverridingProperty,
                                       TypeSourceInfo *T,
                                       tok::ObjCKeywordKind MethodImplKind);

  /// Called by ActOnProperty and HandlePropertyInClassExtension to
  /// handle creating the ObjcPropertyDecl for a category or \@interface.
  ObjCPropertyDecl *CreatePropertyDecl(Scope *S,
                                       ObjCContainerDecl *CDecl,
                                       SourceLocation AtLoc,
                                       SourceLocation LParenLoc,
                                       FieldDeclarator &FD,
                                       Selector GetterSel,
                                       Selector SetterSel,
                                       const bool isAssign,
                                       const bool isReadWrite,
                                       const unsigned Attributes,
                                       const unsigned AttributesAsWritten,
                                       TypeSourceInfo *T,
                                       tok::ObjCKeywordKind MethodImplKind,
                                       DeclContext *lexicalDC = 0);

  /// AtomicPropertySetterGetterRules - This routine enforces the rule (via
  /// warning) when atomic property has one but not the other user-declared
  /// setter or getter.
  void AtomicPropertySetterGetterRules(ObjCImplDecl* IMPDecl,
                                       ObjCContainerDecl* IDecl);

  void DiagnoseOwningPropertyGetterSynthesis(const ObjCImplementationDecl *D);

  void DiagnoseDuplicateIvars(ObjCInterfaceDecl *ID, ObjCInterfaceDecl *SID);

  enum MethodMatchStrategy {
    MMS_loose,
    MMS_strict
  };

  /// MatchTwoMethodDeclarations - Checks if two methods' type match and returns
  /// true, or false, accordingly.
  bool MatchTwoMethodDeclarations(const ObjCMethodDecl *Method,
                                  const ObjCMethodDecl *PrevMethod,
                                  MethodMatchStrategy strategy = MMS_strict);

  /// MatchAllMethodDeclarations - Check methods declaraed in interface or
  /// or protocol against those declared in their implementations.
  void MatchAllMethodDeclarations(const SelectorSet &InsMap,
                                  const SelectorSet &ClsMap,
                                  SelectorSet &InsMapSeen,
                                  SelectorSet &ClsMapSeen,
                                  ObjCImplDecl* IMPDecl,
                                  ObjCContainerDecl* IDecl,
                                  bool &IncompleteImpl,
                                  bool ImmediateClass,
                                  bool WarnCategoryMethodImpl=false);

  /// CheckCategoryVsClassMethodMatches - Checks that methods implemented in
  /// category matches with those implemented in its primary class and
  /// warns each time an exact match is found.
  void CheckCategoryVsClassMethodMatches(ObjCCategoryImplDecl *CatIMP);

  /// \brief Add the given method to the list of globally-known methods.
  void addMethodToGlobalList(ObjCMethodList *List, ObjCMethodDecl *Method);

private:
  /// AddMethodToGlobalPool - Add an instance or factory method to the global
  /// pool. See descriptoin of AddInstanceMethodToGlobalPool.
  void AddMethodToGlobalPool(ObjCMethodDecl *Method, bool impl, bool instance);

  /// LookupMethodInGlobalPool - Returns the instance or factory method and
  /// optionally warns if there are multiple signatures.
  ObjCMethodDecl *LookupMethodInGlobalPool(Selector Sel, SourceRange R,
                                           bool receiverIdOrClass,
                                           bool warn, bool instance);

public:
  /// AddInstanceMethodToGlobalPool - All instance methods in a translation
  /// unit are added to a global pool. This allows us to efficiently associate
  /// a selector with a method declaraation for purposes of typechecking
  /// messages sent to "id" (where the class of the object is unknown).
  void AddInstanceMethodToGlobalPool(ObjCMethodDecl *Method, bool impl=false) {
    AddMethodToGlobalPool(Method, impl, /*instance*/true);
  }

  /// AddFactoryMethodToGlobalPool - Same as above, but for factory methods.
  void AddFactoryMethodToGlobalPool(ObjCMethodDecl *Method, bool impl=false) {
    AddMethodToGlobalPool(Method, impl, /*instance*/false);
  }

  /// AddAnyMethodToGlobalPool - Add any method, instance or factory to global
  /// pool.
  void AddAnyMethodToGlobalPool(Decl *D);

  /// LookupInstanceMethodInGlobalPool - Returns the method and warns if
  /// there are multiple signatures.
  ObjCMethodDecl *LookupInstanceMethodInGlobalPool(Selector Sel, SourceRange R,
                                                   bool receiverIdOrClass=false,
                                                   bool warn=true) {
    return LookupMethodInGlobalPool(Sel, R, receiverIdOrClass,
                                    warn, /*instance*/true);
  }

  /// LookupFactoryMethodInGlobalPool - Returns the method and warns if
  /// there are multiple signatures.
  ObjCMethodDecl *LookupFactoryMethodInGlobalPool(Selector Sel, SourceRange R,
                                                  bool receiverIdOrClass=false,
                                                  bool warn=true) {
    return LookupMethodInGlobalPool(Sel, R, receiverIdOrClass,
                                    warn, /*instance*/false);
  }

  /// LookupImplementedMethodInGlobalPool - Returns the method which has an
  /// implementation.
  ObjCMethodDecl *LookupImplementedMethodInGlobalPool(Selector Sel);

  /// CollectIvarsToConstructOrDestruct - Collect those ivars which require
  /// initialization.
  void CollectIvarsToConstructOrDestruct(ObjCInterfaceDecl *OI,
                                  SmallVectorImpl<ObjCIvarDecl*> &Ivars);

  //===--------------------------------------------------------------------===//
  // Statement Parsing Callbacks: SemaStmt.cpp.
public:
  class FullExprArg {
  public:
    FullExprArg(Sema &actions) : E(0) { }

    // FIXME: The const_cast here is ugly. RValue references would make this
    // much nicer (or we could duplicate a bunch of the move semantics
    // emulation code from Ownership.h).
    FullExprArg(const FullExprArg& Other) : E(Other.E) {}

    ExprResult release() {
      return E;
    }

    Expr *get() const { return E; }

    Expr *operator->() {
      return E;
    }

  private:
    // FIXME: No need to make the entire Sema class a friend when it's just
    // Sema::MakeFullExpr that needs access to the constructor below.
    friend class Sema;

    explicit FullExprArg(Expr *expr) : E(expr) {}

    Expr *E;
  };

  FullExprArg MakeFullExpr(Expr *Arg) {
    return MakeFullExpr(Arg, Arg ? Arg->getExprLoc() : SourceLocation());
  }
  FullExprArg MakeFullExpr(Expr *Arg, SourceLocation CC) {
    return FullExprArg(ActOnFinishFullExpr(Arg, CC).release());
  }

  StmtResult ActOnExprStmt(FullExprArg Expr);

  StmtResult ActOnNullStmt(SourceLocation SemiLoc,
                           bool HasLeadingEmptyMacro = false);

  void ActOnStartOfCompoundStmt();
  void ActOnFinishOfCompoundStmt();
  StmtResult ActOnCompoundStmt(SourceLocation L, SourceLocation R,
                                       MultiStmtArg Elts,
                                       bool isStmtExpr);

  /// \brief A RAII object to enter scope of a compound statement.
  class CompoundScopeRAII {
  public:
    CompoundScopeRAII(Sema &S): S(S) {
      S.ActOnStartOfCompoundStmt();
    }

    ~CompoundScopeRAII() {
      S.ActOnFinishOfCompoundStmt();
    }

  private:
    Sema &S;
  };

  StmtResult ActOnDeclStmt(DeclGroupPtrTy Decl,
                                   SourceLocation StartLoc,
                                   SourceLocation EndLoc);
  void ActOnForEachDeclStmt(DeclGroupPtrTy Decl);
  StmtResult ActOnForEachLValueExpr(Expr *E);
  StmtResult ActOnCaseStmt(SourceLocation CaseLoc, Expr *LHSVal,
                                   SourceLocation DotDotDotLoc, Expr *RHSVal,
                                   SourceLocation ColonLoc);
  void ActOnCaseStmtBody(Stmt *CaseStmt, Stmt *SubStmt);

  StmtResult ActOnDefaultStmt(SourceLocation DefaultLoc,
                                      SourceLocation ColonLoc,
                                      Stmt *SubStmt, Scope *CurScope);
  StmtResult ActOnLabelStmt(SourceLocation IdentLoc, LabelDecl *TheDecl,
                            SourceLocation ColonLoc, Stmt *SubStmt);

  StmtResult ActOnAttributedStmt(SourceLocation AttrLoc,
                                 ArrayRef<const Attr*> Attrs,
                                 Stmt *SubStmt);

  StmtResult ActOnIfStmt(SourceLocation IfLoc,
                         FullExprArg CondVal, Decl *CondVar,
                         Stmt *ThenVal,
                         SourceLocation ElseLoc, Stmt *ElseVal);
  StmtResult ActOnStartOfSwitchStmt(SourceLocation SwitchLoc,
                                            Expr *Cond,
                                            Decl *CondVar);
  StmtResult ActOnFinishSwitchStmt(SourceLocation SwitchLoc,
                                           Stmt *Switch, Stmt *Body);
  StmtResult ActOnWhileStmt(SourceLocation WhileLoc,
                            FullExprArg Cond,
                            Decl *CondVar, Stmt *Body);
  StmtResult ActOnDoStmt(SourceLocation DoLoc, Stmt *Body,
                                 SourceLocation WhileLoc,
                                 SourceLocation CondLParen, Expr *Cond,
                                 SourceLocation CondRParen);

  StmtResult ActOnForStmt(SourceLocation ForLoc,
                          SourceLocation LParenLoc,
                          Stmt *First, FullExprArg Second,
                          Decl *SecondVar,
                          FullExprArg Third,
                          SourceLocation RParenLoc,
                          Stmt *Body);
<<<<<<< HEAD
  StmtResult ActOnUPCForAllStmt(SourceLocation ForLoc,
                                SourceLocation LParenLoc,
                                Stmt *First, FullExprArg Second,
                                Decl *SecondVar,
                                FullExprArg Third,
                                FullExprArg Fourth,
                                SourceLocation RParenLoc,
                                Stmt *Body);
  ExprResult ActOnObjCForCollectionOperand(SourceLocation forLoc,
=======
  ExprResult CheckObjCForCollectionOperand(SourceLocation forLoc,
>>>>>>> b03b278e
                                           Expr *collection);
  StmtResult ActOnObjCForCollectionStmt(SourceLocation ForColLoc,
                                        Stmt *First, Expr *collection,
                                        SourceLocation RParenLoc);
  StmtResult FinishObjCForCollectionStmt(Stmt *ForCollection, Stmt *Body);

  enum BuildForRangeKind {
    /// Initial building of a for-range statement.
    BFRK_Build,
    /// Instantiation or recovery rebuild of a for-range statement. Don't
    /// attempt any typo-correction.
    BFRK_Rebuild,
    /// Determining whether a for-range statement could be built. Avoid any
    /// unnecessary or irreversible actions.
    BFRK_Check
  };

  StmtResult ActOnCXXForRangeStmt(SourceLocation ForLoc, Stmt *LoopVar,
                                  SourceLocation ColonLoc, Expr *Collection,
                                  SourceLocation RParenLoc,
                                  BuildForRangeKind Kind);
  StmtResult BuildCXXForRangeStmt(SourceLocation ForLoc,
                                  SourceLocation ColonLoc,
                                  Stmt *RangeDecl, Stmt *BeginEndDecl,
                                  Expr *Cond, Expr *Inc,
                                  Stmt *LoopVarDecl,
                                  SourceLocation RParenLoc,
                                  BuildForRangeKind Kind);
  StmtResult FinishCXXForRangeStmt(Stmt *ForRange, Stmt *Body);

  StmtResult ActOnGotoStmt(SourceLocation GotoLoc,
                           SourceLocation LabelLoc,
                           LabelDecl *TheDecl);
  StmtResult ActOnIndirectGotoStmt(SourceLocation GotoLoc,
                                   SourceLocation StarLoc,
                                   Expr *DestExp);
  StmtResult ActOnContinueStmt(SourceLocation ContinueLoc, Scope *CurScope);
  StmtResult ActOnBreakStmt(SourceLocation GotoLoc, Scope *CurScope);

  const VarDecl *getCopyElisionCandidate(QualType ReturnType, Expr *E,
                                         bool AllowFunctionParameters);

  StmtResult ActOnReturnStmt(SourceLocation ReturnLoc, Expr *RetValExp);
  StmtResult ActOnUPCNotifyStmt(SourceLocation NotifyLoc, Expr *IdExp);
  StmtResult ActOnUPCWaitStmt(SourceLocation WaitLoc, Expr *IdExp);
  StmtResult ActOnUPCBarrierStmt(SourceLocation BarrierLoc, Expr *IdExp);
  StmtResult ActOnUPCFenceStmt(SourceLocation FenceLoc);
  StmtResult ActOnCapScopeReturnStmt(SourceLocation ReturnLoc, Expr *RetValExp);

  StmtResult ActOnGCCAsmStmt(SourceLocation AsmLoc, bool IsSimple,
                             bool IsVolatile, unsigned NumOutputs,
                             unsigned NumInputs, IdentifierInfo **Names,
                             MultiExprArg Constraints, MultiExprArg Exprs,
                             Expr *AsmString, MultiExprArg Clobbers,
                             SourceLocation RParenLoc);

  NamedDecl *LookupInlineAsmIdentifier(StringRef Name, SourceLocation Loc,
                                       unsigned &Size);
  bool LookupInlineAsmField(StringRef Base, StringRef Member,
                            unsigned &Offset, SourceLocation AsmLoc);
  StmtResult ActOnMSAsmStmt(SourceLocation AsmLoc, SourceLocation LBraceLoc,
                            ArrayRef<Token> AsmToks, SourceLocation EndLoc);

  VarDecl *BuildObjCExceptionDecl(TypeSourceInfo *TInfo, QualType ExceptionType,
                                  SourceLocation StartLoc,
                                  SourceLocation IdLoc, IdentifierInfo *Id,
                                  bool Invalid = false);

  Decl *ActOnObjCExceptionDecl(Scope *S, Declarator &D);

  StmtResult ActOnObjCAtCatchStmt(SourceLocation AtLoc, SourceLocation RParen,
                                  Decl *Parm, Stmt *Body);

  StmtResult ActOnObjCAtFinallyStmt(SourceLocation AtLoc, Stmt *Body);

  StmtResult ActOnObjCAtTryStmt(SourceLocation AtLoc, Stmt *Try,
                                MultiStmtArg Catch, Stmt *Finally);

  StmtResult BuildObjCAtThrowStmt(SourceLocation AtLoc, Expr *Throw);
  StmtResult ActOnObjCAtThrowStmt(SourceLocation AtLoc, Expr *Throw,
                                  Scope *CurScope);
  ExprResult ActOnObjCAtSynchronizedOperand(SourceLocation atLoc,
                                            Expr *operand);
  StmtResult ActOnObjCAtSynchronizedStmt(SourceLocation AtLoc,
                                         Expr *SynchExpr,
                                         Stmt *SynchBody);

  StmtResult ActOnObjCAutoreleasePoolStmt(SourceLocation AtLoc, Stmt *Body);

  VarDecl *BuildExceptionDeclaration(Scope *S, TypeSourceInfo *TInfo,
                                     SourceLocation StartLoc,
                                     SourceLocation IdLoc,
                                     IdentifierInfo *Id);

  Decl *ActOnExceptionDeclarator(Scope *S, Declarator &D);

  StmtResult ActOnCXXCatchBlock(SourceLocation CatchLoc,
                                Decl *ExDecl, Stmt *HandlerBlock);
  StmtResult ActOnCXXTryBlock(SourceLocation TryLoc, Stmt *TryBlock,
                              MultiStmtArg Handlers);

  StmtResult ActOnSEHTryBlock(bool IsCXXTry, // try (true) or __try (false) ?
                              SourceLocation TryLoc,
                              Stmt *TryBlock,
                              Stmt *Handler);

  StmtResult ActOnSEHExceptBlock(SourceLocation Loc,
                                 Expr *FilterExpr,
                                 Stmt *Block);

  StmtResult ActOnSEHFinallyBlock(SourceLocation Loc,
                                  Stmt *Block);

  void DiagnoseReturnInConstructorExceptionHandler(CXXTryStmt *TryBlock);

  bool ShouldWarnIfUnusedFileScopedDecl(const DeclaratorDecl *D) const;

  /// \brief If it's a file scoped decl that must warn if not used, keep track
  /// of it.
  void MarkUnusedFileScopedDecl(const DeclaratorDecl *D);

  /// DiagnoseUnusedExprResult - If the statement passed in is an expression
  /// whose result is unused, warn.
  void DiagnoseUnusedExprResult(const Stmt *S);
  void DiagnoseUnusedDecl(const NamedDecl *ND);

  /// Emit \p DiagID if statement located on \p StmtLoc has a suspicious null
  /// statement as a \p Body, and it is located on the same line.
  ///
  /// This helps prevent bugs due to typos, such as:
  ///     if (condition);
  ///       do_stuff();
  void DiagnoseEmptyStmtBody(SourceLocation StmtLoc,
                             const Stmt *Body,
                             unsigned DiagID);

  /// Warn if a for/while loop statement \p S, which is followed by
  /// \p PossibleBody, has a suspicious null statement as a body.
  void DiagnoseEmptyLoopBody(const Stmt *S,
                             const Stmt *PossibleBody);

  ParsingDeclState PushParsingDeclaration(sema::DelayedDiagnosticPool &pool) {
    return DelayedDiagnostics.push(pool);
  }
  void PopParsingDeclaration(ParsingDeclState state, Decl *decl);

  typedef ProcessingContextState ParsingClassState;
  ParsingClassState PushParsingClass() {
    return DelayedDiagnostics.pushUndelayed();
  }
  void PopParsingClass(ParsingClassState state) {
    DelayedDiagnostics.popUndelayed(state);
  }

  void redelayDiagnostics(sema::DelayedDiagnosticPool &pool);

  void EmitDeprecationWarning(NamedDecl *D, StringRef Message,
                              SourceLocation Loc,
                              const ObjCInterfaceDecl *UnknownObjCClass,
                              const ObjCPropertyDecl  *ObjCProperty);

  void HandleDelayedDeprecationCheck(sema::DelayedDiagnostic &DD, Decl *Ctx);

  bool makeUnavailableInSystemHeader(SourceLocation loc,
                                     StringRef message);

  //===--------------------------------------------------------------------===//
  // Expression Parsing Callbacks: SemaExpr.cpp.

  bool CanUseDecl(NamedDecl *D);
  bool DiagnoseUseOfDecl(NamedDecl *D, SourceLocation Loc,
                         const ObjCInterfaceDecl *UnknownObjCClass=0);
  void NoteDeletedFunction(FunctionDecl *FD);
  std::string getDeletedOrUnavailableSuffix(const FunctionDecl *FD);
  bool DiagnosePropertyAccessorMismatch(ObjCPropertyDecl *PD,
                                        ObjCMethodDecl *Getter,
                                        SourceLocation Loc);
  void DiagnoseSentinelCalls(NamedDecl *D, SourceLocation Loc,
                             Expr **Args, unsigned NumArgs);

  void PushExpressionEvaluationContext(ExpressionEvaluationContext NewContext,
                                       Decl *LambdaContextDecl = 0,
                                       bool IsDecltype = false);
  enum ReuseLambdaContextDecl_t { ReuseLambdaContextDecl };
  void PushExpressionEvaluationContext(ExpressionEvaluationContext NewContext,
                                       ReuseLambdaContextDecl_t,
                                       bool IsDecltype = false);
  void PopExpressionEvaluationContext();

  void DiscardCleanupsInEvaluationContext();

  ExprResult TranformToPotentiallyEvaluated(Expr *E);
  ExprResult HandleExprEvaluationContextForTypeof(Expr *E);

  ExprResult ActOnConstantExpression(ExprResult Res);

  // Functions for marking a declaration referenced.  These functions also
  // contain the relevant logic for marking if a reference to a function or
  // variable is an odr-use (in the C++11 sense).  There are separate variants
  // for expressions referring to a decl; these exist because odr-use marking
  // needs to be delayed for some constant variables when we build one of the
  // named expressions.
  void MarkAnyDeclReferenced(SourceLocation Loc, Decl *D);
  void MarkFunctionReferenced(SourceLocation Loc, FunctionDecl *Func);
  void MarkVariableReferenced(SourceLocation Loc, VarDecl *Var);
  void MarkDeclRefReferenced(DeclRefExpr *E);
  void MarkMemberReferenced(MemberExpr *E);

  void UpdateMarkingForLValueToRValue(Expr *E);
  void CleanupVarDeclMarking();

  enum TryCaptureKind {
    TryCapture_Implicit, TryCapture_ExplicitByVal, TryCapture_ExplicitByRef
  };

  /// \brief Try to capture the given variable.
  ///
  /// \param Var The variable to capture.
  ///
  /// \param Loc The location at which the capture occurs.
  ///
  /// \param Kind The kind of capture, which may be implicit (for either a
  /// block or a lambda), or explicit by-value or by-reference (for a lambda).
  ///
  /// \param EllipsisLoc The location of the ellipsis, if one is provided in
  /// an explicit lambda capture.
  ///
  /// \param BuildAndDiagnose Whether we are actually supposed to add the
  /// captures or diagnose errors. If false, this routine merely check whether
  /// the capture can occur without performing the capture itself or complaining
  /// if the variable cannot be captured.
  ///
  /// \param CaptureType Will be set to the type of the field used to capture
  /// this variable in the innermost block or lambda. Only valid when the
  /// variable can be captured.
  ///
  /// \param DeclRefType Will be set to the type of a reference to the capture
  /// from within the current scope. Only valid when the variable can be
  /// captured.
  ///
  /// \returns true if an error occurred (i.e., the variable cannot be
  /// captured) and false if the capture succeeded.
  bool tryCaptureVariable(VarDecl *Var, SourceLocation Loc, TryCaptureKind Kind,
                          SourceLocation EllipsisLoc, bool BuildAndDiagnose,
                          QualType &CaptureType,
                          QualType &DeclRefType);

  /// \brief Try to capture the given variable.
  bool tryCaptureVariable(VarDecl *Var, SourceLocation Loc,
                          TryCaptureKind Kind = TryCapture_Implicit,
                          SourceLocation EllipsisLoc = SourceLocation());

  /// \brief Given a variable, determine the type that a reference to that
  /// variable will have in the given scope.
  QualType getCapturedDeclRefType(VarDecl *Var, SourceLocation Loc);

  void MarkDeclarationsReferencedInType(SourceLocation Loc, QualType T);
  void MarkDeclarationsReferencedInExpr(Expr *E,
                                        bool SkipLocalVariables = false);

  /// \brief Try to recover by turning the given expression into a
  /// call.  Returns true if recovery was attempted or an error was
  /// emitted; this may also leave the ExprResult invalid.
  bool tryToRecoverWithCall(ExprResult &E, const PartialDiagnostic &PD,
                            bool ForceComplain = false,
                            bool (*IsPlausibleResult)(QualType) = 0);

  /// \brief Figure out if an expression could be turned into a call.
  bool isExprCallable(const Expr &E, QualType &ZeroArgCallReturnTy,
                      UnresolvedSetImpl &NonTemplateOverloads);

  /// \brief Conditionally issue a diagnostic based on the current
  /// evaluation context.
  ///
  /// \param Statement If Statement is non-null, delay reporting the
  /// diagnostic until the function body is parsed, and then do a basic
  /// reachability analysis to determine if the statement is reachable.
  /// If it is unreachable, the diagnostic will not be emitted.
  bool DiagRuntimeBehavior(SourceLocation Loc, const Stmt *Statement,
                           const PartialDiagnostic &PD);

  // Primary Expressions.
  SourceRange getExprRange(Expr *E) const;

  ExprResult ActOnIdExpression(Scope *S, CXXScopeSpec &SS,
                               SourceLocation TemplateKWLoc,
                               UnqualifiedId &Id,
                               bool HasTrailingLParen, bool IsAddressOfOperand,
                               CorrectionCandidateCallback *CCC = 0);

  void DecomposeUnqualifiedId(const UnqualifiedId &Id,
                              TemplateArgumentListInfo &Buffer,
                              DeclarationNameInfo &NameInfo,
                              const TemplateArgumentListInfo *&TemplateArgs);

  bool DiagnoseEmptyLookup(Scope *S, CXXScopeSpec &SS, LookupResult &R,
                           CorrectionCandidateCallback &CCC,
                           TemplateArgumentListInfo *ExplicitTemplateArgs = 0,
                       llvm::ArrayRef<Expr *> Args = llvm::ArrayRef<Expr *>());

  ExprResult LookupInObjCMethod(LookupResult &LookUp, Scope *S,
                                IdentifierInfo *II,
                                bool AllowBuiltinCreation=false);

  ExprResult ActOnDependentIdExpression(const CXXScopeSpec &SS,
                                        SourceLocation TemplateKWLoc,
                                        const DeclarationNameInfo &NameInfo,
                                        bool isAddressOfOperand,
                                const TemplateArgumentListInfo *TemplateArgs);

  ExprResult BuildDeclRefExpr(ValueDecl *D, QualType Ty,
                              ExprValueKind VK,
                              SourceLocation Loc,
                              const CXXScopeSpec *SS = 0);
  ExprResult BuildDeclRefExpr(ValueDecl *D, QualType Ty,
                              ExprValueKind VK,
                              const DeclarationNameInfo &NameInfo,
                              const CXXScopeSpec *SS = 0);
  ExprResult
  BuildAnonymousStructUnionMemberReference(const CXXScopeSpec &SS,
                                           SourceLocation nameLoc,
                                           IndirectFieldDecl *indirectField,
                                           Expr *baseObjectExpr = 0,
                                      SourceLocation opLoc = SourceLocation());
  ExprResult BuildPossibleImplicitMemberExpr(const CXXScopeSpec &SS,
                                             SourceLocation TemplateKWLoc,
                                             LookupResult &R,
                                const TemplateArgumentListInfo *TemplateArgs);
  ExprResult BuildImplicitMemberExpr(const CXXScopeSpec &SS,
                                     SourceLocation TemplateKWLoc,
                                     LookupResult &R,
                                const TemplateArgumentListInfo *TemplateArgs,
                                     bool IsDefiniteInstance);
  bool UseArgumentDependentLookup(const CXXScopeSpec &SS,
                                  const LookupResult &R,
                                  bool HasTrailingLParen);

  ExprResult BuildQualifiedDeclarationNameExpr(CXXScopeSpec &SS,
                                         const DeclarationNameInfo &NameInfo,
                                               bool IsAddressOfOperand);
  ExprResult BuildDependentDeclRefExpr(const CXXScopeSpec &SS,
                                       SourceLocation TemplateKWLoc,
                                const DeclarationNameInfo &NameInfo,
                                const TemplateArgumentListInfo *TemplateArgs);

  ExprResult BuildDeclarationNameExpr(const CXXScopeSpec &SS,
                                      LookupResult &R,
                                      bool NeedsADL);
  ExprResult BuildDeclarationNameExpr(const CXXScopeSpec &SS,
                                      const DeclarationNameInfo &NameInfo,
                                      NamedDecl *D);

  ExprResult BuildLiteralOperatorCall(LookupResult &R,
                                      DeclarationNameInfo &SuffixInfo,
                                      ArrayRef<Expr*> Args,
                                      SourceLocation LitEndLoc,
                            TemplateArgumentListInfo *ExplicitTemplateArgs = 0);

  ExprResult ActOnPredefinedExpr(SourceLocation Loc, tok::TokenKind Kind);
  ExprResult ActOnIntegerConstant(SourceLocation Loc, uint64_t Val);
  ExprResult ActOnNumericConstant(const Token &Tok, Scope *UDLScope = 0);
  ExprResult ActOnCharacterConstant(const Token &Tok, Scope *UDLScope = 0);
  ExprResult ActOnUPCThreadsExpr(SourceLocation Loc);
  ExprResult ActOnParenExpr(SourceLocation L, SourceLocation R, Expr *E);
  ExprResult ActOnParenListExpr(SourceLocation L,
                                SourceLocation R,
                                MultiExprArg Val);

  /// ActOnStringLiteral - The specified tokens were lexed as pasted string
  /// fragments (e.g. "foo" "bar" L"baz").
  ExprResult ActOnStringLiteral(const Token *StringToks, unsigned NumStringToks,
                                Scope *UDLScope = 0);

  ExprResult ActOnGenericSelectionExpr(SourceLocation KeyLoc,
                                       SourceLocation DefaultLoc,
                                       SourceLocation RParenLoc,
                                       Expr *ControllingExpr,
                                       MultiTypeArg ArgTypes,
                                       MultiExprArg ArgExprs);
  ExprResult CreateGenericSelectionExpr(SourceLocation KeyLoc,
                                        SourceLocation DefaultLoc,
                                        SourceLocation RParenLoc,
                                        Expr *ControllingExpr,
                                        TypeSourceInfo **Types,
                                        Expr **Exprs,
                                        unsigned NumAssocs);

  // Binary/Unary Operators.  'Tok' is the token for the operator.
  ExprResult CreateBuiltinUnaryOp(SourceLocation OpLoc, UnaryOperatorKind Opc,
                                  Expr *InputExpr);
  ExprResult BuildUnaryOp(Scope *S, SourceLocation OpLoc,
                          UnaryOperatorKind Opc, Expr *Input);
  ExprResult ActOnUnaryOp(Scope *S, SourceLocation OpLoc,
                          tok::TokenKind Op, Expr *Input);

  ExprResult CreateUnaryExprOrTypeTraitExpr(TypeSourceInfo *TInfo,
                                            SourceLocation OpLoc,
                                            UnaryExprOrTypeTrait ExprKind,
                                            SourceRange R);
  ExprResult CreateUnaryExprOrTypeTraitExpr(Expr *E, SourceLocation OpLoc,
                                            UnaryExprOrTypeTrait ExprKind);
  ExprResult
    ActOnUnaryExprOrTypeTraitExpr(SourceLocation OpLoc,
                                  UnaryExprOrTypeTrait ExprKind,
                                  bool IsType, void *TyOrEx,
                                  const SourceRange &ArgRange);

  ExprResult CheckPlaceholderExpr(Expr *E);
  bool CheckVecStepExpr(Expr *E);

  bool CheckUnaryExprOrTypeTraitOperand(Expr *E, UnaryExprOrTypeTrait ExprKind);
  bool CheckUnaryExprOrTypeTraitOperand(QualType ExprType, SourceLocation OpLoc,
                                        SourceRange ExprRange,
                                        UnaryExprOrTypeTrait ExprKind);
  ExprResult ActOnSizeofParameterPackExpr(Scope *S,
                                          SourceLocation OpLoc,
                                          IdentifierInfo &Name,
                                          SourceLocation NameLoc,
                                          SourceLocation RParenLoc);
  ExprResult ActOnPostfixUnaryOp(Scope *S, SourceLocation OpLoc,
                                 tok::TokenKind Kind, Expr *Input);

  ExprResult ActOnArraySubscriptExpr(Scope *S, Expr *Base, SourceLocation LLoc,
                                     Expr *Idx, SourceLocation RLoc);
  ExprResult CreateBuiltinArraySubscriptExpr(Expr *Base, SourceLocation LLoc,
                                             Expr *Idx, SourceLocation RLoc);

  ExprResult BuildMemberReferenceExpr(Expr *Base, QualType BaseType,
                                      SourceLocation OpLoc, bool IsArrow,
                                      CXXScopeSpec &SS,
                                      SourceLocation TemplateKWLoc,
                                      NamedDecl *FirstQualifierInScope,
                                const DeclarationNameInfo &NameInfo,
                                const TemplateArgumentListInfo *TemplateArgs);

  // This struct is for use by ActOnMemberAccess to allow
  // BuildMemberReferenceExpr to be able to reinvoke ActOnMemberAccess after
  // changing the access operator from a '.' to a '->' (to see if that is the
  // change needed to fix an error about an unknown member, e.g. when the class
  // defines a custom operator->).
  struct ActOnMemberAccessExtraArgs {
    Scope *S;
    UnqualifiedId &Id;
    Decl *ObjCImpDecl;
    bool HasTrailingLParen;
  };

  ExprResult BuildMemberReferenceExpr(Expr *Base, QualType BaseType,
                                      SourceLocation OpLoc, bool IsArrow,
                                      const CXXScopeSpec &SS,
                                      SourceLocation TemplateKWLoc,
                                      NamedDecl *FirstQualifierInScope,
                                      LookupResult &R,
                                 const TemplateArgumentListInfo *TemplateArgs,
                                      bool SuppressQualifierCheck = false,
                                     ActOnMemberAccessExtraArgs *ExtraArgs = 0);

  ExprResult PerformMemberExprBaseConversion(Expr *Base, bool IsArrow);
  ExprResult LookupMemberExpr(LookupResult &R, ExprResult &Base,
                              bool &IsArrow, SourceLocation OpLoc,
                              CXXScopeSpec &SS,
                              Decl *ObjCImpDecl,
                              bool HasTemplateArgs);

  bool CheckQualifiedMemberReference(Expr *BaseExpr, QualType BaseType,
                                     const CXXScopeSpec &SS,
                                     const LookupResult &R);

  ExprResult ActOnDependentMemberExpr(Expr *Base, QualType BaseType,
                                      bool IsArrow, SourceLocation OpLoc,
                                      const CXXScopeSpec &SS,
                                      SourceLocation TemplateKWLoc,
                                      NamedDecl *FirstQualifierInScope,
                               const DeclarationNameInfo &NameInfo,
                               const TemplateArgumentListInfo *TemplateArgs);

  ExprResult ActOnMemberAccessExpr(Scope *S, Expr *Base,
                                   SourceLocation OpLoc,
                                   tok::TokenKind OpKind,
                                   CXXScopeSpec &SS,
                                   SourceLocation TemplateKWLoc,
                                   UnqualifiedId &Member,
                                   Decl *ObjCImpDecl,
                                   bool HasTrailingLParen);

  void ActOnDefaultCtorInitializers(Decl *CDtorDecl);
  bool ConvertArgumentsForCall(CallExpr *Call, Expr *Fn,
                               FunctionDecl *FDecl,
                               const FunctionProtoType *Proto,
                               Expr **Args, unsigned NumArgs,
                               SourceLocation RParenLoc,
                               bool ExecConfig = false);
  void CheckStaticArrayArgument(SourceLocation CallLoc,
                                ParmVarDecl *Param,
                                const Expr *ArgExpr);

  /// ActOnCallExpr - Handle a call to Fn with the specified array of arguments.
  /// This provides the location of the left/right parens and a list of comma
  /// locations.
  ExprResult ActOnCallExpr(Scope *S, Expr *Fn, SourceLocation LParenLoc,
                           MultiExprArg ArgExprs, SourceLocation RParenLoc,
                           Expr *ExecConfig = 0, bool IsExecConfig = false);
  ExprResult BuildResolvedCallExpr(Expr *Fn, NamedDecl *NDecl,
                                   SourceLocation LParenLoc,
                                   Expr **Args, unsigned NumArgs,
                                   SourceLocation RParenLoc,
                                   Expr *Config = 0,
                                   bool IsExecConfig = false);

  ExprResult ActOnCUDAExecConfigExpr(Scope *S, SourceLocation LLLLoc,
                                     MultiExprArg ExecConfig,
                                     SourceLocation GGGLoc);

  ExprResult ActOnCastExpr(Scope *S, SourceLocation LParenLoc,
                           Declarator &D, ParsedType &Ty,
                           SourceLocation RParenLoc, Expr *CastExpr);
  ExprResult BuildCStyleCastExpr(SourceLocation LParenLoc,
                                 TypeSourceInfo *Ty,
                                 SourceLocation RParenLoc,
                                 Expr *Op);
  CastKind PrepareScalarCast(ExprResult &src, QualType destType);

  /// \brief Build an altivec or OpenCL literal.
  ExprResult BuildVectorLiteral(SourceLocation LParenLoc,
                                SourceLocation RParenLoc, Expr *E,
                                TypeSourceInfo *TInfo);

  ExprResult MaybeConvertParenListExprToParenExpr(Scope *S, Expr *ME);

  ExprResult ActOnCompoundLiteral(SourceLocation LParenLoc,
                                  ParsedType Ty,
                                  SourceLocation RParenLoc,
                                  Expr *InitExpr);

  ExprResult BuildCompoundLiteralExpr(SourceLocation LParenLoc,
                                      TypeSourceInfo *TInfo,
                                      SourceLocation RParenLoc,
                                      Expr *LiteralExpr);

  ExprResult ActOnInitList(SourceLocation LBraceLoc,
                           MultiExprArg InitArgList,
                           SourceLocation RBraceLoc);

  ExprResult ActOnDesignatedInitializer(Designation &Desig,
                                        SourceLocation Loc,
                                        bool GNUSyntax,
                                        ExprResult Init);

  ExprResult ActOnBinOp(Scope *S, SourceLocation TokLoc,
                        tok::TokenKind Kind, Expr *LHSExpr, Expr *RHSExpr);
  ExprResult BuildBinOp(Scope *S, SourceLocation OpLoc,
                        BinaryOperatorKind Opc, Expr *LHSExpr, Expr *RHSExpr);
  ExprResult CreateBuiltinBinOp(SourceLocation OpLoc, BinaryOperatorKind Opc,
                                Expr *LHSExpr, Expr *RHSExpr);

  /// ActOnConditionalOp - Parse a ?: operation.  Note that 'LHS' may be null
  /// in the case of a the GNU conditional expr extension.
  ExprResult ActOnConditionalOp(SourceLocation QuestionLoc,
                                SourceLocation ColonLoc,
                                Expr *CondExpr, Expr *LHSExpr, Expr *RHSExpr);

  /// ActOnAddrLabel - Parse the GNU address of label extension: "&&foo".
  ExprResult ActOnAddrLabel(SourceLocation OpLoc, SourceLocation LabLoc,
                            LabelDecl *TheDecl);

  void ActOnStartStmtExpr();
  ExprResult ActOnStmtExpr(SourceLocation LPLoc, Stmt *SubStmt,
                           SourceLocation RPLoc); // "({..})"
  void ActOnStmtExprError();

  // __builtin_offsetof(type, identifier(.identifier|[expr])*)
  struct OffsetOfComponent {
    SourceLocation LocStart, LocEnd;
    bool isBrackets;  // true if [expr], false if .ident
    union {
      IdentifierInfo *IdentInfo;
      Expr *E;
    } U;
  };

  /// __builtin_offsetof(type, a.b[123][456].c)
  ExprResult BuildBuiltinOffsetOf(SourceLocation BuiltinLoc,
                                  TypeSourceInfo *TInfo,
                                  OffsetOfComponent *CompPtr,
                                  unsigned NumComponents,
                                  SourceLocation RParenLoc);
  ExprResult ActOnBuiltinOffsetOf(Scope *S,
                                  SourceLocation BuiltinLoc,
                                  SourceLocation TypeLoc,
                                  ParsedType ParsedArgTy,
                                  OffsetOfComponent *CompPtr,
                                  unsigned NumComponents,
                                  SourceLocation RParenLoc);

  // __builtin_choose_expr(constExpr, expr1, expr2)
  ExprResult ActOnChooseExpr(SourceLocation BuiltinLoc,
                             Expr *CondExpr, Expr *LHSExpr,
                             Expr *RHSExpr, SourceLocation RPLoc);

  // __builtin_va_arg(expr, type)
  ExprResult ActOnVAArg(SourceLocation BuiltinLoc, Expr *E, ParsedType Ty,
                        SourceLocation RPLoc);
  ExprResult BuildVAArgExpr(SourceLocation BuiltinLoc, Expr *E,
                            TypeSourceInfo *TInfo, SourceLocation RPLoc);

  // __null
  ExprResult ActOnGNUNullExpr(SourceLocation TokenLoc);

  bool CheckCaseExpression(Expr *E);

  /// \brief Describes the result of an "if-exists" condition check.
  enum IfExistsResult {
    /// \brief The symbol exists.
    IER_Exists,

    /// \brief The symbol does not exist.
    IER_DoesNotExist,

    /// \brief The name is a dependent name, so the results will differ
    /// from one instantiation to the next.
    IER_Dependent,

    /// \brief An error occurred.
    IER_Error
  };

  IfExistsResult
  CheckMicrosoftIfExistsSymbol(Scope *S, CXXScopeSpec &SS,
                               const DeclarationNameInfo &TargetNameInfo);

  IfExistsResult
  CheckMicrosoftIfExistsSymbol(Scope *S, SourceLocation KeywordLoc,
                               bool IsIfExists, CXXScopeSpec &SS,
                               UnqualifiedId &Name);

  StmtResult BuildMSDependentExistsStmt(SourceLocation KeywordLoc,
                                        bool IsIfExists,
                                        NestedNameSpecifierLoc QualifierLoc,
                                        DeclarationNameInfo NameInfo,
                                        Stmt *Nested);
  StmtResult ActOnMSDependentExistsStmt(SourceLocation KeywordLoc,
                                        bool IsIfExists,
                                        CXXScopeSpec &SS, UnqualifiedId &Name,
                                        Stmt *Nested);

  //===------------------------- "Block" Extension ------------------------===//

  /// ActOnBlockStart - This callback is invoked when a block literal is
  /// started.
  void ActOnBlockStart(SourceLocation CaretLoc, Scope *CurScope);

  /// ActOnBlockArguments - This callback allows processing of block arguments.
  /// If there are no arguments, this is still invoked.
  void ActOnBlockArguments(SourceLocation CaretLoc, Declarator &ParamInfo,
                           Scope *CurScope);

  /// ActOnBlockError - If there is an error parsing a block, this callback
  /// is invoked to pop the information about the block from the action impl.
  void ActOnBlockError(SourceLocation CaretLoc, Scope *CurScope);

  /// ActOnBlockStmtExpr - This is called when the body of a block statement
  /// literal was successfully completed.  ^(int x){...}
  ExprResult ActOnBlockStmtExpr(SourceLocation CaretLoc, Stmt *Body,
                                Scope *CurScope);

  //===---------------------------- OpenCL Features -----------------------===//

  /// __builtin_astype(...)
  ExprResult ActOnAsTypeExpr(Expr *E, ParsedType ParsedDestTy,
                             SourceLocation BuiltinLoc,
                             SourceLocation RParenLoc);

  //===---------------------------- C++ Features --------------------------===//

  // Act on C++ namespaces
  Decl *ActOnStartNamespaceDef(Scope *S, SourceLocation InlineLoc,
                               SourceLocation NamespaceLoc,
                               SourceLocation IdentLoc,
                               IdentifierInfo *Ident,
                               SourceLocation LBrace,
                               AttributeList *AttrList);
  void ActOnFinishNamespaceDef(Decl *Dcl, SourceLocation RBrace);

  NamespaceDecl *getStdNamespace() const;
  NamespaceDecl *getOrCreateStdNamespace();

  CXXRecordDecl *getStdBadAlloc() const;

  /// \brief Tests whether Ty is an instance of std::initializer_list and, if
  /// it is and Element is not NULL, assigns the element type to Element.
  bool isStdInitializerList(QualType Ty, QualType *Element);

  /// \brief Looks for the std::initializer_list template and instantiates it
  /// with Element, or emits an error if it's not found.
  ///
  /// \returns The instantiated template, or null on error.
  QualType BuildStdInitializerList(QualType Element, SourceLocation Loc);

  /// \brief Determine whether Ctor is an initializer-list constructor, as
  /// defined in [dcl.init.list]p2.
  bool isInitListConstructor(const CXXConstructorDecl *Ctor);

  Decl *ActOnUsingDirective(Scope *CurScope,
                            SourceLocation UsingLoc,
                            SourceLocation NamespcLoc,
                            CXXScopeSpec &SS,
                            SourceLocation IdentLoc,
                            IdentifierInfo *NamespcName,
                            AttributeList *AttrList);

  void PushUsingDirective(Scope *S, UsingDirectiveDecl *UDir);

  Decl *ActOnNamespaceAliasDef(Scope *CurScope,
                               SourceLocation NamespaceLoc,
                               SourceLocation AliasLoc,
                               IdentifierInfo *Alias,
                               CXXScopeSpec &SS,
                               SourceLocation IdentLoc,
                               IdentifierInfo *Ident);

  void HideUsingShadowDecl(Scope *S, UsingShadowDecl *Shadow);
  bool CheckUsingShadowDecl(UsingDecl *UD, NamedDecl *Target,
                            const LookupResult &PreviousDecls);
  UsingShadowDecl *BuildUsingShadowDecl(Scope *S, UsingDecl *UD,
                                        NamedDecl *Target);

  bool CheckUsingDeclRedeclaration(SourceLocation UsingLoc,
                                   bool isTypeName,
                                   const CXXScopeSpec &SS,
                                   SourceLocation NameLoc,
                                   const LookupResult &Previous);
  bool CheckUsingDeclQualifier(SourceLocation UsingLoc,
                               const CXXScopeSpec &SS,
                               SourceLocation NameLoc);

  NamedDecl *BuildUsingDeclaration(Scope *S, AccessSpecifier AS,
                                   SourceLocation UsingLoc,
                                   CXXScopeSpec &SS,
                                   const DeclarationNameInfo &NameInfo,
                                   AttributeList *AttrList,
                                   bool IsInstantiation,
                                   bool IsTypeName,
                                   SourceLocation TypenameLoc);

  bool CheckInheritingConstructorUsingDecl(UsingDecl *UD);

  Decl *ActOnUsingDeclaration(Scope *CurScope,
                              AccessSpecifier AS,
                              bool HasUsingKeyword,
                              SourceLocation UsingLoc,
                              CXXScopeSpec &SS,
                              UnqualifiedId &Name,
                              AttributeList *AttrList,
                              bool IsTypeName,
                              SourceLocation TypenameLoc);
  Decl *ActOnAliasDeclaration(Scope *CurScope,
                              AccessSpecifier AS,
                              MultiTemplateParamsArg TemplateParams,
                              SourceLocation UsingLoc,
                              UnqualifiedId &Name,
                              TypeResult Type);

  /// InitializeVarWithConstructor - Creates an CXXConstructExpr
  /// and sets it as the initializer for the passed in VarDecl.
  bool InitializeVarWithConstructor(VarDecl *VD,
                                    CXXConstructorDecl *Constructor,
                                    MultiExprArg Exprs,
                                    bool HadMultipleCandidates);

  /// BuildCXXConstructExpr - Creates a complete call to a constructor,
  /// including handling of its default argument expressions.
  ///
  /// \param ConstructKind - a CXXConstructExpr::ConstructionKind
  ExprResult
  BuildCXXConstructExpr(SourceLocation ConstructLoc, QualType DeclInitType,
                        CXXConstructorDecl *Constructor, MultiExprArg Exprs,
                        bool HadMultipleCandidates, bool RequiresZeroInit,
                        unsigned ConstructKind, SourceRange ParenRange);

  // FIXME: Can re remove this and have the above BuildCXXConstructExpr check if
  // the constructor can be elidable?
  ExprResult
  BuildCXXConstructExpr(SourceLocation ConstructLoc, QualType DeclInitType,
                        CXXConstructorDecl *Constructor, bool Elidable,
                        MultiExprArg Exprs, bool HadMultipleCandidates,
                        bool RequiresZeroInit, unsigned ConstructKind,
                        SourceRange ParenRange);

  /// BuildCXXDefaultArgExpr - Creates a CXXDefaultArgExpr, instantiating
  /// the default expr if needed.
  ExprResult BuildCXXDefaultArgExpr(SourceLocation CallLoc,
                                    FunctionDecl *FD,
                                    ParmVarDecl *Param);

  /// FinalizeVarWithDestructor - Prepare for calling destructor on the
  /// constructed variable.
  void FinalizeVarWithDestructor(VarDecl *VD, const RecordType *DeclInitType);

  /// \brief Helper class that collects exception specifications for
  /// implicitly-declared special member functions.
  class ImplicitExceptionSpecification {
    // Pointer to allow copying
    Sema *Self;
    // We order exception specifications thus:
    // noexcept is the most restrictive, but is only used in C++11.
    // throw() comes next.
    // Then a throw(collected exceptions)
    // Finally no specification, which is expressed as noexcept(false).
    // throw(...) is used instead if any called function uses it.
    ExceptionSpecificationType ComputedEST;
    llvm::SmallPtrSet<CanQualType, 4> ExceptionsSeen;
    SmallVector<QualType, 4> Exceptions;

    void ClearExceptions() {
      ExceptionsSeen.clear();
      Exceptions.clear();
    }

  public:
    explicit ImplicitExceptionSpecification(Sema &Self)
      : Self(&Self), ComputedEST(EST_BasicNoexcept) {
      if (!Self.getLangOpts().CPlusPlus0x)
        ComputedEST = EST_DynamicNone;
    }

    /// \brief Get the computed exception specification type.
    ExceptionSpecificationType getExceptionSpecType() const {
      assert(ComputedEST != EST_ComputedNoexcept &&
             "noexcept(expr) should not be a possible result");
      return ComputedEST;
    }

    /// \brief The number of exceptions in the exception specification.
    unsigned size() const { return Exceptions.size(); }

    /// \brief The set of exceptions in the exception specification.
    const QualType *data() const { return Exceptions.data(); }

    /// \brief Integrate another called method into the collected data.
    void CalledDecl(SourceLocation CallLoc, CXXMethodDecl *Method);

    /// \brief Integrate an invoked expression into the collected data.
    void CalledExpr(Expr *E);

    /// \brief Overwrite an EPI's exception specification with this
    /// computed exception specification.
    void getEPI(FunctionProtoType::ExtProtoInfo &EPI) const {
      EPI.ExceptionSpecType = getExceptionSpecType();
      if (EPI.ExceptionSpecType == EST_Dynamic) {
        EPI.NumExceptions = size();
        EPI.Exceptions = data();
      } else if (EPI.ExceptionSpecType == EST_None) {
        /// C++11 [except.spec]p14:
        ///   The exception-specification is noexcept(false) if the set of
        ///   potential exceptions of the special member function contains "any"
        EPI.ExceptionSpecType = EST_ComputedNoexcept;
        EPI.NoexceptExpr = Self->ActOnCXXBoolLiteral(SourceLocation(),
                                                     tok::kw_false).take();
      }
    }
    FunctionProtoType::ExtProtoInfo getEPI() const {
      FunctionProtoType::ExtProtoInfo EPI;
      getEPI(EPI);
      return EPI;
    }
  };

  /// \brief Determine what sort of exception specification a defaulted
  /// copy constructor of a class will have.
  ImplicitExceptionSpecification
  ComputeDefaultedDefaultCtorExceptionSpec(SourceLocation Loc,
                                           CXXMethodDecl *MD);

  /// \brief Determine what sort of exception specification a defaulted
  /// default constructor of a class will have, and whether the parameter
  /// will be const.
  ImplicitExceptionSpecification
  ComputeDefaultedCopyCtorExceptionSpec(CXXMethodDecl *MD);

  /// \brief Determine what sort of exception specification a defautled
  /// copy assignment operator of a class will have, and whether the
  /// parameter will be const.
  ImplicitExceptionSpecification
  ComputeDefaultedCopyAssignmentExceptionSpec(CXXMethodDecl *MD);

  /// \brief Determine what sort of exception specification a defaulted move
  /// constructor of a class will have.
  ImplicitExceptionSpecification
  ComputeDefaultedMoveCtorExceptionSpec(CXXMethodDecl *MD);

  /// \brief Determine what sort of exception specification a defaulted move
  /// assignment operator of a class will have.
  ImplicitExceptionSpecification
  ComputeDefaultedMoveAssignmentExceptionSpec(CXXMethodDecl *MD);

  /// \brief Determine what sort of exception specification a defaulted
  /// destructor of a class will have.
  ImplicitExceptionSpecification
  ComputeDefaultedDtorExceptionSpec(CXXMethodDecl *MD);

  /// \brief Evaluate the implicit exception specification for a defaulted
  /// special member function.
  void EvaluateImplicitExceptionSpec(SourceLocation Loc, CXXMethodDecl *MD);

  /// \brief Check the given exception-specification and update the
  /// extended prototype information with the results.
  void checkExceptionSpecification(ExceptionSpecificationType EST,
                                   ArrayRef<ParsedType> DynamicExceptions,
                                   ArrayRef<SourceRange> DynamicExceptionRanges,
                                   Expr *NoexceptExpr,
                                   llvm::SmallVectorImpl<QualType> &Exceptions,
                                   FunctionProtoType::ExtProtoInfo &EPI);

  /// \brief Determine if a special member function should have a deleted
  /// definition when it is defaulted.
  bool ShouldDeleteSpecialMember(CXXMethodDecl *MD, CXXSpecialMember CSM,
                                 bool Diagnose = false);

  /// \brief Declare the implicit default constructor for the given class.
  ///
  /// \param ClassDecl The class declaration into which the implicit
  /// default constructor will be added.
  ///
  /// \returns The implicitly-declared default constructor.
  CXXConstructorDecl *DeclareImplicitDefaultConstructor(
                                                     CXXRecordDecl *ClassDecl);

  /// DefineImplicitDefaultConstructor - Checks for feasibility of
  /// defining this constructor as the default constructor.
  void DefineImplicitDefaultConstructor(SourceLocation CurrentLocation,
                                        CXXConstructorDecl *Constructor);

  /// \brief Declare the implicit destructor for the given class.
  ///
  /// \param ClassDecl The class declaration into which the implicit
  /// destructor will be added.
  ///
  /// \returns The implicitly-declared destructor.
  CXXDestructorDecl *DeclareImplicitDestructor(CXXRecordDecl *ClassDecl);

  /// DefineImplicitDestructor - Checks for feasibility of
  /// defining this destructor as the default destructor.
  void DefineImplicitDestructor(SourceLocation CurrentLocation,
                                CXXDestructorDecl *Destructor);

  /// \brief Build an exception spec for destructors that don't have one.
  ///
  /// C++11 says that user-defined destructors with no exception spec get one
  /// that looks as if the destructor was implicitly declared.
  void AdjustDestructorExceptionSpec(CXXRecordDecl *ClassDecl,
                                     CXXDestructorDecl *Destructor);

  /// \brief Declare all inherited constructors for the given class.
  ///
  /// \param ClassDecl The class declaration into which the inherited
  /// constructors will be added.
  void DeclareInheritedConstructors(CXXRecordDecl *ClassDecl);

  /// \brief Declare the implicit copy constructor for the given class.
  ///
  /// \param ClassDecl The class declaration into which the implicit
  /// copy constructor will be added.
  ///
  /// \returns The implicitly-declared copy constructor.
  CXXConstructorDecl *DeclareImplicitCopyConstructor(CXXRecordDecl *ClassDecl);

  /// DefineImplicitCopyConstructor - Checks for feasibility of
  /// defining this constructor as the copy constructor.
  void DefineImplicitCopyConstructor(SourceLocation CurrentLocation,
                                     CXXConstructorDecl *Constructor);

  /// \brief Declare the implicit move constructor for the given class.
  ///
  /// \param ClassDecl The Class declaration into which the implicit
  /// move constructor will be added.
  ///
  /// \returns The implicitly-declared move constructor, or NULL if it wasn't
  /// declared.
  CXXConstructorDecl *DeclareImplicitMoveConstructor(CXXRecordDecl *ClassDecl);

  /// DefineImplicitMoveConstructor - Checks for feasibility of
  /// defining this constructor as the move constructor.
  void DefineImplicitMoveConstructor(SourceLocation CurrentLocation,
                                     CXXConstructorDecl *Constructor);

  /// \brief Declare the implicit copy assignment operator for the given class.
  ///
  /// \param ClassDecl The class declaration into which the implicit
  /// copy assignment operator will be added.
  ///
  /// \returns The implicitly-declared copy assignment operator.
  CXXMethodDecl *DeclareImplicitCopyAssignment(CXXRecordDecl *ClassDecl);

  /// \brief Defines an implicitly-declared copy assignment operator.
  void DefineImplicitCopyAssignment(SourceLocation CurrentLocation,
                                    CXXMethodDecl *MethodDecl);

  /// \brief Declare the implicit move assignment operator for the given class.
  ///
  /// \param ClassDecl The Class declaration into which the implicit
  /// move assignment operator will be added.
  ///
  /// \returns The implicitly-declared move assignment operator, or NULL if it
  /// wasn't declared.
  CXXMethodDecl *DeclareImplicitMoveAssignment(CXXRecordDecl *ClassDecl);

  /// \brief Defines an implicitly-declared move assignment operator.
  void DefineImplicitMoveAssignment(SourceLocation CurrentLocation,
                                    CXXMethodDecl *MethodDecl);

  /// \brief Force the declaration of any implicitly-declared members of this
  /// class.
  void ForceDeclarationOfImplicitMembers(CXXRecordDecl *Class);

  /// \brief Determine whether the given function is an implicitly-deleted
  /// special member function.
  bool isImplicitlyDeleted(FunctionDecl *FD);

  /// \brief Check whether 'this' shows up in the type of a static member
  /// function after the (naturally empty) cv-qualifier-seq would be.
  ///
  /// \returns true if an error occurred.
  bool checkThisInStaticMemberFunctionType(CXXMethodDecl *Method);

  /// \brief Whether this' shows up in the exception specification of a static
  /// member function.
  bool checkThisInStaticMemberFunctionExceptionSpec(CXXMethodDecl *Method);

  /// \brief Check whether 'this' shows up in the attributes of the given
  /// static member function.
  ///
  /// \returns true if an error occurred.
  bool checkThisInStaticMemberFunctionAttributes(CXXMethodDecl *Method);

  /// MaybeBindToTemporary - If the passed in expression has a record type with
  /// a non-trivial destructor, this will return CXXBindTemporaryExpr. Otherwise
  /// it simply returns the passed in expression.
  ExprResult MaybeBindToTemporary(Expr *E);

  bool CompleteConstructorCall(CXXConstructorDecl *Constructor,
                               MultiExprArg ArgsPtr,
                               SourceLocation Loc,
                               SmallVectorImpl<Expr*> &ConvertedArgs,
                               bool AllowExplicit = false);

  ParsedType getDestructorName(SourceLocation TildeLoc,
                               IdentifierInfo &II, SourceLocation NameLoc,
                               Scope *S, CXXScopeSpec &SS,
                               ParsedType ObjectType,
                               bool EnteringContext);

  ParsedType getDestructorType(const DeclSpec& DS, ParsedType ObjectType);

  // Checks that reinterpret casts don't have undefined behavior.
  void CheckCompatibleReinterpretCast(QualType SrcType, QualType DestType,
                                      bool IsDereference, SourceRange Range);

  /// ActOnCXXNamedCast - Parse {dynamic,static,reinterpret,const}_cast's.
  ExprResult ActOnCXXNamedCast(SourceLocation OpLoc,
                               tok::TokenKind Kind,
                               SourceLocation LAngleBracketLoc,
                               Declarator &D,
                               SourceLocation RAngleBracketLoc,
                               SourceLocation LParenLoc,
                               Expr *E,
                               SourceLocation RParenLoc);

  ExprResult BuildCXXNamedCast(SourceLocation OpLoc,
                               tok::TokenKind Kind,
                               TypeSourceInfo *Ty,
                               Expr *E,
                               SourceRange AngleBrackets,
                               SourceRange Parens);

  ExprResult BuildCXXTypeId(QualType TypeInfoType,
                            SourceLocation TypeidLoc,
                            TypeSourceInfo *Operand,
                            SourceLocation RParenLoc);
  ExprResult BuildCXXTypeId(QualType TypeInfoType,
                            SourceLocation TypeidLoc,
                            Expr *Operand,
                            SourceLocation RParenLoc);

  /// ActOnCXXTypeid - Parse typeid( something ).
  ExprResult ActOnCXXTypeid(SourceLocation OpLoc,
                            SourceLocation LParenLoc, bool isType,
                            void *TyOrExpr,
                            SourceLocation RParenLoc);

  ExprResult BuildCXXUuidof(QualType TypeInfoType,
                            SourceLocation TypeidLoc,
                            TypeSourceInfo *Operand,
                            SourceLocation RParenLoc);
  ExprResult BuildCXXUuidof(QualType TypeInfoType,
                            SourceLocation TypeidLoc,
                            Expr *Operand,
                            SourceLocation RParenLoc);

  /// ActOnCXXUuidof - Parse __uuidof( something ).
  ExprResult ActOnCXXUuidof(SourceLocation OpLoc,
                            SourceLocation LParenLoc, bool isType,
                            void *TyOrExpr,
                            SourceLocation RParenLoc);


  //// ActOnCXXThis -  Parse 'this' pointer.
  ExprResult ActOnCXXThis(SourceLocation loc);

  /// \brief Try to retrieve the type of the 'this' pointer.
  ///
  /// \returns The type of 'this', if possible. Otherwise, returns a NULL type.
  QualType getCurrentThisType();

  /// \brief When non-NULL, the C++ 'this' expression is allowed despite the
  /// current context not being a non-static member function. In such cases,
  /// this provides the type used for 'this'.
  QualType CXXThisTypeOverride;

  /// \brief RAII object used to temporarily allow the C++ 'this' expression
  /// to be used, with the given qualifiers on the current class type.
  class CXXThisScopeRAII {
    Sema &S;
    QualType OldCXXThisTypeOverride;
    bool Enabled;

  public:
    /// \brief Introduce a new scope where 'this' may be allowed (when enabled),
    /// using the given declaration (which is either a class template or a
    /// class) along with the given qualifiers.
    /// along with the qualifiers placed on '*this'.
    CXXThisScopeRAII(Sema &S, Decl *ContextDecl, unsigned CXXThisTypeQuals,
                     bool Enabled = true);

    ~CXXThisScopeRAII();
  };

  /// \brief Make sure the value of 'this' is actually available in the current
  /// context, if it is a potentially evaluated context.
  ///
  /// \param Loc The location at which the capture of 'this' occurs.
  ///
  /// \param Explicit Whether 'this' is explicitly captured in a lambda
  /// capture list.
  void CheckCXXThisCapture(SourceLocation Loc, bool Explicit = false);

  /// \brief Determine whether the given type is the type of *this that is used
  /// outside of the body of a member function for a type that is currently
  /// being defined.
  bool isThisOutsideMemberFunctionBody(QualType BaseType);

  /// ActOnCXXBoolLiteral - Parse {true,false} literals.
  ExprResult ActOnCXXBoolLiteral(SourceLocation OpLoc, tok::TokenKind Kind);


  /// ActOnObjCBoolLiteral - Parse {__objc_yes,__objc_no} literals.
  ExprResult ActOnObjCBoolLiteral(SourceLocation OpLoc, tok::TokenKind Kind);

  /// ActOnCXXNullPtrLiteral - Parse 'nullptr'.
  ExprResult ActOnCXXNullPtrLiteral(SourceLocation Loc);

  //// ActOnCXXThrow -  Parse throw expressions.
  ExprResult ActOnCXXThrow(Scope *S, SourceLocation OpLoc, Expr *expr);
  ExprResult BuildCXXThrow(SourceLocation OpLoc, Expr *Ex,
                           bool IsThrownVarInScope);
  ExprResult CheckCXXThrowOperand(SourceLocation ThrowLoc, Expr *E,
                                  bool IsThrownVarInScope);

  /// ActOnCXXTypeConstructExpr - Parse construction of a specified type.
  /// Can be interpreted either as function-style casting ("int(x)")
  /// or class type construction ("ClassType(x,y,z)")
  /// or creation of a value-initialized type ("int()").
  ExprResult ActOnCXXTypeConstructExpr(ParsedType TypeRep,
                                       SourceLocation LParenLoc,
                                       MultiExprArg Exprs,
                                       SourceLocation RParenLoc);

  ExprResult BuildCXXTypeConstructExpr(TypeSourceInfo *Type,
                                       SourceLocation LParenLoc,
                                       MultiExprArg Exprs,
                                       SourceLocation RParenLoc);

  /// ActOnCXXNew - Parsed a C++ 'new' expression.
  ExprResult ActOnCXXNew(SourceLocation StartLoc, bool UseGlobal,
                         SourceLocation PlacementLParen,
                         MultiExprArg PlacementArgs,
                         SourceLocation PlacementRParen,
                         SourceRange TypeIdParens, Declarator &D,
                         Expr *Initializer);
  ExprResult BuildCXXNew(SourceRange Range, bool UseGlobal,
                         SourceLocation PlacementLParen,
                         MultiExprArg PlacementArgs,
                         SourceLocation PlacementRParen,
                         SourceRange TypeIdParens,
                         QualType AllocType,
                         TypeSourceInfo *AllocTypeInfo,
                         Expr *ArraySize,
                         SourceRange DirectInitRange,
                         Expr *Initializer,
                         bool TypeMayContainAuto = true);

  bool CheckAllocatedType(QualType AllocType, SourceLocation Loc,
                          SourceRange R);
  bool FindAllocationFunctions(SourceLocation StartLoc, SourceRange Range,
                               bool UseGlobal, QualType AllocType, bool IsArray,
                               Expr **PlaceArgs, unsigned NumPlaceArgs,
                               FunctionDecl *&OperatorNew,
                               FunctionDecl *&OperatorDelete);
  bool FindAllocationOverload(SourceLocation StartLoc, SourceRange Range,
                              DeclarationName Name, Expr** Args,
                              unsigned NumArgs, DeclContext *Ctx,
                              bool AllowMissing, FunctionDecl *&Operator,
                              bool Diagnose = true);
  void DeclareGlobalNewDelete();
  void DeclareGlobalAllocationFunction(DeclarationName Name, QualType Return,
                                       QualType Argument,
                                       bool addMallocAttr = false);

  bool FindDeallocationFunction(SourceLocation StartLoc, CXXRecordDecl *RD,
                                DeclarationName Name, FunctionDecl* &Operator,
                                bool Diagnose = true);

  /// ActOnCXXDelete - Parsed a C++ 'delete' expression
  ExprResult ActOnCXXDelete(SourceLocation StartLoc,
                            bool UseGlobal, bool ArrayForm,
                            Expr *Operand);

  DeclResult ActOnCXXConditionDeclaration(Scope *S, Declarator &D);
  ExprResult CheckConditionVariable(VarDecl *ConditionVar,
                                    SourceLocation StmtLoc,
                                    bool ConvertToBoolean);

  ExprResult ActOnNoexceptExpr(SourceLocation KeyLoc, SourceLocation LParen,
                               Expr *Operand, SourceLocation RParen);
  ExprResult BuildCXXNoexceptExpr(SourceLocation KeyLoc, Expr *Operand,
                                  SourceLocation RParen);

  /// ActOnUnaryTypeTrait - Parsed one of the unary type trait support
  /// pseudo-functions.
  ExprResult ActOnUnaryTypeTrait(UnaryTypeTrait OTT,
                                 SourceLocation KWLoc,
                                 ParsedType Ty,
                                 SourceLocation RParen);

  ExprResult BuildUnaryTypeTrait(UnaryTypeTrait OTT,
                                 SourceLocation KWLoc,
                                 TypeSourceInfo *T,
                                 SourceLocation RParen);

  /// ActOnBinaryTypeTrait - Parsed one of the bianry type trait support
  /// pseudo-functions.
  ExprResult ActOnBinaryTypeTrait(BinaryTypeTrait OTT,
                                  SourceLocation KWLoc,
                                  ParsedType LhsTy,
                                  ParsedType RhsTy,
                                  SourceLocation RParen);

  ExprResult BuildBinaryTypeTrait(BinaryTypeTrait BTT,
                                  SourceLocation KWLoc,
                                  TypeSourceInfo *LhsT,
                                  TypeSourceInfo *RhsT,
                                  SourceLocation RParen);

  /// \brief Parsed one of the type trait support pseudo-functions.
  ExprResult ActOnTypeTrait(TypeTrait Kind, SourceLocation KWLoc,
                            ArrayRef<ParsedType> Args,
                            SourceLocation RParenLoc);
  ExprResult BuildTypeTrait(TypeTrait Kind, SourceLocation KWLoc,
                            ArrayRef<TypeSourceInfo *> Args,
                            SourceLocation RParenLoc);

  /// ActOnArrayTypeTrait - Parsed one of the bianry type trait support
  /// pseudo-functions.
  ExprResult ActOnArrayTypeTrait(ArrayTypeTrait ATT,
                                 SourceLocation KWLoc,
                                 ParsedType LhsTy,
                                 Expr *DimExpr,
                                 SourceLocation RParen);

  ExprResult BuildArrayTypeTrait(ArrayTypeTrait ATT,
                                 SourceLocation KWLoc,
                                 TypeSourceInfo *TSInfo,
                                 Expr *DimExpr,
                                 SourceLocation RParen);

  /// ActOnExpressionTrait - Parsed one of the unary type trait support
  /// pseudo-functions.
  ExprResult ActOnExpressionTrait(ExpressionTrait OET,
                                  SourceLocation KWLoc,
                                  Expr *Queried,
                                  SourceLocation RParen);

  ExprResult BuildExpressionTrait(ExpressionTrait OET,
                                  SourceLocation KWLoc,
                                  Expr *Queried,
                                  SourceLocation RParen);

  ExprResult ActOnStartCXXMemberReference(Scope *S,
                                          Expr *Base,
                                          SourceLocation OpLoc,
                                          tok::TokenKind OpKind,
                                          ParsedType &ObjectType,
                                          bool &MayBePseudoDestructor);

  ExprResult DiagnoseDtorReference(SourceLocation NameLoc, Expr *MemExpr);

  ExprResult BuildPseudoDestructorExpr(Expr *Base,
                                       SourceLocation OpLoc,
                                       tok::TokenKind OpKind,
                                       const CXXScopeSpec &SS,
                                       TypeSourceInfo *ScopeType,
                                       SourceLocation CCLoc,
                                       SourceLocation TildeLoc,
                                     PseudoDestructorTypeStorage DestroyedType,
                                       bool HasTrailingLParen);

  ExprResult ActOnPseudoDestructorExpr(Scope *S, Expr *Base,
                                       SourceLocation OpLoc,
                                       tok::TokenKind OpKind,
                                       CXXScopeSpec &SS,
                                       UnqualifiedId &FirstTypeName,
                                       SourceLocation CCLoc,
                                       SourceLocation TildeLoc,
                                       UnqualifiedId &SecondTypeName,
                                       bool HasTrailingLParen);

  ExprResult ActOnPseudoDestructorExpr(Scope *S, Expr *Base,
                                       SourceLocation OpLoc,
                                       tok::TokenKind OpKind,
                                       SourceLocation TildeLoc,
                                       const DeclSpec& DS,
                                       bool HasTrailingLParen);

  /// MaybeCreateExprWithCleanups - If the current full-expression
  /// requires any cleanups, surround it with a ExprWithCleanups node.
  /// Otherwise, just returns the passed-in expression.
  Expr *MaybeCreateExprWithCleanups(Expr *SubExpr);
  Stmt *MaybeCreateStmtWithCleanups(Stmt *SubStmt);
  ExprResult MaybeCreateExprWithCleanups(ExprResult SubExpr);

  ExprResult ActOnFinishFullExpr(Expr *Expr) {
    return ActOnFinishFullExpr(Expr, Expr ? Expr->getExprLoc()
                                          : SourceLocation());
  }
  ExprResult ActOnFinishFullExpr(Expr *Expr, SourceLocation CC);
  StmtResult ActOnFinishFullStmt(Stmt *Stmt);

  // Marks SS invalid if it represents an incomplete type.
  bool RequireCompleteDeclContext(CXXScopeSpec &SS, DeclContext *DC);

  DeclContext *computeDeclContext(QualType T);
  DeclContext *computeDeclContext(const CXXScopeSpec &SS,
                                  bool EnteringContext = false);
  bool isDependentScopeSpecifier(const CXXScopeSpec &SS);
  CXXRecordDecl *getCurrentInstantiationOf(NestedNameSpecifier *NNS);
  bool isUnknownSpecialization(const CXXScopeSpec &SS);

  /// \brief The parser has parsed a global nested-name-specifier '::'.
  ///
  /// \param S The scope in which this nested-name-specifier occurs.
  ///
  /// \param CCLoc The location of the '::'.
  ///
  /// \param SS The nested-name-specifier, which will be updated in-place
  /// to reflect the parsed nested-name-specifier.
  ///
  /// \returns true if an error occurred, false otherwise.
  bool ActOnCXXGlobalScopeSpecifier(Scope *S, SourceLocation CCLoc,
                                    CXXScopeSpec &SS);

  bool isAcceptableNestedNameSpecifier(NamedDecl *SD);
  NamedDecl *FindFirstQualifierInScope(Scope *S, NestedNameSpecifier *NNS);

  bool isNonTypeNestedNameSpecifier(Scope *S, CXXScopeSpec &SS,
                                    SourceLocation IdLoc,
                                    IdentifierInfo &II,
                                    ParsedType ObjectType);

  bool BuildCXXNestedNameSpecifier(Scope *S,
                                   IdentifierInfo &Identifier,
                                   SourceLocation IdentifierLoc,
                                   SourceLocation CCLoc,
                                   QualType ObjectType,
                                   bool EnteringContext,
                                   CXXScopeSpec &SS,
                                   NamedDecl *ScopeLookupResult,
                                   bool ErrorRecoveryLookup);

  /// \brief The parser has parsed a nested-name-specifier 'identifier::'.
  ///
  /// \param S The scope in which this nested-name-specifier occurs.
  ///
  /// \param Identifier The identifier preceding the '::'.
  ///
  /// \param IdentifierLoc The location of the identifier.
  ///
  /// \param CCLoc The location of the '::'.
  ///
  /// \param ObjectType The type of the object, if we're parsing
  /// nested-name-specifier in a member access expression.
  ///
  /// \param EnteringContext Whether we're entering the context nominated by
  /// this nested-name-specifier.
  ///
  /// \param SS The nested-name-specifier, which is both an input
  /// parameter (the nested-name-specifier before this type) and an
  /// output parameter (containing the full nested-name-specifier,
  /// including this new type).
  ///
  /// \returns true if an error occurred, false otherwise.
  bool ActOnCXXNestedNameSpecifier(Scope *S,
                                   IdentifierInfo &Identifier,
                                   SourceLocation IdentifierLoc,
                                   SourceLocation CCLoc,
                                   ParsedType ObjectType,
                                   bool EnteringContext,
                                   CXXScopeSpec &SS);

  ExprResult ActOnDecltypeExpression(Expr *E);

  bool ActOnCXXNestedNameSpecifierDecltype(CXXScopeSpec &SS,
                                           const DeclSpec &DS,
                                           SourceLocation ColonColonLoc);

  bool IsInvalidUnlessNestedName(Scope *S, CXXScopeSpec &SS,
                                 IdentifierInfo &Identifier,
                                 SourceLocation IdentifierLoc,
                                 SourceLocation ColonLoc,
                                 ParsedType ObjectType,
                                 bool EnteringContext);

  /// \brief The parser has parsed a nested-name-specifier
  /// 'template[opt] template-name < template-args >::'.
  ///
  /// \param S The scope in which this nested-name-specifier occurs.
  ///
  /// \param SS The nested-name-specifier, which is both an input
  /// parameter (the nested-name-specifier before this type) and an
  /// output parameter (containing the full nested-name-specifier,
  /// including this new type).
  ///
  /// \param TemplateKWLoc the location of the 'template' keyword, if any.
  /// \param TemplateName the template name.
  /// \param TemplateNameLoc The location of the template name.
  /// \param LAngleLoc The location of the opening angle bracket  ('<').
  /// \param TemplateArgs The template arguments.
  /// \param RAngleLoc The location of the closing angle bracket  ('>').
  /// \param CCLoc The location of the '::'.
  ///
  /// \param EnteringContext Whether we're entering the context of the
  /// nested-name-specifier.
  ///
  ///
  /// \returns true if an error occurred, false otherwise.
  bool ActOnCXXNestedNameSpecifier(Scope *S,
                                   CXXScopeSpec &SS,
                                   SourceLocation TemplateKWLoc,
                                   TemplateTy TemplateName,
                                   SourceLocation TemplateNameLoc,
                                   SourceLocation LAngleLoc,
                                   ASTTemplateArgsPtr TemplateArgs,
                                   SourceLocation RAngleLoc,
                                   SourceLocation CCLoc,
                                   bool EnteringContext);

  /// \brief Given a C++ nested-name-specifier, produce an annotation value
  /// that the parser can use later to reconstruct the given
  /// nested-name-specifier.
  ///
  /// \param SS A nested-name-specifier.
  ///
  /// \returns A pointer containing all of the information in the
  /// nested-name-specifier \p SS.
  void *SaveNestedNameSpecifierAnnotation(CXXScopeSpec &SS);

  /// \brief Given an annotation pointer for a nested-name-specifier, restore
  /// the nested-name-specifier structure.
  ///
  /// \param Annotation The annotation pointer, produced by
  /// \c SaveNestedNameSpecifierAnnotation().
  ///
  /// \param AnnotationRange The source range corresponding to the annotation.
  ///
  /// \param SS The nested-name-specifier that will be updated with the contents
  /// of the annotation pointer.
  void RestoreNestedNameSpecifierAnnotation(void *Annotation,
                                            SourceRange AnnotationRange,
                                            CXXScopeSpec &SS);

  bool ShouldEnterDeclaratorScope(Scope *S, const CXXScopeSpec &SS);

  /// ActOnCXXEnterDeclaratorScope - Called when a C++ scope specifier (global
  /// scope or nested-name-specifier) is parsed, part of a declarator-id.
  /// After this method is called, according to [C++ 3.4.3p3], names should be
  /// looked up in the declarator-id's scope, until the declarator is parsed and
  /// ActOnCXXExitDeclaratorScope is called.
  /// The 'SS' should be a non-empty valid CXXScopeSpec.
  bool ActOnCXXEnterDeclaratorScope(Scope *S, CXXScopeSpec &SS);

  /// ActOnCXXExitDeclaratorScope - Called when a declarator that previously
  /// invoked ActOnCXXEnterDeclaratorScope(), is finished. 'SS' is the same
  /// CXXScopeSpec that was passed to ActOnCXXEnterDeclaratorScope as well.
  /// Used to indicate that names should revert to being looked up in the
  /// defining scope.
  void ActOnCXXExitDeclaratorScope(Scope *S, const CXXScopeSpec &SS);

  /// ActOnCXXEnterDeclInitializer - Invoked when we are about to parse an
  /// initializer for the declaration 'Dcl'.
  /// After this method is called, according to [C++ 3.4.1p13], if 'Dcl' is a
  /// static data member of class X, names should be looked up in the scope of
  /// class X.
  void ActOnCXXEnterDeclInitializer(Scope *S, Decl *Dcl);

  /// ActOnCXXExitDeclInitializer - Invoked after we are finished parsing an
  /// initializer for the declaration 'Dcl'.
  void ActOnCXXExitDeclInitializer(Scope *S, Decl *Dcl);

  /// \brief Create a new lambda closure type.
  CXXRecordDecl *createLambdaClosureType(SourceRange IntroducerRange,
                                         TypeSourceInfo *Info,
                                         bool KnownDependent);

  /// \brief Start the definition of a lambda expression.
  CXXMethodDecl *startLambdaDefinition(CXXRecordDecl *Class,
                                       SourceRange IntroducerRange,
                                       TypeSourceInfo *MethodType,
                                       SourceLocation EndLoc,
                                       llvm::ArrayRef<ParmVarDecl *> Params);

  /// \brief Introduce the scope for a lambda expression.
  sema::LambdaScopeInfo *enterLambdaScope(CXXMethodDecl *CallOperator,
                                          SourceRange IntroducerRange,
                                          LambdaCaptureDefault CaptureDefault,
                                          bool ExplicitParams,
                                          bool ExplicitResultType,
                                          bool Mutable);

  /// \brief Note that we have finished the explicit captures for the
  /// given lambda.
  void finishLambdaExplicitCaptures(sema::LambdaScopeInfo *LSI);

  /// \brief Introduce the lambda parameters into scope.
  void addLambdaParameters(CXXMethodDecl *CallOperator, Scope *CurScope);

  /// \brief Deduce a block or lambda's return type based on the return
  /// statements present in the body.
  void deduceClosureReturnType(sema::CapturingScopeInfo &CSI);

  /// ActOnStartOfLambdaDefinition - This is called just before we start
  /// parsing the body of a lambda; it analyzes the explicit captures and
  /// arguments, and sets up various data-structures for the body of the
  /// lambda.
  void ActOnStartOfLambdaDefinition(LambdaIntroducer &Intro,
                                    Declarator &ParamInfo, Scope *CurScope);

  /// ActOnLambdaError - If there is an error parsing a lambda, this callback
  /// is invoked to pop the information about the lambda.
  void ActOnLambdaError(SourceLocation StartLoc, Scope *CurScope,
                        bool IsInstantiation = false);

  /// ActOnLambdaExpr - This is called when the body of a lambda expression
  /// was successfully completed.
  ExprResult ActOnLambdaExpr(SourceLocation StartLoc, Stmt *Body,
                             Scope *CurScope,
                             bool IsInstantiation = false);

  /// \brief Define the "body" of the conversion from a lambda object to a
  /// function pointer.
  ///
  /// This routine doesn't actually define a sensible body; rather, it fills
  /// in the initialization expression needed to copy the lambda object into
  /// the block, and IR generation actually generates the real body of the
  /// block pointer conversion.
  void DefineImplicitLambdaToFunctionPointerConversion(
         SourceLocation CurrentLoc, CXXConversionDecl *Conv);

  /// \brief Define the "body" of the conversion from a lambda object to a
  /// block pointer.
  ///
  /// This routine doesn't actually define a sensible body; rather, it fills
  /// in the initialization expression needed to copy the lambda object into
  /// the block, and IR generation actually generates the real body of the
  /// block pointer conversion.
  void DefineImplicitLambdaToBlockPointerConversion(SourceLocation CurrentLoc,
                                                    CXXConversionDecl *Conv);

  ExprResult BuildBlockForLambdaConversion(SourceLocation CurrentLocation,
                                           SourceLocation ConvLocation,
                                           CXXConversionDecl *Conv,
                                           Expr *Src);

  // ParseObjCStringLiteral - Parse Objective-C string literals.
  ExprResult ParseObjCStringLiteral(SourceLocation *AtLocs,
                                    Expr **Strings,
                                    unsigned NumStrings);

  ExprResult BuildObjCStringLiteral(SourceLocation AtLoc, StringLiteral *S);

  /// BuildObjCNumericLiteral - builds an ObjCBoxedExpr AST node for the
  /// numeric literal expression. Type of the expression will be "NSNumber *"
  /// or "id" if NSNumber is unavailable.
  ExprResult BuildObjCNumericLiteral(SourceLocation AtLoc, Expr *Number);
  ExprResult ActOnObjCBoolLiteral(SourceLocation AtLoc, SourceLocation ValueLoc,
                                  bool Value);
  ExprResult BuildObjCArrayLiteral(SourceRange SR, MultiExprArg Elements);

  /// BuildObjCBoxedExpr - builds an ObjCBoxedExpr AST node for the
  /// '@' prefixed parenthesized expression. The type of the expression will
  /// either be "NSNumber *" or "NSString *" depending on the type of
  /// ValueType, which is allowed to be a built-in numeric type or
  /// "char *" or "const char *".
  ExprResult BuildObjCBoxedExpr(SourceRange SR, Expr *ValueExpr);

  ExprResult BuildObjCSubscriptExpression(SourceLocation RB, Expr *BaseExpr,
                                          Expr *IndexExpr,
                                          ObjCMethodDecl *getterMethod,
                                          ObjCMethodDecl *setterMethod);

  ExprResult BuildObjCDictionaryLiteral(SourceRange SR,
                                        ObjCDictionaryElement *Elements,
                                        unsigned NumElements);

  ExprResult BuildObjCEncodeExpression(SourceLocation AtLoc,
                                  TypeSourceInfo *EncodedTypeInfo,
                                  SourceLocation RParenLoc);
  ExprResult BuildCXXMemberCallExpr(Expr *Exp, NamedDecl *FoundDecl,
                                    CXXConversionDecl *Method,
                                    bool HadMultipleCandidates);

  ExprResult ParseObjCEncodeExpression(SourceLocation AtLoc,
                                       SourceLocation EncodeLoc,
                                       SourceLocation LParenLoc,
                                       ParsedType Ty,
                                       SourceLocation RParenLoc);

  /// ParseObjCSelectorExpression - Build selector expression for \@selector
  ExprResult ParseObjCSelectorExpression(Selector Sel,
                                         SourceLocation AtLoc,
                                         SourceLocation SelLoc,
                                         SourceLocation LParenLoc,
                                         SourceLocation RParenLoc);

  /// ParseObjCProtocolExpression - Build protocol expression for \@protocol
  ExprResult ParseObjCProtocolExpression(IdentifierInfo * ProtocolName,
                                         SourceLocation AtLoc,
                                         SourceLocation ProtoLoc,
                                         SourceLocation LParenLoc,
                                         SourceLocation ProtoIdLoc,
                                         SourceLocation RParenLoc);

  //===--------------------------------------------------------------------===//
  // C++ Declarations
  //
  Decl *ActOnStartLinkageSpecification(Scope *S,
                                       SourceLocation ExternLoc,
                                       SourceLocation LangLoc,
                                       StringRef Lang,
                                       SourceLocation LBraceLoc);
  Decl *ActOnFinishLinkageSpecification(Scope *S,
                                        Decl *LinkageSpec,
                                        SourceLocation RBraceLoc);


  //===--------------------------------------------------------------------===//
  // C++ Classes
  //
  bool isCurrentClassName(const IdentifierInfo &II, Scope *S,
                          const CXXScopeSpec *SS = 0);

  bool ActOnAccessSpecifier(AccessSpecifier Access,
                            SourceLocation ASLoc,
                            SourceLocation ColonLoc,
                            AttributeList *Attrs = 0);

  Decl *ActOnCXXMemberDeclarator(Scope *S, AccessSpecifier AS,
                                 Declarator &D,
                                 MultiTemplateParamsArg TemplateParameterLists,
                                 Expr *BitfieldWidth, const VirtSpecifiers &VS,
                                 InClassInitStyle InitStyle);
  void ActOnCXXInClassMemberInitializer(Decl *VarDecl, SourceLocation EqualLoc,
                                        Expr *Init);

  MemInitResult ActOnMemInitializer(Decl *ConstructorD,
                                    Scope *S,
                                    CXXScopeSpec &SS,
                                    IdentifierInfo *MemberOrBase,
                                    ParsedType TemplateTypeTy,
                                    const DeclSpec &DS,
                                    SourceLocation IdLoc,
                                    SourceLocation LParenLoc,
                                    Expr **Args, unsigned NumArgs,
                                    SourceLocation RParenLoc,
                                    SourceLocation EllipsisLoc);

  MemInitResult ActOnMemInitializer(Decl *ConstructorD,
                                    Scope *S,
                                    CXXScopeSpec &SS,
                                    IdentifierInfo *MemberOrBase,
                                    ParsedType TemplateTypeTy,
                                    const DeclSpec &DS,
                                    SourceLocation IdLoc,
                                    Expr *InitList,
                                    SourceLocation EllipsisLoc);

  MemInitResult BuildMemInitializer(Decl *ConstructorD,
                                    Scope *S,
                                    CXXScopeSpec &SS,
                                    IdentifierInfo *MemberOrBase,
                                    ParsedType TemplateTypeTy,
                                    const DeclSpec &DS,
                                    SourceLocation IdLoc,
                                    Expr *Init,
                                    SourceLocation EllipsisLoc);

  MemInitResult BuildMemberInitializer(ValueDecl *Member,
                                       Expr *Init,
                                       SourceLocation IdLoc);

  MemInitResult BuildBaseInitializer(QualType BaseType,
                                     TypeSourceInfo *BaseTInfo,
                                     Expr *Init,
                                     CXXRecordDecl *ClassDecl,
                                     SourceLocation EllipsisLoc);

  MemInitResult BuildDelegatingInitializer(TypeSourceInfo *TInfo,
                                           Expr *Init,
                                           CXXRecordDecl *ClassDecl);

  bool SetDelegatingInitializer(CXXConstructorDecl *Constructor,
                                CXXCtorInitializer *Initializer);

  bool SetCtorInitializers(CXXConstructorDecl *Constructor,
                           CXXCtorInitializer **Initializers,
                           unsigned NumInitializers, bool AnyErrors);

  void SetIvarInitializers(ObjCImplementationDecl *ObjCImplementation);


  /// MarkBaseAndMemberDestructorsReferenced - Given a record decl,
  /// mark all the non-trivial destructors of its members and bases as
  /// referenced.
  void MarkBaseAndMemberDestructorsReferenced(SourceLocation Loc,
                                              CXXRecordDecl *Record);

  /// \brief The list of classes whose vtables have been used within
  /// this translation unit, and the source locations at which the
  /// first use occurred.
  typedef std::pair<CXXRecordDecl*, SourceLocation> VTableUse;

  /// \brief The list of vtables that are required but have not yet been
  /// materialized.
  SmallVector<VTableUse, 16> VTableUses;

  /// \brief The set of classes whose vtables have been used within
  /// this translation unit, and a bit that will be true if the vtable is
  /// required to be emitted (otherwise, it should be emitted only if needed
  /// by code generation).
  llvm::DenseMap<CXXRecordDecl *, bool> VTablesUsed;

  /// \brief Load any externally-stored vtable uses.
  void LoadExternalVTableUses();

  typedef LazyVector<CXXRecordDecl *, ExternalSemaSource,
                     &ExternalSemaSource::ReadDynamicClasses, 2, 2>
    DynamicClassesType;

  /// \brief A list of all of the dynamic classes in this translation
  /// unit.
  DynamicClassesType DynamicClasses;

  /// \brief Note that the vtable for the given class was used at the
  /// given location.
  void MarkVTableUsed(SourceLocation Loc, CXXRecordDecl *Class,
                      bool DefinitionRequired = false);

  /// \brief Mark the exception specifications of all virtual member functions
  /// in the given class as needed.
  void MarkVirtualMemberExceptionSpecsNeeded(SourceLocation Loc,
                                             const CXXRecordDecl *RD);

  /// MarkVirtualMembersReferenced - Will mark all members of the given
  /// CXXRecordDecl referenced.
  void MarkVirtualMembersReferenced(SourceLocation Loc,
                                    const CXXRecordDecl *RD);

  /// \brief Define all of the vtables that have been used in this
  /// translation unit and reference any virtual members used by those
  /// vtables.
  ///
  /// \returns true if any work was done, false otherwise.
  bool DefineUsedVTables();

  void AddImplicitlyDeclaredMembersToClass(CXXRecordDecl *ClassDecl);

  void ActOnMemInitializers(Decl *ConstructorDecl,
                            SourceLocation ColonLoc,
                            CXXCtorInitializer **MemInits,
                            unsigned NumMemInits,
                            bool AnyErrors);

  void CheckCompletedCXXClass(CXXRecordDecl *Record);
  void ActOnFinishCXXMemberSpecification(Scope* S, SourceLocation RLoc,
                                         Decl *TagDecl,
                                         SourceLocation LBrac,
                                         SourceLocation RBrac,
                                         AttributeList *AttrList);
  void ActOnFinishCXXMemberDecls();

  void ActOnReenterTemplateScope(Scope *S, Decl *Template);
  void ActOnReenterDeclaratorTemplateScope(Scope *S, DeclaratorDecl *D);
  void ActOnStartDelayedMemberDeclarations(Scope *S, Decl *Record);
  void ActOnStartDelayedCXXMethodDeclaration(Scope *S, Decl *Method);
  void ActOnDelayedCXXMethodParameter(Scope *S, Decl *Param);
  void ActOnFinishDelayedMemberDeclarations(Scope *S, Decl *Record);
  void ActOnFinishDelayedCXXMethodDeclaration(Scope *S, Decl *Method);
  void ActOnFinishDelayedMemberInitializers(Decl *Record);
  void MarkAsLateParsedTemplate(FunctionDecl *FD, bool Flag = true);
  bool IsInsideALocalClassWithinATemplateFunction();

  Decl *ActOnStaticAssertDeclaration(SourceLocation StaticAssertLoc,
                                     Expr *AssertExpr,
                                     Expr *AssertMessageExpr,
                                     SourceLocation RParenLoc);
  Decl *BuildStaticAssertDeclaration(SourceLocation StaticAssertLoc,
                                     Expr *AssertExpr,
                                     StringLiteral *AssertMessageExpr,
                                     SourceLocation RParenLoc,
                                     bool Failed);

  FriendDecl *CheckFriendTypeDecl(SourceLocation LocStart,
                                  SourceLocation FriendLoc,
                                  TypeSourceInfo *TSInfo);
  Decl *ActOnFriendTypeDecl(Scope *S, const DeclSpec &DS,
                            MultiTemplateParamsArg TemplateParams);
  Decl *ActOnFriendFunctionDecl(Scope *S, Declarator &D,
                                MultiTemplateParamsArg TemplateParams);

  QualType CheckConstructorDeclarator(Declarator &D, QualType R,
                                      StorageClass& SC);
  void CheckConstructor(CXXConstructorDecl *Constructor);
  QualType CheckDestructorDeclarator(Declarator &D, QualType R,
                                     StorageClass& SC);
  bool CheckDestructor(CXXDestructorDecl *Destructor);
  void CheckConversionDeclarator(Declarator &D, QualType &R,
                                 StorageClass& SC);
  Decl *ActOnConversionDeclarator(CXXConversionDecl *Conversion);

  void CheckExplicitlyDefaultedMethods(CXXRecordDecl *Record);
  void CheckExplicitlyDefaultedSpecialMember(CXXMethodDecl *MD);

  //===--------------------------------------------------------------------===//
  // C++ Derived Classes
  //

  /// ActOnBaseSpecifier - Parsed a base specifier
  CXXBaseSpecifier *CheckBaseSpecifier(CXXRecordDecl *Class,
                                       SourceRange SpecifierRange,
                                       bool Virtual, AccessSpecifier Access,
                                       TypeSourceInfo *TInfo,
                                       SourceLocation EllipsisLoc);

  BaseResult ActOnBaseSpecifier(Decl *classdecl,
                                SourceRange SpecifierRange,
                                bool Virtual, AccessSpecifier Access,
                                ParsedType basetype,
                                SourceLocation BaseLoc,
                                SourceLocation EllipsisLoc);

  bool AttachBaseSpecifiers(CXXRecordDecl *Class, CXXBaseSpecifier **Bases,
                            unsigned NumBases);
  void ActOnBaseSpecifiers(Decl *ClassDecl, CXXBaseSpecifier **Bases,
                           unsigned NumBases);

  bool IsDerivedFrom(QualType Derived, QualType Base);
  bool IsDerivedFrom(QualType Derived, QualType Base, CXXBasePaths &Paths);

  // FIXME: I don't like this name.
  void BuildBasePathArray(const CXXBasePaths &Paths, CXXCastPath &BasePath);

  bool BasePathInvolvesVirtualBase(const CXXCastPath &BasePath);

  bool CheckDerivedToBaseConversion(QualType Derived, QualType Base,
                                    SourceLocation Loc, SourceRange Range,
                                    CXXCastPath *BasePath = 0,
                                    bool IgnoreAccess = false);
  bool CheckDerivedToBaseConversion(QualType Derived, QualType Base,
                                    unsigned InaccessibleBaseID,
                                    unsigned AmbigiousBaseConvID,
                                    SourceLocation Loc, SourceRange Range,
                                    DeclarationName Name,
                                    CXXCastPath *BasePath);

  std::string getAmbiguousPathsDisplayString(CXXBasePaths &Paths);

  /// CheckOverridingFunctionReturnType - Checks whether the return types are
  /// covariant, according to C++ [class.virtual]p5.
  bool CheckOverridingFunctionReturnType(const CXXMethodDecl *New,
                                         const CXXMethodDecl *Old);

  /// CheckOverridingFunctionExceptionSpec - Checks whether the exception
  /// spec is a subset of base spec.
  bool CheckOverridingFunctionExceptionSpec(const CXXMethodDecl *New,
                                            const CXXMethodDecl *Old);

  bool CheckPureMethod(CXXMethodDecl *Method, SourceRange InitRange);

  /// CheckOverrideControl - Check C++11 override control semantics.
  void CheckOverrideControl(Decl *D);

  /// CheckForFunctionMarkedFinal - Checks whether a virtual member function
  /// overrides a virtual member function marked 'final', according to
  /// C++11 [class.virtual]p4.
  bool CheckIfOverriddenFunctionIsMarkedFinal(const CXXMethodDecl *New,
                                              const CXXMethodDecl *Old);


  //===--------------------------------------------------------------------===//
  // C++ Access Control
  //

  enum AccessResult {
    AR_accessible,
    AR_inaccessible,
    AR_dependent,
    AR_delayed
  };

  bool SetMemberAccessSpecifier(NamedDecl *MemberDecl,
                                NamedDecl *PrevMemberDecl,
                                AccessSpecifier LexicalAS);

  AccessResult CheckUnresolvedMemberAccess(UnresolvedMemberExpr *E,
                                           DeclAccessPair FoundDecl);
  AccessResult CheckUnresolvedLookupAccess(UnresolvedLookupExpr *E,
                                           DeclAccessPair FoundDecl);
  AccessResult CheckAllocationAccess(SourceLocation OperatorLoc,
                                     SourceRange PlacementRange,
                                     CXXRecordDecl *NamingClass,
                                     DeclAccessPair FoundDecl,
                                     bool Diagnose = true);
  AccessResult CheckConstructorAccess(SourceLocation Loc,
                                      CXXConstructorDecl *D,
                                      const InitializedEntity &Entity,
                                      AccessSpecifier Access,
                                      bool IsCopyBindingRefToTemp = false);
  AccessResult CheckConstructorAccess(SourceLocation Loc,
                                      CXXConstructorDecl *D,
                                      const InitializedEntity &Entity,
                                      AccessSpecifier Access,
                                      const PartialDiagnostic &PDiag);
  AccessResult CheckDestructorAccess(SourceLocation Loc,
                                     CXXDestructorDecl *Dtor,
                                     const PartialDiagnostic &PDiag,
                                     QualType objectType = QualType());
  AccessResult CheckFriendAccess(NamedDecl *D);
  AccessResult CheckMemberOperatorAccess(SourceLocation Loc,
                                         Expr *ObjectExpr,
                                         Expr *ArgExpr,
                                         DeclAccessPair FoundDecl);
  AccessResult CheckAddressOfMemberAccess(Expr *OvlExpr,
                                          DeclAccessPair FoundDecl);
  AccessResult CheckBaseClassAccess(SourceLocation AccessLoc,
                                    QualType Base, QualType Derived,
                                    const CXXBasePath &Path,
                                    unsigned DiagID,
                                    bool ForceCheck = false,
                                    bool ForceUnprivileged = false);
  void CheckLookupAccess(const LookupResult &R);
  bool IsSimplyAccessible(NamedDecl *decl, DeclContext *Ctx);
  bool isSpecialMemberAccessibleForDeletion(CXXMethodDecl *decl,
                                            AccessSpecifier access,
                                            QualType objectType);

  void HandleDependentAccessCheck(const DependentDiagnostic &DD,
                         const MultiLevelTemplateArgumentList &TemplateArgs);
  void PerformDependentDiagnostics(const DeclContext *Pattern,
                        const MultiLevelTemplateArgumentList &TemplateArgs);

  void HandleDelayedAccessCheck(sema::DelayedDiagnostic &DD, Decl *Ctx);

  /// \brief When true, access checking violations are treated as SFINAE
  /// failures rather than hard errors.
  bool AccessCheckingSFINAE;

  enum AbstractDiagSelID {
    AbstractNone = -1,
    AbstractReturnType,
    AbstractParamType,
    AbstractVariableType,
    AbstractFieldType,
    AbstractIvarType,
    AbstractArrayType
  };

  bool RequireNonAbstractType(SourceLocation Loc, QualType T,
                              TypeDiagnoser &Diagnoser);
  template<typename T1>
  bool RequireNonAbstractType(SourceLocation Loc, QualType T,
                              unsigned DiagID,
                              const T1 &Arg1) {
    BoundTypeDiagnoser1<T1> Diagnoser(DiagID, Arg1);
    return RequireNonAbstractType(Loc, T, Diagnoser);
  }

  template<typename T1, typename T2>
  bool RequireNonAbstractType(SourceLocation Loc, QualType T,
                              unsigned DiagID,
                              const T1 &Arg1, const T2 &Arg2) {
    BoundTypeDiagnoser2<T1, T2> Diagnoser(DiagID, Arg1, Arg2);
    return RequireNonAbstractType(Loc, T, Diagnoser);
  }

  template<typename T1, typename T2, typename T3>
  bool RequireNonAbstractType(SourceLocation Loc, QualType T,
                              unsigned DiagID,
                              const T1 &Arg1, const T2 &Arg2, const T3 &Arg3) {
    BoundTypeDiagnoser3<T1, T2, T3> Diagnoser(DiagID, Arg1, Arg2, Arg3);
    return RequireNonAbstractType(Loc, T, Diagnoser);
  }

  void DiagnoseAbstractType(const CXXRecordDecl *RD);

  bool RequireNonAbstractType(SourceLocation Loc, QualType T, unsigned DiagID,
                              AbstractDiagSelID SelID = AbstractNone);

  //===--------------------------------------------------------------------===//
  // C++ Overloaded Operators [C++ 13.5]
  //

  bool CheckOverloadedOperatorDeclaration(FunctionDecl *FnDecl);

  bool CheckLiteralOperatorDeclaration(FunctionDecl *FnDecl);

  //===--------------------------------------------------------------------===//
  // C++ Templates [C++ 14]
  //
  void FilterAcceptableTemplateNames(LookupResult &R,
                                     bool AllowFunctionTemplates = true);
  bool hasAnyAcceptableTemplateNames(LookupResult &R,
                                     bool AllowFunctionTemplates = true);

  void LookupTemplateName(LookupResult &R, Scope *S, CXXScopeSpec &SS,
                          QualType ObjectType, bool EnteringContext,
                          bool &MemberOfUnknownSpecialization);

  TemplateNameKind isTemplateName(Scope *S,
                                  CXXScopeSpec &SS,
                                  bool hasTemplateKeyword,
                                  UnqualifiedId &Name,
                                  ParsedType ObjectType,
                                  bool EnteringContext,
                                  TemplateTy &Template,
                                  bool &MemberOfUnknownSpecialization);

  bool DiagnoseUnknownTemplateName(const IdentifierInfo &II,
                                   SourceLocation IILoc,
                                   Scope *S,
                                   const CXXScopeSpec *SS,
                                   TemplateTy &SuggestedTemplate,
                                   TemplateNameKind &SuggestedKind);

  void DiagnoseTemplateParameterShadow(SourceLocation Loc, Decl *PrevDecl);
  TemplateDecl *AdjustDeclIfTemplate(Decl *&Decl);

  Decl *ActOnTypeParameter(Scope *S, bool Typename, bool Ellipsis,
                           SourceLocation EllipsisLoc,
                           SourceLocation KeyLoc,
                           IdentifierInfo *ParamName,
                           SourceLocation ParamNameLoc,
                           unsigned Depth, unsigned Position,
                           SourceLocation EqualLoc,
                           ParsedType DefaultArg);

  QualType CheckNonTypeTemplateParameterType(QualType T, SourceLocation Loc);
  Decl *ActOnNonTypeTemplateParameter(Scope *S, Declarator &D,
                                      unsigned Depth,
                                      unsigned Position,
                                      SourceLocation EqualLoc,
                                      Expr *DefaultArg);
  Decl *ActOnTemplateTemplateParameter(Scope *S,
                                       SourceLocation TmpLoc,
                                       TemplateParameterList *Params,
                                       SourceLocation EllipsisLoc,
                                       IdentifierInfo *ParamName,
                                       SourceLocation ParamNameLoc,
                                       unsigned Depth,
                                       unsigned Position,
                                       SourceLocation EqualLoc,
                                       ParsedTemplateArgument DefaultArg);

  TemplateParameterList *
  ActOnTemplateParameterList(unsigned Depth,
                             SourceLocation ExportLoc,
                             SourceLocation TemplateLoc,
                             SourceLocation LAngleLoc,
                             Decl **Params, unsigned NumParams,
                             SourceLocation RAngleLoc);

  /// \brief The context in which we are checking a template parameter
  /// list.
  enum TemplateParamListContext {
    TPC_ClassTemplate,
    TPC_FunctionTemplate,
    TPC_ClassTemplateMember,
    TPC_FriendFunctionTemplate,
    TPC_FriendFunctionTemplateDefinition,
    TPC_TypeAliasTemplate
  };

  bool CheckTemplateParameterList(TemplateParameterList *NewParams,
                                  TemplateParameterList *OldParams,
                                  TemplateParamListContext TPC);
  TemplateParameterList *
  MatchTemplateParametersToScopeSpecifier(SourceLocation DeclStartLoc,
                                          SourceLocation DeclLoc,
                                          const CXXScopeSpec &SS,
                                          TemplateParameterList **ParamLists,
                                          unsigned NumParamLists,
                                          bool IsFriend,
                                          bool &IsExplicitSpecialization,
                                          bool &Invalid);

  DeclResult CheckClassTemplate(Scope *S, unsigned TagSpec, TagUseKind TUK,
                                SourceLocation KWLoc, CXXScopeSpec &SS,
                                IdentifierInfo *Name, SourceLocation NameLoc,
                                AttributeList *Attr,
                                TemplateParameterList *TemplateParams,
                                AccessSpecifier AS,
                                SourceLocation ModulePrivateLoc,
                                unsigned NumOuterTemplateParamLists,
                            TemplateParameterList **OuterTemplateParamLists);

  void translateTemplateArguments(const ASTTemplateArgsPtr &In,
                                  TemplateArgumentListInfo &Out);

  void NoteAllFoundTemplates(TemplateName Name);

  QualType CheckTemplateIdType(TemplateName Template,
                               SourceLocation TemplateLoc,
                              TemplateArgumentListInfo &TemplateArgs);

  TypeResult
  ActOnTemplateIdType(CXXScopeSpec &SS, SourceLocation TemplateKWLoc,
                      TemplateTy Template, SourceLocation TemplateLoc,
                      SourceLocation LAngleLoc,
                      ASTTemplateArgsPtr TemplateArgs,
                      SourceLocation RAngleLoc,
                      bool IsCtorOrDtorName = false);

  /// \brief Parsed an elaborated-type-specifier that refers to a template-id,
  /// such as \c class T::template apply<U>.
  TypeResult ActOnTagTemplateIdType(TagUseKind TUK,
                                    TypeSpecifierType TagSpec,
                                    SourceLocation TagLoc,
                                    CXXScopeSpec &SS,
                                    SourceLocation TemplateKWLoc,
                                    TemplateTy TemplateD,
                                    SourceLocation TemplateLoc,
                                    SourceLocation LAngleLoc,
                                    ASTTemplateArgsPtr TemplateArgsIn,
                                    SourceLocation RAngleLoc);


  ExprResult BuildTemplateIdExpr(const CXXScopeSpec &SS,
                                 SourceLocation TemplateKWLoc,
                                 LookupResult &R,
                                 bool RequiresADL,
                               const TemplateArgumentListInfo *TemplateArgs);

  ExprResult BuildQualifiedTemplateIdExpr(CXXScopeSpec &SS,
                                          SourceLocation TemplateKWLoc,
                               const DeclarationNameInfo &NameInfo,
                               const TemplateArgumentListInfo *TemplateArgs);

  TemplateNameKind ActOnDependentTemplateName(Scope *S,
                                              CXXScopeSpec &SS,
                                              SourceLocation TemplateKWLoc,
                                              UnqualifiedId &Name,
                                              ParsedType ObjectType,
                                              bool EnteringContext,
                                              TemplateTy &Template);

  DeclResult
  ActOnClassTemplateSpecialization(Scope *S, unsigned TagSpec, TagUseKind TUK,
                                   SourceLocation KWLoc,
                                   SourceLocation ModulePrivateLoc,
                                   CXXScopeSpec &SS,
                                   TemplateTy Template,
                                   SourceLocation TemplateNameLoc,
                                   SourceLocation LAngleLoc,
                                   ASTTemplateArgsPtr TemplateArgs,
                                   SourceLocation RAngleLoc,
                                   AttributeList *Attr,
                                 MultiTemplateParamsArg TemplateParameterLists);

  Decl *ActOnTemplateDeclarator(Scope *S,
                                MultiTemplateParamsArg TemplateParameterLists,
                                Declarator &D);

  Decl *ActOnStartOfFunctionTemplateDef(Scope *FnBodyScope,
                                  MultiTemplateParamsArg TemplateParameterLists,
                                        Declarator &D);

  bool
  CheckSpecializationInstantiationRedecl(SourceLocation NewLoc,
                                         TemplateSpecializationKind NewTSK,
                                         NamedDecl *PrevDecl,
                                         TemplateSpecializationKind PrevTSK,
                                         SourceLocation PrevPtOfInstantiation,
                                         bool &SuppressNew);

  bool CheckDependentFunctionTemplateSpecialization(FunctionDecl *FD,
                    const TemplateArgumentListInfo &ExplicitTemplateArgs,
                                                    LookupResult &Previous);

  bool CheckFunctionTemplateSpecialization(FunctionDecl *FD,
                         TemplateArgumentListInfo *ExplicitTemplateArgs,
                                           LookupResult &Previous);
  bool CheckMemberSpecialization(NamedDecl *Member, LookupResult &Previous);

  DeclResult
  ActOnExplicitInstantiation(Scope *S,
                             SourceLocation ExternLoc,
                             SourceLocation TemplateLoc,
                             unsigned TagSpec,
                             SourceLocation KWLoc,
                             const CXXScopeSpec &SS,
                             TemplateTy Template,
                             SourceLocation TemplateNameLoc,
                             SourceLocation LAngleLoc,
                             ASTTemplateArgsPtr TemplateArgs,
                             SourceLocation RAngleLoc,
                             AttributeList *Attr);

  DeclResult
  ActOnExplicitInstantiation(Scope *S,
                             SourceLocation ExternLoc,
                             SourceLocation TemplateLoc,
                             unsigned TagSpec,
                             SourceLocation KWLoc,
                             CXXScopeSpec &SS,
                             IdentifierInfo *Name,
                             SourceLocation NameLoc,
                             AttributeList *Attr);

  DeclResult ActOnExplicitInstantiation(Scope *S,
                                        SourceLocation ExternLoc,
                                        SourceLocation TemplateLoc,
                                        Declarator &D);

  TemplateArgumentLoc
  SubstDefaultTemplateArgumentIfAvailable(TemplateDecl *Template,
                                          SourceLocation TemplateLoc,
                                          SourceLocation RAngleLoc,
                                          Decl *Param,
                          SmallVectorImpl<TemplateArgument> &Converted);

  /// \brief Specifies the context in which a particular template
  /// argument is being checked.
  enum CheckTemplateArgumentKind {
    /// \brief The template argument was specified in the code or was
    /// instantiated with some deduced template arguments.
    CTAK_Specified,

    /// \brief The template argument was deduced via template argument
    /// deduction.
    CTAK_Deduced,

    /// \brief The template argument was deduced from an array bound
    /// via template argument deduction.
    CTAK_DeducedFromArrayBound
  };

  bool CheckTemplateArgument(NamedDecl *Param,
                             const TemplateArgumentLoc &Arg,
                             NamedDecl *Template,
                             SourceLocation TemplateLoc,
                             SourceLocation RAngleLoc,
                             unsigned ArgumentPackIndex,
                           SmallVectorImpl<TemplateArgument> &Converted,
                             CheckTemplateArgumentKind CTAK = CTAK_Specified);

  /// \brief Check that the given template arguments can be be provided to
  /// the given template, converting the arguments along the way.
  ///
  /// \param Template The template to which the template arguments are being
  /// provided.
  ///
  /// \param TemplateLoc The location of the template name in the source.
  ///
  /// \param TemplateArgs The list of template arguments. If the template is
  /// a template template parameter, this function may extend the set of
  /// template arguments to also include substituted, defaulted template
  /// arguments.
  ///
  /// \param PartialTemplateArgs True if the list of template arguments is
  /// intentionally partial, e.g., because we're checking just the initial
  /// set of template arguments.
  ///
  /// \param Converted Will receive the converted, canonicalized template
  /// arguments.
  ///
  ///
  /// \param ExpansionIntoFixedList If non-NULL, will be set true to indicate
  /// when the template arguments contain a pack expansion that is being
  /// expanded into a fixed parameter list.
  ///
  /// \returns True if an error occurred, false otherwise.
  bool CheckTemplateArgumentList(TemplateDecl *Template,
                                 SourceLocation TemplateLoc,
                                 TemplateArgumentListInfo &TemplateArgs,
                                 bool PartialTemplateArgs,
                           SmallVectorImpl<TemplateArgument> &Converted,
                                 bool *ExpansionIntoFixedList = 0);

  bool CheckTemplateTypeArgument(TemplateTypeParmDecl *Param,
                                 const TemplateArgumentLoc &Arg,
                           SmallVectorImpl<TemplateArgument> &Converted);

  bool CheckTemplateArgument(TemplateTypeParmDecl *Param,
                             TypeSourceInfo *Arg);
  ExprResult CheckTemplateArgument(NonTypeTemplateParmDecl *Param,
                                   QualType InstantiatedParamType, Expr *Arg,
                                   TemplateArgument &Converted,
                               CheckTemplateArgumentKind CTAK = CTAK_Specified);
  bool CheckTemplateArgument(TemplateTemplateParmDecl *Param,
                             const TemplateArgumentLoc &Arg,
                             unsigned ArgumentPackIndex);

  ExprResult
  BuildExpressionFromDeclTemplateArgument(const TemplateArgument &Arg,
                                          QualType ParamType,
                                          SourceLocation Loc);
  ExprResult
  BuildExpressionFromIntegralTemplateArgument(const TemplateArgument &Arg,
                                              SourceLocation Loc);

  /// \brief Enumeration describing how template parameter lists are compared
  /// for equality.
  enum TemplateParameterListEqualKind {
    /// \brief We are matching the template parameter lists of two templates
    /// that might be redeclarations.
    ///
    /// \code
    /// template<typename T> struct X;
    /// template<typename T> struct X;
    /// \endcode
    TPL_TemplateMatch,

    /// \brief We are matching the template parameter lists of two template
    /// template parameters as part of matching the template parameter lists
    /// of two templates that might be redeclarations.
    ///
    /// \code
    /// template<template<int I> class TT> struct X;
    /// template<template<int Value> class Other> struct X;
    /// \endcode
    TPL_TemplateTemplateParmMatch,

    /// \brief We are matching the template parameter lists of a template
    /// template argument against the template parameter lists of a template
    /// template parameter.
    ///
    /// \code
    /// template<template<int Value> class Metafun> struct X;
    /// template<int Value> struct integer_c;
    /// X<integer_c> xic;
    /// \endcode
    TPL_TemplateTemplateArgumentMatch
  };

  bool TemplateParameterListsAreEqual(TemplateParameterList *New,
                                      TemplateParameterList *Old,
                                      bool Complain,
                                      TemplateParameterListEqualKind Kind,
                                      SourceLocation TemplateArgLoc
                                        = SourceLocation());

  bool CheckTemplateDeclScope(Scope *S, TemplateParameterList *TemplateParams);

  /// \brief Called when the parser has parsed a C++ typename
  /// specifier, e.g., "typename T::type".
  ///
  /// \param S The scope in which this typename type occurs.
  /// \param TypenameLoc the location of the 'typename' keyword
  /// \param SS the nested-name-specifier following the typename (e.g., 'T::').
  /// \param II the identifier we're retrieving (e.g., 'type' in the example).
  /// \param IdLoc the location of the identifier.
  TypeResult
  ActOnTypenameType(Scope *S, SourceLocation TypenameLoc,
                    const CXXScopeSpec &SS, const IdentifierInfo &II,
                    SourceLocation IdLoc);

  /// \brief Called when the parser has parsed a C++ typename
  /// specifier that ends in a template-id, e.g.,
  /// "typename MetaFun::template apply<T1, T2>".
  ///
  /// \param S The scope in which this typename type occurs.
  /// \param TypenameLoc the location of the 'typename' keyword
  /// \param SS the nested-name-specifier following the typename (e.g., 'T::').
  /// \param TemplateLoc the location of the 'template' keyword, if any.
  /// \param TemplateName The template name.
  /// \param TemplateNameLoc The location of the template name.
  /// \param LAngleLoc The location of the opening angle bracket  ('<').
  /// \param TemplateArgs The template arguments.
  /// \param RAngleLoc The location of the closing angle bracket  ('>').
  TypeResult
  ActOnTypenameType(Scope *S, SourceLocation TypenameLoc,
                    const CXXScopeSpec &SS,
                    SourceLocation TemplateLoc,
                    TemplateTy TemplateName,
                    SourceLocation TemplateNameLoc,
                    SourceLocation LAngleLoc,
                    ASTTemplateArgsPtr TemplateArgs,
                    SourceLocation RAngleLoc);

  QualType CheckTypenameType(ElaboratedTypeKeyword Keyword,
                             SourceLocation KeywordLoc,
                             NestedNameSpecifierLoc QualifierLoc,
                             const IdentifierInfo &II,
                             SourceLocation IILoc);

  TypeSourceInfo *RebuildTypeInCurrentInstantiation(TypeSourceInfo *T,
                                                    SourceLocation Loc,
                                                    DeclarationName Name);
  bool RebuildNestedNameSpecifierInCurrentInstantiation(CXXScopeSpec &SS);

  ExprResult RebuildExprInCurrentInstantiation(Expr *E);
  bool RebuildTemplateParamsInCurrentInstantiation(
                                                TemplateParameterList *Params);

  std::string
  getTemplateArgumentBindingsText(const TemplateParameterList *Params,
                                  const TemplateArgumentList &Args);

  std::string
  getTemplateArgumentBindingsText(const TemplateParameterList *Params,
                                  const TemplateArgument *Args,
                                  unsigned NumArgs);

  //===--------------------------------------------------------------------===//
  // C++ Variadic Templates (C++0x [temp.variadic])
  //===--------------------------------------------------------------------===//

  /// \brief The context in which an unexpanded parameter pack is
  /// being diagnosed.
  ///
  /// Note that the values of this enumeration line up with the first
  /// argument to the \c err_unexpanded_parameter_pack diagnostic.
  enum UnexpandedParameterPackContext {
    /// \brief An arbitrary expression.
    UPPC_Expression = 0,

    /// \brief The base type of a class type.
    UPPC_BaseType,

    /// \brief The type of an arbitrary declaration.
    UPPC_DeclarationType,

    /// \brief The type of a data member.
    UPPC_DataMemberType,

    /// \brief The size of a bit-field.
    UPPC_BitFieldWidth,

    /// \brief The expression in a static assertion.
    UPPC_StaticAssertExpression,

    /// \brief The fixed underlying type of an enumeration.
    UPPC_FixedUnderlyingType,

    /// \brief The enumerator value.
    UPPC_EnumeratorValue,

    /// \brief A using declaration.
    UPPC_UsingDeclaration,

    /// \brief A friend declaration.
    UPPC_FriendDeclaration,

    /// \brief A declaration qualifier.
    UPPC_DeclarationQualifier,

    /// \brief An initializer.
    UPPC_Initializer,

    /// \brief A default argument.
    UPPC_DefaultArgument,

    /// \brief The type of a non-type template parameter.
    UPPC_NonTypeTemplateParameterType,

    /// \brief The type of an exception.
    UPPC_ExceptionType,

    /// \brief Partial specialization.
    UPPC_PartialSpecialization,

    /// \brief Microsoft __if_exists.
    UPPC_IfExists,

    /// \brief Microsoft __if_not_exists.
    UPPC_IfNotExists,

    /// \brief Lambda expression.
    UPPC_Lambda,

    /// \brief Block expression,
    UPPC_Block
};

  /// \brief Diagnose unexpanded parameter packs.
  ///
  /// \param Loc The location at which we should emit the diagnostic.
  ///
  /// \param UPPC The context in which we are diagnosing unexpanded
  /// parameter packs.
  ///
  /// \param Unexpanded the set of unexpanded parameter packs.
  ///
  /// \returns true if an error occurred, false otherwise.
  bool DiagnoseUnexpandedParameterPacks(SourceLocation Loc,
                                        UnexpandedParameterPackContext UPPC,
                                  ArrayRef<UnexpandedParameterPack> Unexpanded);

  /// \brief If the given type contains an unexpanded parameter pack,
  /// diagnose the error.
  ///
  /// \param Loc The source location where a diagnostc should be emitted.
  ///
  /// \param T The type that is being checked for unexpanded parameter
  /// packs.
  ///
  /// \returns true if an error occurred, false otherwise.
  bool DiagnoseUnexpandedParameterPack(SourceLocation Loc, TypeSourceInfo *T,
                                       UnexpandedParameterPackContext UPPC);

  /// \brief If the given expression contains an unexpanded parameter
  /// pack, diagnose the error.
  ///
  /// \param E The expression that is being checked for unexpanded
  /// parameter packs.
  ///
  /// \returns true if an error occurred, false otherwise.
  bool DiagnoseUnexpandedParameterPack(Expr *E,
                       UnexpandedParameterPackContext UPPC = UPPC_Expression);

  /// \brief If the given nested-name-specifier contains an unexpanded
  /// parameter pack, diagnose the error.
  ///
  /// \param SS The nested-name-specifier that is being checked for
  /// unexpanded parameter packs.
  ///
  /// \returns true if an error occurred, false otherwise.
  bool DiagnoseUnexpandedParameterPack(const CXXScopeSpec &SS,
                                       UnexpandedParameterPackContext UPPC);

  /// \brief If the given name contains an unexpanded parameter pack,
  /// diagnose the error.
  ///
  /// \param NameInfo The name (with source location information) that
  /// is being checked for unexpanded parameter packs.
  ///
  /// \returns true if an error occurred, false otherwise.
  bool DiagnoseUnexpandedParameterPack(const DeclarationNameInfo &NameInfo,
                                       UnexpandedParameterPackContext UPPC);

  /// \brief If the given template name contains an unexpanded parameter pack,
  /// diagnose the error.
  ///
  /// \param Loc The location of the template name.
  ///
  /// \param Template The template name that is being checked for unexpanded
  /// parameter packs.
  ///
  /// \returns true if an error occurred, false otherwise.
  bool DiagnoseUnexpandedParameterPack(SourceLocation Loc,
                                       TemplateName Template,
                                       UnexpandedParameterPackContext UPPC);

  /// \brief If the given template argument contains an unexpanded parameter
  /// pack, diagnose the error.
  ///
  /// \param Arg The template argument that is being checked for unexpanded
  /// parameter packs.
  ///
  /// \returns true if an error occurred, false otherwise.
  bool DiagnoseUnexpandedParameterPack(TemplateArgumentLoc Arg,
                                       UnexpandedParameterPackContext UPPC);

  /// \brief Collect the set of unexpanded parameter packs within the given
  /// template argument.
  ///
  /// \param Arg The template argument that will be traversed to find
  /// unexpanded parameter packs.
  void collectUnexpandedParameterPacks(TemplateArgument Arg,
                   SmallVectorImpl<UnexpandedParameterPack> &Unexpanded);

  /// \brief Collect the set of unexpanded parameter packs within the given
  /// template argument.
  ///
  /// \param Arg The template argument that will be traversed to find
  /// unexpanded parameter packs.
  void collectUnexpandedParameterPacks(TemplateArgumentLoc Arg,
                    SmallVectorImpl<UnexpandedParameterPack> &Unexpanded);

  /// \brief Collect the set of unexpanded parameter packs within the given
  /// type.
  ///
  /// \param T The type that will be traversed to find
  /// unexpanded parameter packs.
  void collectUnexpandedParameterPacks(QualType T,
                   SmallVectorImpl<UnexpandedParameterPack> &Unexpanded);

  /// \brief Collect the set of unexpanded parameter packs within the given
  /// type.
  ///
  /// \param TL The type that will be traversed to find
  /// unexpanded parameter packs.
  void collectUnexpandedParameterPacks(TypeLoc TL,
                   SmallVectorImpl<UnexpandedParameterPack> &Unexpanded);

  /// \brief Collect the set of unexpanded parameter packs within the given
  /// nested-name-specifier.
  ///
  /// \param SS The nested-name-specifier that will be traversed to find
  /// unexpanded parameter packs.
  void collectUnexpandedParameterPacks(CXXScopeSpec &SS,
                         SmallVectorImpl<UnexpandedParameterPack> &Unexpanded);

  /// \brief Collect the set of unexpanded parameter packs within the given
  /// name.
  ///
  /// \param NameInfo The name that will be traversed to find
  /// unexpanded parameter packs.
  void collectUnexpandedParameterPacks(const DeclarationNameInfo &NameInfo,
                         SmallVectorImpl<UnexpandedParameterPack> &Unexpanded);

  /// \brief Invoked when parsing a template argument followed by an
  /// ellipsis, which creates a pack expansion.
  ///
  /// \param Arg The template argument preceding the ellipsis, which
  /// may already be invalid.
  ///
  /// \param EllipsisLoc The location of the ellipsis.
  ParsedTemplateArgument ActOnPackExpansion(const ParsedTemplateArgument &Arg,
                                            SourceLocation EllipsisLoc);

  /// \brief Invoked when parsing a type followed by an ellipsis, which
  /// creates a pack expansion.
  ///
  /// \param Type The type preceding the ellipsis, which will become
  /// the pattern of the pack expansion.
  ///
  /// \param EllipsisLoc The location of the ellipsis.
  TypeResult ActOnPackExpansion(ParsedType Type, SourceLocation EllipsisLoc);

  /// \brief Construct a pack expansion type from the pattern of the pack
  /// expansion.
  TypeSourceInfo *CheckPackExpansion(TypeSourceInfo *Pattern,
                                     SourceLocation EllipsisLoc,
                                     llvm::Optional<unsigned> NumExpansions);

  /// \brief Construct a pack expansion type from the pattern of the pack
  /// expansion.
  QualType CheckPackExpansion(QualType Pattern,
                              SourceRange PatternRange,
                              SourceLocation EllipsisLoc,
                              llvm::Optional<unsigned> NumExpansions);

  /// \brief Invoked when parsing an expression followed by an ellipsis, which
  /// creates a pack expansion.
  ///
  /// \param Pattern The expression preceding the ellipsis, which will become
  /// the pattern of the pack expansion.
  ///
  /// \param EllipsisLoc The location of the ellipsis.
  ExprResult ActOnPackExpansion(Expr *Pattern, SourceLocation EllipsisLoc);

  /// \brief Invoked when parsing an expression followed by an ellipsis, which
  /// creates a pack expansion.
  ///
  /// \param Pattern The expression preceding the ellipsis, which will become
  /// the pattern of the pack expansion.
  ///
  /// \param EllipsisLoc The location of the ellipsis.
  ExprResult CheckPackExpansion(Expr *Pattern, SourceLocation EllipsisLoc,
                                llvm::Optional<unsigned> NumExpansions);

  /// \brief Determine whether we could expand a pack expansion with the
  /// given set of parameter packs into separate arguments by repeatedly
  /// transforming the pattern.
  ///
  /// \param EllipsisLoc The location of the ellipsis that identifies the
  /// pack expansion.
  ///
  /// \param PatternRange The source range that covers the entire pattern of
  /// the pack expansion.
  ///
  /// \param Unexpanded The set of unexpanded parameter packs within the
  /// pattern.
  ///
  /// \param ShouldExpand Will be set to \c true if the transformer should
  /// expand the corresponding pack expansions into separate arguments. When
  /// set, \c NumExpansions must also be set.
  ///
  /// \param RetainExpansion Whether the caller should add an unexpanded
  /// pack expansion after all of the expanded arguments. This is used
  /// when extending explicitly-specified template argument packs per
  /// C++0x [temp.arg.explicit]p9.
  ///
  /// \param NumExpansions The number of separate arguments that will be in
  /// the expanded form of the corresponding pack expansion. This is both an
  /// input and an output parameter, which can be set by the caller if the
  /// number of expansions is known a priori (e.g., due to a prior substitution)
  /// and will be set by the callee when the number of expansions is known.
  /// The callee must set this value when \c ShouldExpand is \c true; it may
  /// set this value in other cases.
  ///
  /// \returns true if an error occurred (e.g., because the parameter packs
  /// are to be instantiated with arguments of different lengths), false
  /// otherwise. If false, \c ShouldExpand (and possibly \c NumExpansions)
  /// must be set.
  bool CheckParameterPacksForExpansion(SourceLocation EllipsisLoc,
                                       SourceRange PatternRange,
                             llvm::ArrayRef<UnexpandedParameterPack> Unexpanded,
                             const MultiLevelTemplateArgumentList &TemplateArgs,
                                       bool &ShouldExpand,
                                       bool &RetainExpansion,
                                       llvm::Optional<unsigned> &NumExpansions);

  /// \brief Determine the number of arguments in the given pack expansion
  /// type.
  ///
  /// This routine assumes that the number of arguments in the expansion is
  /// consistent across all of the unexpanded parameter packs in its pattern.
  ///
  /// Returns an empty Optional if the type can't be expanded.
  llvm::Optional<unsigned> getNumArgumentsInExpansion(QualType T,
                            const MultiLevelTemplateArgumentList &TemplateArgs);

  /// \brief Determine whether the given declarator contains any unexpanded
  /// parameter packs.
  ///
  /// This routine is used by the parser to disambiguate function declarators
  /// with an ellipsis prior to the ')', e.g.,
  ///
  /// \code
  ///   void f(T...);
  /// \endcode
  ///
  /// To determine whether we have an (unnamed) function parameter pack or
  /// a variadic function.
  ///
  /// \returns true if the declarator contains any unexpanded parameter packs,
  /// false otherwise.
  bool containsUnexpandedParameterPacks(Declarator &D);

  //===--------------------------------------------------------------------===//
  // C++ Template Argument Deduction (C++ [temp.deduct])
  //===--------------------------------------------------------------------===//

  /// \brief Describes the result of template argument deduction.
  ///
  /// The TemplateDeductionResult enumeration describes the result of
  /// template argument deduction, as returned from
  /// DeduceTemplateArguments(). The separate TemplateDeductionInfo
  /// structure provides additional information about the results of
  /// template argument deduction, e.g., the deduced template argument
  /// list (if successful) or the specific template parameters or
  /// deduced arguments that were involved in the failure.
  enum TemplateDeductionResult {
    /// \brief Template argument deduction was successful.
    TDK_Success = 0,
    /// \brief The declaration was invalid; do nothing.
    TDK_Invalid,
    /// \brief Template argument deduction exceeded the maximum template
    /// instantiation depth (which has already been diagnosed).
    TDK_InstantiationDepth,
    /// \brief Template argument deduction did not deduce a value
    /// for every template parameter.
    TDK_Incomplete,
    /// \brief Template argument deduction produced inconsistent
    /// deduced values for the given template parameter.
    TDK_Inconsistent,
    /// \brief Template argument deduction failed due to inconsistent
    /// cv-qualifiers on a template parameter type that would
    /// otherwise be deduced, e.g., we tried to deduce T in "const T"
    /// but were given a non-const "X".
    TDK_Underqualified,
    /// \brief Substitution of the deduced template argument values
    /// resulted in an error.
    TDK_SubstitutionFailure,
    /// \brief Substitution of the deduced template argument values
    /// into a non-deduced context produced a type or value that
    /// produces a type that does not match the original template
    /// arguments provided.
    TDK_NonDeducedMismatch,
    /// \brief When performing template argument deduction for a function
    /// template, there were too many call arguments.
    TDK_TooManyArguments,
    /// \brief When performing template argument deduction for a function
    /// template, there were too few call arguments.
    TDK_TooFewArguments,
    /// \brief The explicitly-specified template arguments were not valid
    /// template arguments for the given template.
    TDK_InvalidExplicitArguments,
    /// \brief The arguments included an overloaded function name that could
    /// not be resolved to a suitable function.
    TDK_FailedOverloadResolution
  };

  TemplateDeductionResult
  DeduceTemplateArguments(ClassTemplatePartialSpecializationDecl *Partial,
                          const TemplateArgumentList &TemplateArgs,
                          sema::TemplateDeductionInfo &Info);

  TemplateDeductionResult
  SubstituteExplicitTemplateArguments(FunctionTemplateDecl *FunctionTemplate,
                              TemplateArgumentListInfo &ExplicitTemplateArgs,
                      SmallVectorImpl<DeducedTemplateArgument> &Deduced,
                                 SmallVectorImpl<QualType> &ParamTypes,
                                      QualType *FunctionType,
                                      sema::TemplateDeductionInfo &Info);

  /// brief A function argument from which we performed template argument
  // deduction for a call.
  struct OriginalCallArg {
    OriginalCallArg(QualType OriginalParamType,
                    unsigned ArgIdx,
                    QualType OriginalArgType)
      : OriginalParamType(OriginalParamType), ArgIdx(ArgIdx),
        OriginalArgType(OriginalArgType) { }

    QualType OriginalParamType;
    unsigned ArgIdx;
    QualType OriginalArgType;
  };

  TemplateDeductionResult
  FinishTemplateArgumentDeduction(FunctionTemplateDecl *FunctionTemplate,
                      SmallVectorImpl<DeducedTemplateArgument> &Deduced,
                                  unsigned NumExplicitlySpecified,
                                  FunctionDecl *&Specialization,
                                  sema::TemplateDeductionInfo &Info,
           SmallVectorImpl<OriginalCallArg> const *OriginalCallArgs = 0);

  TemplateDeductionResult
  DeduceTemplateArguments(FunctionTemplateDecl *FunctionTemplate,
                          TemplateArgumentListInfo *ExplicitTemplateArgs,
                          llvm::ArrayRef<Expr *> Args,
                          FunctionDecl *&Specialization,
                          sema::TemplateDeductionInfo &Info);

  TemplateDeductionResult
  DeduceTemplateArguments(FunctionTemplateDecl *FunctionTemplate,
                          TemplateArgumentListInfo *ExplicitTemplateArgs,
                          QualType ArgFunctionType,
                          FunctionDecl *&Specialization,
                          sema::TemplateDeductionInfo &Info);

  TemplateDeductionResult
  DeduceTemplateArguments(FunctionTemplateDecl *FunctionTemplate,
                          QualType ToType,
                          CXXConversionDecl *&Specialization,
                          sema::TemplateDeductionInfo &Info);

  TemplateDeductionResult
  DeduceTemplateArguments(FunctionTemplateDecl *FunctionTemplate,
                          TemplateArgumentListInfo *ExplicitTemplateArgs,
                          FunctionDecl *&Specialization,
                          sema::TemplateDeductionInfo &Info);

  /// \brief Result type of DeduceAutoType.
  enum DeduceAutoResult {
    DAR_Succeeded,
    DAR_Failed,
    DAR_FailedAlreadyDiagnosed
  };

  DeduceAutoResult DeduceAutoType(TypeSourceInfo *AutoType, Expr *&Initializer,
                                  TypeSourceInfo *&Result);
  void DiagnoseAutoDeductionFailure(VarDecl *VDecl, Expr *Init);

  FunctionTemplateDecl *getMoreSpecializedTemplate(FunctionTemplateDecl *FT1,
                                                   FunctionTemplateDecl *FT2,
                                                   SourceLocation Loc,
                                           TemplatePartialOrderingContext TPOC,
                                                   unsigned NumCallArguments);
  UnresolvedSetIterator getMostSpecialized(UnresolvedSetIterator SBegin,
                                           UnresolvedSetIterator SEnd,
                                           TemplatePartialOrderingContext TPOC,
                                           unsigned NumCallArguments,
                                           SourceLocation Loc,
                                           const PartialDiagnostic &NoneDiag,
                                           const PartialDiagnostic &AmbigDiag,
                                        const PartialDiagnostic &CandidateDiag,
                                        bool Complain = true,
                                        QualType TargetType = QualType());

  ClassTemplatePartialSpecializationDecl *
  getMoreSpecializedPartialSpecialization(
                                  ClassTemplatePartialSpecializationDecl *PS1,
                                  ClassTemplatePartialSpecializationDecl *PS2,
                                  SourceLocation Loc);

  void MarkUsedTemplateParameters(const TemplateArgumentList &TemplateArgs,
                                  bool OnlyDeduced,
                                  unsigned Depth,
                                  llvm::SmallBitVector &Used);
  void MarkDeducedTemplateParameters(FunctionTemplateDecl *FunctionTemplate,
                                     llvm::SmallBitVector &Deduced) {
    return MarkDeducedTemplateParameters(Context, FunctionTemplate, Deduced);
  }
  static void MarkDeducedTemplateParameters(ASTContext &Ctx,
                                         FunctionTemplateDecl *FunctionTemplate,
                                         llvm::SmallBitVector &Deduced);

  //===--------------------------------------------------------------------===//
  // C++ Template Instantiation
  //

  MultiLevelTemplateArgumentList getTemplateInstantiationArgs(NamedDecl *D,
                                     const TemplateArgumentList *Innermost = 0,
                                                bool RelativeToPrimary = false,
                                               const FunctionDecl *Pattern = 0);

  /// \brief A template instantiation that is currently in progress.
  struct ActiveTemplateInstantiation {
    /// \brief The kind of template instantiation we are performing
    enum InstantiationKind {
      /// We are instantiating a template declaration. The entity is
      /// the declaration we're instantiating (e.g., a CXXRecordDecl).
      TemplateInstantiation,

      /// We are instantiating a default argument for a template
      /// parameter. The Entity is the template, and
      /// TemplateArgs/NumTemplateArguments provides the template
      /// arguments as specified.
      /// FIXME: Use a TemplateArgumentList
      DefaultTemplateArgumentInstantiation,

      /// We are instantiating a default argument for a function.
      /// The Entity is the ParmVarDecl, and TemplateArgs/NumTemplateArgs
      /// provides the template arguments as specified.
      DefaultFunctionArgumentInstantiation,

      /// We are substituting explicit template arguments provided for
      /// a function template. The entity is a FunctionTemplateDecl.
      ExplicitTemplateArgumentSubstitution,

      /// We are substituting template argument determined as part of
      /// template argument deduction for either a class template
      /// partial specialization or a function template. The
      /// Entity is either a ClassTemplatePartialSpecializationDecl or
      /// a FunctionTemplateDecl.
      DeducedTemplateArgumentSubstitution,

      /// We are substituting prior template arguments into a new
      /// template parameter. The template parameter itself is either a
      /// NonTypeTemplateParmDecl or a TemplateTemplateParmDecl.
      PriorTemplateArgumentSubstitution,

      /// We are checking the validity of a default template argument that
      /// has been used when naming a template-id.
      DefaultTemplateArgumentChecking,

      /// We are instantiating the exception specification for a function
      /// template which was deferred until it was needed.
      ExceptionSpecInstantiation
    } Kind;

    /// \brief The point of instantiation within the source code.
    SourceLocation PointOfInstantiation;

    /// \brief The template (or partial specialization) in which we are
    /// performing the instantiation, for substitutions of prior template
    /// arguments.
    NamedDecl *Template;

    /// \brief The entity that is being instantiated.
    uintptr_t Entity;

    /// \brief The list of template arguments we are substituting, if they
    /// are not part of the entity.
    const TemplateArgument *TemplateArgs;

    /// \brief The number of template arguments in TemplateArgs.
    unsigned NumTemplateArgs;

    /// \brief The template deduction info object associated with the
    /// substitution or checking of explicit or deduced template arguments.
    sema::TemplateDeductionInfo *DeductionInfo;

    /// \brief The source range that covers the construct that cause
    /// the instantiation, e.g., the template-id that causes a class
    /// template instantiation.
    SourceRange InstantiationRange;

    ActiveTemplateInstantiation()
      : Kind(TemplateInstantiation), Template(0), Entity(0), TemplateArgs(0),
        NumTemplateArgs(0), DeductionInfo(0) {}

    /// \brief Determines whether this template is an actual instantiation
    /// that should be counted toward the maximum instantiation depth.
    bool isInstantiationRecord() const;

    friend bool operator==(const ActiveTemplateInstantiation &X,
                           const ActiveTemplateInstantiation &Y) {
      if (X.Kind != Y.Kind)
        return false;

      if (X.Entity != Y.Entity)
        return false;

      switch (X.Kind) {
      case TemplateInstantiation:
      case ExceptionSpecInstantiation:
        return true;

      case PriorTemplateArgumentSubstitution:
      case DefaultTemplateArgumentChecking:
        if (X.Template != Y.Template)
          return false;

        // Fall through

      case DefaultTemplateArgumentInstantiation:
      case ExplicitTemplateArgumentSubstitution:
      case DeducedTemplateArgumentSubstitution:
      case DefaultFunctionArgumentInstantiation:
        return X.TemplateArgs == Y.TemplateArgs;

      }

      llvm_unreachable("Invalid InstantiationKind!");
    }

    friend bool operator!=(const ActiveTemplateInstantiation &X,
                           const ActiveTemplateInstantiation &Y) {
      return !(X == Y);
    }
  };

  /// \brief List of active template instantiations.
  ///
  /// This vector is treated as a stack. As one template instantiation
  /// requires another template instantiation, additional
  /// instantiations are pushed onto the stack up to a
  /// user-configurable limit LangOptions::InstantiationDepth.
  SmallVector<ActiveTemplateInstantiation, 16>
    ActiveTemplateInstantiations;

  /// \brief Whether we are in a SFINAE context that is not associated with
  /// template instantiation.
  ///
  /// This is used when setting up a SFINAE trap (\c see SFINAETrap) outside
  /// of a template instantiation or template argument deduction.
  bool InNonInstantiationSFINAEContext;

  /// \brief The number of ActiveTemplateInstantiation entries in
  /// \c ActiveTemplateInstantiations that are not actual instantiations and,
  /// therefore, should not be counted as part of the instantiation depth.
  unsigned NonInstantiationEntries;

  /// \brief The last template from which a template instantiation
  /// error or warning was produced.
  ///
  /// This value is used to suppress printing of redundant template
  /// instantiation backtraces when there are multiple errors in the
  /// same instantiation. FIXME: Does this belong in Sema? It's tough
  /// to implement it anywhere else.
  ActiveTemplateInstantiation LastTemplateInstantiationErrorContext;

  /// \brief The current index into pack expansion arguments that will be
  /// used for substitution of parameter packs.
  ///
  /// The pack expansion index will be -1 to indicate that parameter packs
  /// should be instantiated as themselves. Otherwise, the index specifies
  /// which argument within the parameter pack will be used for substitution.
  int ArgumentPackSubstitutionIndex;

  /// \brief RAII object used to change the argument pack substitution index
  /// within a \c Sema object.
  ///
  /// See \c ArgumentPackSubstitutionIndex for more information.
  class ArgumentPackSubstitutionIndexRAII {
    Sema &Self;
    int OldSubstitutionIndex;

  public:
    ArgumentPackSubstitutionIndexRAII(Sema &Self, int NewSubstitutionIndex)
      : Self(Self), OldSubstitutionIndex(Self.ArgumentPackSubstitutionIndex) {
      Self.ArgumentPackSubstitutionIndex = NewSubstitutionIndex;
    }

    ~ArgumentPackSubstitutionIndexRAII() {
      Self.ArgumentPackSubstitutionIndex = OldSubstitutionIndex;
    }
  };

  friend class ArgumentPackSubstitutionRAII;

  /// \brief The stack of calls expression undergoing template instantiation.
  ///
  /// The top of this stack is used by a fixit instantiating unresolved
  /// function calls to fix the AST to match the textual change it prints.
  SmallVector<CallExpr *, 8> CallsUndergoingInstantiation;

  /// \brief For each declaration that involved template argument deduction, the
  /// set of diagnostics that were suppressed during that template argument
  /// deduction.
  ///
  /// FIXME: Serialize this structure to the AST file.
  llvm::DenseMap<Decl *, SmallVector<PartialDiagnosticAt, 1> >
    SuppressedDiagnostics;

  /// \brief A stack object to be created when performing template
  /// instantiation.
  ///
  /// Construction of an object of type \c InstantiatingTemplate
  /// pushes the current instantiation onto the stack of active
  /// instantiations. If the size of this stack exceeds the maximum
  /// number of recursive template instantiations, construction
  /// produces an error and evaluates true.
  ///
  /// Destruction of this object will pop the named instantiation off
  /// the stack.
  struct InstantiatingTemplate {
    /// \brief Note that we are instantiating a class template,
    /// function template, or a member thereof.
    InstantiatingTemplate(Sema &SemaRef, SourceLocation PointOfInstantiation,
                          Decl *Entity,
                          SourceRange InstantiationRange = SourceRange());

    struct ExceptionSpecification {};
    /// \brief Note that we are instantiating an exception specification
    /// of a function template.
    InstantiatingTemplate(Sema &SemaRef, SourceLocation PointOfInstantiation,
                          FunctionDecl *Entity, ExceptionSpecification,
                          SourceRange InstantiationRange = SourceRange());

    /// \brief Note that we are instantiating a default argument in a
    /// template-id.
    InstantiatingTemplate(Sema &SemaRef, SourceLocation PointOfInstantiation,
                          TemplateDecl *Template,
                          ArrayRef<TemplateArgument> TemplateArgs,
                          SourceRange InstantiationRange = SourceRange());

    /// \brief Note that we are instantiating a default argument in a
    /// template-id.
    InstantiatingTemplate(Sema &SemaRef, SourceLocation PointOfInstantiation,
                          FunctionTemplateDecl *FunctionTemplate,
                          ArrayRef<TemplateArgument> TemplateArgs,
                          ActiveTemplateInstantiation::InstantiationKind Kind,
                          sema::TemplateDeductionInfo &DeductionInfo,
                          SourceRange InstantiationRange = SourceRange());

    /// \brief Note that we are instantiating as part of template
    /// argument deduction for a class template partial
    /// specialization.
    InstantiatingTemplate(Sema &SemaRef, SourceLocation PointOfInstantiation,
                          ClassTemplatePartialSpecializationDecl *PartialSpec,
                          ArrayRef<TemplateArgument> TemplateArgs,
                          sema::TemplateDeductionInfo &DeductionInfo,
                          SourceRange InstantiationRange = SourceRange());

    InstantiatingTemplate(Sema &SemaRef, SourceLocation PointOfInstantiation,
                          ParmVarDecl *Param,
                          ArrayRef<TemplateArgument> TemplateArgs,
                          SourceRange InstantiationRange = SourceRange());

    /// \brief Note that we are substituting prior template arguments into a
    /// non-type or template template parameter.
    InstantiatingTemplate(Sema &SemaRef, SourceLocation PointOfInstantiation,
                          NamedDecl *Template,
                          NonTypeTemplateParmDecl *Param,
                          ArrayRef<TemplateArgument> TemplateArgs,
                          SourceRange InstantiationRange);

    InstantiatingTemplate(Sema &SemaRef, SourceLocation PointOfInstantiation,
                          NamedDecl *Template,
                          TemplateTemplateParmDecl *Param,
                          ArrayRef<TemplateArgument> TemplateArgs,
                          SourceRange InstantiationRange);

    /// \brief Note that we are checking the default template argument
    /// against the template parameter for a given template-id.
    InstantiatingTemplate(Sema &SemaRef, SourceLocation PointOfInstantiation,
                          TemplateDecl *Template,
                          NamedDecl *Param,
                          ArrayRef<TemplateArgument> TemplateArgs,
                          SourceRange InstantiationRange);


    /// \brief Note that we have finished instantiating this template.
    void Clear();

    ~InstantiatingTemplate() { Clear(); }

    /// \brief Determines whether we have exceeded the maximum
    /// recursive template instantiations.
    operator bool() const { return Invalid; }

  private:
    Sema &SemaRef;
    bool Invalid;
    bool SavedInNonInstantiationSFINAEContext;
    bool CheckInstantiationDepth(SourceLocation PointOfInstantiation,
                                 SourceRange InstantiationRange);

    InstantiatingTemplate(const InstantiatingTemplate&) LLVM_DELETED_FUNCTION;

    InstantiatingTemplate&
    operator=(const InstantiatingTemplate&) LLVM_DELETED_FUNCTION;
  };

  void PrintInstantiationStack();

  /// \brief Determines whether we are currently in a context where
  /// template argument substitution failures are not considered
  /// errors.
  ///
  /// \returns An empty \c llvm::Optional if we're not in a SFINAE context.
  /// Otherwise, contains a pointer that, if non-NULL, contains the nearest
  /// template-deduction context object, which can be used to capture
  /// diagnostics that will be suppressed.
  llvm::Optional<sema::TemplateDeductionInfo *> isSFINAEContext() const;

  /// \brief Determines whether we are currently in a context that
  /// is not evaluated as per C++ [expr] p5.
  bool isUnevaluatedContext() const {
    assert(!ExprEvalContexts.empty() &&
           "Must be in an expression evaluation context");
    return ExprEvalContexts.back().Context == Sema::Unevaluated;
  }

  /// \brief RAII class used to determine whether SFINAE has
  /// trapped any errors that occur during template argument
  /// deduction.`
  class SFINAETrap {
    Sema &SemaRef;
    unsigned PrevSFINAEErrors;
    bool PrevInNonInstantiationSFINAEContext;
    bool PrevAccessCheckingSFINAE;

  public:
    explicit SFINAETrap(Sema &SemaRef, bool AccessCheckingSFINAE = false)
      : SemaRef(SemaRef), PrevSFINAEErrors(SemaRef.NumSFINAEErrors),
        PrevInNonInstantiationSFINAEContext(
                                      SemaRef.InNonInstantiationSFINAEContext),
        PrevAccessCheckingSFINAE(SemaRef.AccessCheckingSFINAE)
    {
      if (!SemaRef.isSFINAEContext())
        SemaRef.InNonInstantiationSFINAEContext = true;
      SemaRef.AccessCheckingSFINAE = AccessCheckingSFINAE;
    }

    ~SFINAETrap() {
      SemaRef.NumSFINAEErrors = PrevSFINAEErrors;
      SemaRef.InNonInstantiationSFINAEContext
        = PrevInNonInstantiationSFINAEContext;
      SemaRef.AccessCheckingSFINAE = PrevAccessCheckingSFINAE;
    }

    /// \brief Determine whether any SFINAE errors have been trapped.
    bool hasErrorOccurred() const {
      return SemaRef.NumSFINAEErrors > PrevSFINAEErrors;
    }
  };

  /// \brief The current instantiation scope used to store local
  /// variables.
  LocalInstantiationScope *CurrentInstantiationScope;

  /// \brief The number of typos corrected by CorrectTypo.
  unsigned TyposCorrected;

  typedef llvm::DenseMap<IdentifierInfo *, TypoCorrection>
    UnqualifiedTyposCorrectedMap;

  /// \brief A cache containing the results of typo correction for unqualified
  /// name lookup.
  ///
  /// The string is the string that we corrected to (which may be empty, if
  /// there was no correction), while the boolean will be true when the
  /// string represents a keyword.
  UnqualifiedTyposCorrectedMap UnqualifiedTyposCorrected;

  /// \brief Worker object for performing CFG-based warnings.
  sema::AnalysisBasedWarnings AnalysisWarnings;

  /// \brief An entity for which implicit template instantiation is required.
  ///
  /// The source location associated with the declaration is the first place in
  /// the source code where the declaration was "used". It is not necessarily
  /// the point of instantiation (which will be either before or after the
  /// namespace-scope declaration that triggered this implicit instantiation),
  /// However, it is the location that diagnostics should generally refer to,
  /// because users will need to know what code triggered the instantiation.
  typedef std::pair<ValueDecl *, SourceLocation> PendingImplicitInstantiation;

  /// \brief The queue of implicit template instantiations that are required
  /// but have not yet been performed.
  std::deque<PendingImplicitInstantiation> PendingInstantiations;

  /// \brief The queue of implicit template instantiations that are required
  /// and must be performed within the current local scope.
  ///
  /// This queue is only used for member functions of local classes in
  /// templates, which must be instantiated in the same scope as their
  /// enclosing function, so that they can reference function-local
  /// types, static variables, enumerators, etc.
  std::deque<PendingImplicitInstantiation> PendingLocalImplicitInstantiations;

  void PerformPendingInstantiations(bool LocalOnly = false);

  TypeSourceInfo *SubstType(TypeSourceInfo *T,
                            const MultiLevelTemplateArgumentList &TemplateArgs,
                            SourceLocation Loc, DeclarationName Entity);

  QualType SubstType(QualType T,
                     const MultiLevelTemplateArgumentList &TemplateArgs,
                     SourceLocation Loc, DeclarationName Entity);

  TypeSourceInfo *SubstType(TypeLoc TL,
                            const MultiLevelTemplateArgumentList &TemplateArgs,
                            SourceLocation Loc, DeclarationName Entity);

  TypeSourceInfo *SubstFunctionDeclType(TypeSourceInfo *T,
                            const MultiLevelTemplateArgumentList &TemplateArgs,
                                        SourceLocation Loc,
                                        DeclarationName Entity,
                                        CXXRecordDecl *ThisContext,
                                        unsigned ThisTypeQuals);
  ParmVarDecl *SubstParmVarDecl(ParmVarDecl *D,
                            const MultiLevelTemplateArgumentList &TemplateArgs,
                                int indexAdjustment,
                                llvm::Optional<unsigned> NumExpansions,
                                bool ExpectParameterPack);
  bool SubstParmTypes(SourceLocation Loc,
                      ParmVarDecl **Params, unsigned NumParams,
                      const MultiLevelTemplateArgumentList &TemplateArgs,
                      SmallVectorImpl<QualType> &ParamTypes,
                      SmallVectorImpl<ParmVarDecl *> *OutParams = 0);
  ExprResult SubstExpr(Expr *E,
                       const MultiLevelTemplateArgumentList &TemplateArgs);

  /// \brief Substitute the given template arguments into a list of
  /// expressions, expanding pack expansions if required.
  ///
  /// \param Exprs The list of expressions to substitute into.
  ///
  /// \param NumExprs The number of expressions in \p Exprs.
  ///
  /// \param IsCall Whether this is some form of call, in which case
  /// default arguments will be dropped.
  ///
  /// \param TemplateArgs The set of template arguments to substitute.
  ///
  /// \param Outputs Will receive all of the substituted arguments.
  ///
  /// \returns true if an error occurred, false otherwise.
  bool SubstExprs(Expr **Exprs, unsigned NumExprs, bool IsCall,
                  const MultiLevelTemplateArgumentList &TemplateArgs,
                  SmallVectorImpl<Expr *> &Outputs);

  StmtResult SubstStmt(Stmt *S,
                       const MultiLevelTemplateArgumentList &TemplateArgs);

  Decl *SubstDecl(Decl *D, DeclContext *Owner,
                  const MultiLevelTemplateArgumentList &TemplateArgs);

  ExprResult SubstInitializer(Expr *E,
                       const MultiLevelTemplateArgumentList &TemplateArgs,
                       bool CXXDirectInit);

  bool
  SubstBaseSpecifiers(CXXRecordDecl *Instantiation,
                      CXXRecordDecl *Pattern,
                      const MultiLevelTemplateArgumentList &TemplateArgs);

  bool
  InstantiateClass(SourceLocation PointOfInstantiation,
                   CXXRecordDecl *Instantiation, CXXRecordDecl *Pattern,
                   const MultiLevelTemplateArgumentList &TemplateArgs,
                   TemplateSpecializationKind TSK,
                   bool Complain = true);

  bool InstantiateEnum(SourceLocation PointOfInstantiation,
                       EnumDecl *Instantiation, EnumDecl *Pattern,
                       const MultiLevelTemplateArgumentList &TemplateArgs,
                       TemplateSpecializationKind TSK);

  struct LateInstantiatedAttribute {
    const Attr *TmplAttr;
    LocalInstantiationScope *Scope;
    Decl *NewDecl;

    LateInstantiatedAttribute(const Attr *A, LocalInstantiationScope *S,
                              Decl *D)
      : TmplAttr(A), Scope(S), NewDecl(D)
    { }
  };
  typedef SmallVector<LateInstantiatedAttribute, 16> LateInstantiatedAttrVec;

  void InstantiateAttrs(const MultiLevelTemplateArgumentList &TemplateArgs,
                        const Decl *Pattern, Decl *Inst,
                        LateInstantiatedAttrVec *LateAttrs = 0,
                        LocalInstantiationScope *OuterMostScope = 0);

  bool
  InstantiateClassTemplateSpecialization(SourceLocation PointOfInstantiation,
                           ClassTemplateSpecializationDecl *ClassTemplateSpec,
                           TemplateSpecializationKind TSK,
                           bool Complain = true);

  void InstantiateClassMembers(SourceLocation PointOfInstantiation,
                               CXXRecordDecl *Instantiation,
                            const MultiLevelTemplateArgumentList &TemplateArgs,
                               TemplateSpecializationKind TSK);

  void InstantiateClassTemplateSpecializationMembers(
                                          SourceLocation PointOfInstantiation,
                           ClassTemplateSpecializationDecl *ClassTemplateSpec,
                                                TemplateSpecializationKind TSK);

  NestedNameSpecifierLoc
  SubstNestedNameSpecifierLoc(NestedNameSpecifierLoc NNS,
                           const MultiLevelTemplateArgumentList &TemplateArgs);

  DeclarationNameInfo
  SubstDeclarationNameInfo(const DeclarationNameInfo &NameInfo,
                           const MultiLevelTemplateArgumentList &TemplateArgs);
  TemplateName
  SubstTemplateName(NestedNameSpecifierLoc QualifierLoc, TemplateName Name,
                    SourceLocation Loc,
                    const MultiLevelTemplateArgumentList &TemplateArgs);
  bool Subst(const TemplateArgumentLoc *Args, unsigned NumArgs,
             TemplateArgumentListInfo &Result,
             const MultiLevelTemplateArgumentList &TemplateArgs);

  void InstantiateExceptionSpec(SourceLocation PointOfInstantiation,
                                FunctionDecl *Function);
  void InstantiateFunctionDefinition(SourceLocation PointOfInstantiation,
                                     FunctionDecl *Function,
                                     bool Recursive = false,
                                     bool DefinitionRequired = false);
  void InstantiateStaticDataMemberDefinition(
                                     SourceLocation PointOfInstantiation,
                                     VarDecl *Var,
                                     bool Recursive = false,
                                     bool DefinitionRequired = false);

  void InstantiateMemInitializers(CXXConstructorDecl *New,
                                  const CXXConstructorDecl *Tmpl,
                            const MultiLevelTemplateArgumentList &TemplateArgs);

  NamedDecl *FindInstantiatedDecl(SourceLocation Loc, NamedDecl *D,
                          const MultiLevelTemplateArgumentList &TemplateArgs);
  DeclContext *FindInstantiatedContext(SourceLocation Loc, DeclContext *DC,
                          const MultiLevelTemplateArgumentList &TemplateArgs);

  // Objective-C declarations.
  enum ObjCContainerKind {
    OCK_None = -1,
    OCK_Interface = 0,
    OCK_Protocol,
    OCK_Category,
    OCK_ClassExtension,
    OCK_Implementation,
    OCK_CategoryImplementation
  };
  ObjCContainerKind getObjCContainerKind() const;

  Decl *ActOnStartClassInterface(SourceLocation AtInterfaceLoc,
                                 IdentifierInfo *ClassName,
                                 SourceLocation ClassLoc,
                                 IdentifierInfo *SuperName,
                                 SourceLocation SuperLoc,
                                 Decl * const *ProtoRefs,
                                 unsigned NumProtoRefs,
                                 const SourceLocation *ProtoLocs,
                                 SourceLocation EndProtoLoc,
                                 AttributeList *AttrList);

  Decl *ActOnCompatibilityAlias(
                    SourceLocation AtCompatibilityAliasLoc,
                    IdentifierInfo *AliasName,  SourceLocation AliasLocation,
                    IdentifierInfo *ClassName, SourceLocation ClassLocation);

  bool CheckForwardProtocolDeclarationForCircularDependency(
    IdentifierInfo *PName,
    SourceLocation &PLoc, SourceLocation PrevLoc,
    const ObjCList<ObjCProtocolDecl> &PList);

  Decl *ActOnStartProtocolInterface(
                    SourceLocation AtProtoInterfaceLoc,
                    IdentifierInfo *ProtocolName, SourceLocation ProtocolLoc,
                    Decl * const *ProtoRefNames, unsigned NumProtoRefs,
                    const SourceLocation *ProtoLocs,
                    SourceLocation EndProtoLoc,
                    AttributeList *AttrList);

  Decl *ActOnStartCategoryInterface(SourceLocation AtInterfaceLoc,
                                    IdentifierInfo *ClassName,
                                    SourceLocation ClassLoc,
                                    IdentifierInfo *CategoryName,
                                    SourceLocation CategoryLoc,
                                    Decl * const *ProtoRefs,
                                    unsigned NumProtoRefs,
                                    const SourceLocation *ProtoLocs,
                                    SourceLocation EndProtoLoc);

  Decl *ActOnStartClassImplementation(
                    SourceLocation AtClassImplLoc,
                    IdentifierInfo *ClassName, SourceLocation ClassLoc,
                    IdentifierInfo *SuperClassname,
                    SourceLocation SuperClassLoc);

  Decl *ActOnStartCategoryImplementation(SourceLocation AtCatImplLoc,
                                         IdentifierInfo *ClassName,
                                         SourceLocation ClassLoc,
                                         IdentifierInfo *CatName,
                                         SourceLocation CatLoc);

  DeclGroupPtrTy ActOnFinishObjCImplementation(Decl *ObjCImpDecl,
                                               ArrayRef<Decl *> Decls);

  DeclGroupPtrTy ActOnForwardClassDeclaration(SourceLocation Loc,
                                     IdentifierInfo **IdentList,
                                     SourceLocation *IdentLocs,
                                     unsigned NumElts);

  DeclGroupPtrTy ActOnForwardProtocolDeclaration(SourceLocation AtProtoclLoc,
                                        const IdentifierLocPair *IdentList,
                                        unsigned NumElts,
                                        AttributeList *attrList);

  void FindProtocolDeclaration(bool WarnOnDeclarations,
                               const IdentifierLocPair *ProtocolId,
                               unsigned NumProtocols,
                               SmallVectorImpl<Decl *> &Protocols);

  /// Ensure attributes are consistent with type.
  /// \param [in, out] Attributes The attributes to check; they will
  /// be modified to be consistent with \p PropertyTy.
  void CheckObjCPropertyAttributes(Decl *PropertyPtrTy,
                                   SourceLocation Loc,
                                   unsigned &Attributes,
                                   bool propertyInPrimaryClass);

  /// Process the specified property declaration and create decls for the
  /// setters and getters as needed.
  /// \param property The property declaration being processed
  /// \param CD The semantic container for the property
  /// \param redeclaredProperty Declaration for property if redeclared
  ///        in class extension.
  /// \param lexicalDC Container for redeclaredProperty.
  void ProcessPropertyDecl(ObjCPropertyDecl *property,
                           ObjCContainerDecl *CD,
                           ObjCPropertyDecl *redeclaredProperty = 0,
                           ObjCContainerDecl *lexicalDC = 0);


  void DiagnosePropertyMismatch(ObjCPropertyDecl *Property,
                                ObjCPropertyDecl *SuperProperty,
                                const IdentifierInfo *Name);
  void ComparePropertiesInBaseAndSuper(ObjCInterfaceDecl *IDecl);


  void CompareProperties(Decl *CDecl, Decl *MergeProtocols);

  void DiagnoseClassExtensionDupMethods(ObjCCategoryDecl *CAT,
                                        ObjCInterfaceDecl *ID);

  void MatchOneProtocolPropertiesInClass(Decl *CDecl,
                                         ObjCProtocolDecl *PDecl);

  Decl *ActOnAtEnd(Scope *S, SourceRange AtEnd,
                   Decl **allMethods = 0, unsigned allNum = 0,
                   Decl **allProperties = 0, unsigned pNum = 0,
                   DeclGroupPtrTy *allTUVars = 0, unsigned tuvNum = 0);

  Decl *ActOnProperty(Scope *S, SourceLocation AtLoc,
                      SourceLocation LParenLoc,
                      FieldDeclarator &FD, ObjCDeclSpec &ODS,
                      Selector GetterSel, Selector SetterSel,
                      bool *OverridingProperty,
                      tok::ObjCKeywordKind MethodImplKind,
                      DeclContext *lexicalDC = 0);

  Decl *ActOnPropertyImplDecl(Scope *S,
                              SourceLocation AtLoc,
                              SourceLocation PropertyLoc,
                              bool ImplKind,
                              IdentifierInfo *PropertyId,
                              IdentifierInfo *PropertyIvar,
                              SourceLocation PropertyIvarLoc);

  enum ObjCSpecialMethodKind {
    OSMK_None,
    OSMK_Alloc,
    OSMK_New,
    OSMK_Copy,
    OSMK_RetainingInit,
    OSMK_NonRetainingInit
  };

  struct ObjCArgInfo {
    IdentifierInfo *Name;
    SourceLocation NameLoc;
    // The Type is null if no type was specified, and the DeclSpec is invalid
    // in this case.
    ParsedType Type;
    ObjCDeclSpec DeclSpec;

    /// ArgAttrs - Attribute list for this argument.
    AttributeList *ArgAttrs;
  };

  Decl *ActOnMethodDeclaration(
    Scope *S,
    SourceLocation BeginLoc, // location of the + or -.
    SourceLocation EndLoc,   // location of the ; or {.
    tok::TokenKind MethodType,
    ObjCDeclSpec &ReturnQT, ParsedType ReturnType,
    ArrayRef<SourceLocation> SelectorLocs, Selector Sel,
    // optional arguments. The number of types/arguments is obtained
    // from the Sel.getNumArgs().
    ObjCArgInfo *ArgInfo,
    DeclaratorChunk::ParamInfo *CParamInfo, unsigned CNumArgs, // c-style args
    AttributeList *AttrList, tok::ObjCKeywordKind MethodImplKind,
    bool isVariadic, bool MethodDefinition);

  ObjCMethodDecl *LookupMethodInQualifiedType(Selector Sel,
                                              const ObjCObjectPointerType *OPT,
                                              bool IsInstance);
  ObjCMethodDecl *LookupMethodInObjectType(Selector Sel, QualType Ty,
                                           bool IsInstance);

  bool inferObjCARCLifetime(ValueDecl *decl);

  ExprResult
  HandleExprPropertyRefExpr(const ObjCObjectPointerType *OPT,
                            Expr *BaseExpr,
                            SourceLocation OpLoc,
                            DeclarationName MemberName,
                            SourceLocation MemberLoc,
                            SourceLocation SuperLoc, QualType SuperType,
                            bool Super);

  ExprResult
  ActOnClassPropertyRefExpr(IdentifierInfo &receiverName,
                            IdentifierInfo &propertyName,
                            SourceLocation receiverNameLoc,
                            SourceLocation propertyNameLoc);

  ObjCMethodDecl *tryCaptureObjCSelf(SourceLocation Loc);

  /// \brief Describes the kind of message expression indicated by a message
  /// send that starts with an identifier.
  enum ObjCMessageKind {
    /// \brief The message is sent to 'super'.
    ObjCSuperMessage,
    /// \brief The message is an instance message.
    ObjCInstanceMessage,
    /// \brief The message is a class message, and the identifier is a type
    /// name.
    ObjCClassMessage
  };

  ObjCMessageKind getObjCMessageKind(Scope *S,
                                     IdentifierInfo *Name,
                                     SourceLocation NameLoc,
                                     bool IsSuper,
                                     bool HasTrailingDot,
                                     ParsedType &ReceiverType);

  ExprResult ActOnSuperMessage(Scope *S, SourceLocation SuperLoc,
                               Selector Sel,
                               SourceLocation LBracLoc,
                               ArrayRef<SourceLocation> SelectorLocs,
                               SourceLocation RBracLoc,
                               MultiExprArg Args);

  ExprResult BuildClassMessage(TypeSourceInfo *ReceiverTypeInfo,
                               QualType ReceiverType,
                               SourceLocation SuperLoc,
                               Selector Sel,
                               ObjCMethodDecl *Method,
                               SourceLocation LBracLoc,
                               ArrayRef<SourceLocation> SelectorLocs,
                               SourceLocation RBracLoc,
                               MultiExprArg Args,
                               bool isImplicit = false);

  ExprResult BuildClassMessageImplicit(QualType ReceiverType,
                                       bool isSuperReceiver,
                                       SourceLocation Loc,
                                       Selector Sel,
                                       ObjCMethodDecl *Method,
                                       MultiExprArg Args);

  ExprResult ActOnClassMessage(Scope *S,
                               ParsedType Receiver,
                               Selector Sel,
                               SourceLocation LBracLoc,
                               ArrayRef<SourceLocation> SelectorLocs,
                               SourceLocation RBracLoc,
                               MultiExprArg Args);

  ExprResult BuildInstanceMessage(Expr *Receiver,
                                  QualType ReceiverType,
                                  SourceLocation SuperLoc,
                                  Selector Sel,
                                  ObjCMethodDecl *Method,
                                  SourceLocation LBracLoc,
                                  ArrayRef<SourceLocation> SelectorLocs,
                                  SourceLocation RBracLoc,
                                  MultiExprArg Args,
                                  bool isImplicit = false);

  ExprResult BuildInstanceMessageImplicit(Expr *Receiver,
                                          QualType ReceiverType,
                                          SourceLocation Loc,
                                          Selector Sel,
                                          ObjCMethodDecl *Method,
                                          MultiExprArg Args);

  ExprResult ActOnInstanceMessage(Scope *S,
                                  Expr *Receiver,
                                  Selector Sel,
                                  SourceLocation LBracLoc,
                                  ArrayRef<SourceLocation> SelectorLocs,
                                  SourceLocation RBracLoc,
                                  MultiExprArg Args);

  ExprResult BuildObjCBridgedCast(SourceLocation LParenLoc,
                                  ObjCBridgeCastKind Kind,
                                  SourceLocation BridgeKeywordLoc,
                                  TypeSourceInfo *TSInfo,
                                  Expr *SubExpr);

  ExprResult ActOnObjCBridgedCast(Scope *S,
                                  SourceLocation LParenLoc,
                                  ObjCBridgeCastKind Kind,
                                  SourceLocation BridgeKeywordLoc,
                                  ParsedType Type,
                                  SourceLocation RParenLoc,
                                  Expr *SubExpr);

  bool checkInitMethod(ObjCMethodDecl *method, QualType receiverTypeIfCall);

  /// \brief Check whether the given new method is a valid override of the
  /// given overridden method, and set any properties that should be inherited.
  void CheckObjCMethodOverride(ObjCMethodDecl *NewMethod,
                               const ObjCMethodDecl *Overridden,
                               bool IsImplementation);

  /// \brief Describes the compatibility of a result type with its method.
  enum ResultTypeCompatibilityKind {
    RTC_Compatible,
    RTC_Incompatible,
    RTC_Unknown
  };

  void CheckObjCMethodOverrides(ObjCMethodDecl *ObjCMethod,
                                ObjCInterfaceDecl *CurrentClass,
                                ResultTypeCompatibilityKind RTC);

  enum PragmaOptionsAlignKind {
    POAK_Native,  // #pragma options align=native
    POAK_Natural, // #pragma options align=natural
    POAK_Packed,  // #pragma options align=packed
    POAK_Power,   // #pragma options align=power
    POAK_Mac68k,  // #pragma options align=mac68k
    POAK_Reset    // #pragma options align=reset
  };

  /// ActOnPragmaOptionsAlign - Called on well formed \#pragma options align.
  void ActOnPragmaOptionsAlign(PragmaOptionsAlignKind Kind,
                               SourceLocation PragmaLoc);

  enum PragmaPackKind {
    PPK_Default, // #pragma pack([n])
    PPK_Show,    // #pragma pack(show), only supported by MSVC.
    PPK_Push,    // #pragma pack(push, [identifier], [n])
    PPK_Pop      // #pragma pack(pop, [identifier], [n])
  };

  enum PragmaUPCKind {
    PUPCK_Relaxed,
    PUPCK_Strict
  };

  enum PragmaMSStructKind {
    PMSST_OFF,  // #pragms ms_struct off
    PMSST_ON    // #pragms ms_struct on
  };

  /// ActOnPragmaPack - Called on well formed \#pragma pack(...).
  void ActOnPragmaPack(PragmaPackKind Kind,
                       IdentifierInfo *Name,
                       Expr *Alignment,
                       SourceLocation PragmaLoc,
                       SourceLocation LParenLoc,
                       SourceLocation RParenLoc);

<<<<<<< HEAD
  /// ActOnPragmaUPC - Called on well formed #pragma upc [relaxed|strict].
  StmtResult ActOnPragmaUPC(SourceLocation PragmaLoc, PragmaUPCKind Kind);

  /// ActOnPragmaMSStruct - Called on well formed #pragms ms_struct [on|off].
=======
  /// ActOnPragmaMSStruct - Called on well formed \#pragma ms_struct [on|off].
>>>>>>> b03b278e
  void ActOnPragmaMSStruct(PragmaMSStructKind Kind);

  /// ActOnPragmaUnused - Called on well-formed '\#pragma unused'.
  void ActOnPragmaUnused(const Token &Identifier,
                         Scope *curScope,
                         SourceLocation PragmaLoc);

  /// ActOnPragmaVisibility - Called on well formed \#pragma GCC visibility... .
  void ActOnPragmaVisibility(const IdentifierInfo* VisType,
                             SourceLocation PragmaLoc);

  NamedDecl *DeclClonePragmaWeak(NamedDecl *ND, IdentifierInfo *II,
                                 SourceLocation Loc);
  void DeclApplyPragmaWeak(Scope *S, NamedDecl *ND, WeakInfo &W);

  /// ActOnPragmaWeakID - Called on well formed \#pragma weak ident.
  void ActOnPragmaWeakID(IdentifierInfo* WeakName,
                         SourceLocation PragmaLoc,
                         SourceLocation WeakNameLoc);

  /// ActOnPragmaRedefineExtname - Called on well formed
  /// \#pragma redefine_extname oldname newname.
  void ActOnPragmaRedefineExtname(IdentifierInfo* WeakName,
                                  IdentifierInfo* AliasName,
                                  SourceLocation PragmaLoc,
                                  SourceLocation WeakNameLoc,
                                  SourceLocation AliasNameLoc);

  /// ActOnPragmaWeakAlias - Called on well formed \#pragma weak ident = ident.
  void ActOnPragmaWeakAlias(IdentifierInfo* WeakName,
                            IdentifierInfo* AliasName,
                            SourceLocation PragmaLoc,
                            SourceLocation WeakNameLoc,
                            SourceLocation AliasNameLoc);

  /// ActOnPragmaFPContract - Called on well formed
  /// \#pragma {STDC,OPENCL} FP_CONTRACT
  void ActOnPragmaFPContract(tok::OnOffSwitch OOS);

  /// AddAlignmentAttributesForRecord - Adds any needed alignment attributes to
  /// a the record decl, to handle '\#pragma pack' and '\#pragma options align'.
  void AddAlignmentAttributesForRecord(RecordDecl *RD);

  /// AddMsStructLayoutForRecord - Adds ms_struct layout attribute to record.
  void AddMsStructLayoutForRecord(RecordDecl *RD);

  /// FreePackedContext - Deallocate and null out PackContext.
  void FreePackedContext();

  /// PushNamespaceVisibilityAttr - Note that we've entered a
  /// namespace with a visibility attribute.
  void PushNamespaceVisibilityAttr(const VisibilityAttr *Attr,
                                   SourceLocation Loc);

  /// AddPushedVisibilityAttribute - If '\#pragma GCC visibility' was used,
  /// add an appropriate visibility attribute.
  void AddPushedVisibilityAttribute(Decl *RD);

  /// PopPragmaVisibility - Pop the top element of the visibility stack; used
  /// for '\#pragma GCC visibility' and visibility attributes on namespaces.
  void PopPragmaVisibility(bool IsNamespaceEnd, SourceLocation EndLoc);

  /// FreeVisContext - Deallocate and null out VisContext.
  void FreeVisContext();

  /// AddCFAuditedAttribute - Check whether we're currently within
  /// '\#pragma clang arc_cf_code_audited' and, if so, consider adding
  /// the appropriate attribute.
  void AddCFAuditedAttribute(Decl *D);

  /// AddAlignedAttr - Adds an aligned attribute to a particular declaration.
  void AddAlignedAttr(SourceRange AttrRange, Decl *D, Expr *E,
                      bool isDeclSpec);
  void AddAlignedAttr(SourceRange AttrRange, Decl *D, TypeSourceInfo *T,
                      bool isDeclSpec);

  /// \brief The kind of conversion being performed.
  enum CheckedConversionKind {
    /// \brief An implicit conversion.
    CCK_ImplicitConversion,
    /// \brief A C-style cast.
    CCK_CStyleCast,
    /// \brief A functional-style cast.
    CCK_FunctionalCast,
    /// \brief A cast other than a C-style cast.
    CCK_OtherCast
  };

  /// ImpCastExprToType - If Expr is not of type 'Type', insert an implicit
  /// cast.  If there is already an implicit cast, merge into the existing one.
  /// If isLvalue, the result of the cast is an lvalue.
  ExprResult ImpCastExprToType(Expr *E, QualType Type, CastKind CK,
                               ExprValueKind VK = VK_RValue,
                               const CXXCastPath *BasePath = 0,
                               CheckedConversionKind CCK
                                  = CCK_ImplicitConversion);

  /// ScalarTypeToBooleanCastKind - Returns the cast kind corresponding
  /// to the conversion from scalar type ScalarTy to the Boolean type.
  static CastKind ScalarTypeToBooleanCastKind(QualType ScalarTy);

  /// IgnoredValueConversions - Given that an expression's result is
  /// syntactically ignored, perform any conversions that are
  /// required.
  ExprResult IgnoredValueConversions(Expr *E);

  // UsualUnaryConversions - promotes integers (C99 6.3.1.1p2) and converts
  // functions and arrays to their respective pointers (C99 6.3.2.1).
  ExprResult UsualUnaryConversions(Expr *E);

  // DefaultFunctionArrayConversion - converts functions and arrays
  // to their respective pointers (C99 6.3.2.1).
  ExprResult DefaultFunctionArrayConversion(Expr *E);

  // DefaultFunctionArrayLvalueConversion - converts functions and
  // arrays to their respective pointers and performs the
  // lvalue-to-rvalue conversion.
  ExprResult DefaultFunctionArrayLvalueConversion(Expr *E);

  // DefaultLvalueConversion - performs lvalue-to-rvalue conversion on
  // the operand.  This is DefaultFunctionArrayLvalueConversion,
  // except that it assumes the operand isn't of function or array
  // type.
  ExprResult DefaultLvalueConversion(Expr *E);

  // DefaultArgumentPromotion (C99 6.5.2.2p6). Used for function calls that
  // do not have a prototype. Integer promotions are performed on each
  // argument, and arguments that have type float are promoted to double.
  ExprResult DefaultArgumentPromotion(Expr *E);

  // Used for emitting the right warning by DefaultVariadicArgumentPromotion
  enum VariadicCallType {
    VariadicFunction,
    VariadicBlock,
    VariadicMethod,
    VariadicConstructor,
    VariadicDoesNotApply
  };

  VariadicCallType getVariadicCallType(FunctionDecl *FDecl,
                                       const FunctionProtoType *Proto,
                                       Expr *Fn);

  // Used for determining in which context a type is allowed to be passed to a
  // vararg function.
  enum VarArgKind {
    VAK_Valid,
    VAK_ValidInCXX11,
    VAK_Invalid
  };

  // Determines which VarArgKind fits an expression.
  VarArgKind isValidVarArgType(const QualType &Ty);

  /// GatherArgumentsForCall - Collector argument expressions for various
  /// form of call prototypes.
  bool GatherArgumentsForCall(SourceLocation CallLoc,
                              FunctionDecl *FDecl,
                              const FunctionProtoType *Proto,
                              unsigned FirstProtoArg,
                              Expr **Args, unsigned NumArgs,
                              SmallVector<Expr *, 8> &AllArgs,
                              VariadicCallType CallType = VariadicDoesNotApply,
                              bool AllowExplicit = false);

  // DefaultVariadicArgumentPromotion - Like DefaultArgumentPromotion, but
  // will create a runtime trap if the resulting type is not a POD type.
  ExprResult DefaultVariadicArgumentPromotion(Expr *E, VariadicCallType CT,
                                              FunctionDecl *FDecl);

  /// Checks to see if the given expression is a valid argument to a variadic
  /// function, issuing a diagnostic and returning NULL if not.
  bool variadicArgumentPODCheck(const Expr *E, VariadicCallType CT);

  // UsualArithmeticConversions - performs the UsualUnaryConversions on it's
  // operands and then handles various conversions that are common to binary
  // operators (C99 6.3.1.8). If both operands aren't arithmetic, this
  // routine returns the first non-arithmetic type found. The client is
  // responsible for emitting appropriate error diagnostics.
  QualType UsualArithmeticConversions(ExprResult &LHS, ExprResult &RHS,
                                      bool IsCompAssign = false);

  /// IsUPCDefaultStrict - returns true if the default access for
  /// UPC shared variables is strict and false if it is relaxed.
  bool IsUPCDefaultStrict() const;

  /// AssignConvertType - All of the 'assignment' semantic checks return this
  /// enum to indicate whether the assignment was allowed.  These checks are
  /// done for simple assignments, as well as initialization, return from
  /// function, argument passing, etc.  The query is phrased in terms of a
  /// source and destination type.
  enum AssignConvertType {
    /// Compatible - the types are compatible according to the standard.
    Compatible,

    /// PointerToInt - The assignment converts a pointer to an int, which we
    /// accept as an extension.
    PointerToInt,

    /// IntToPointer - The assignment converts an int to a pointer, which we
    /// accept as an extension.
    IntToPointer,

    /// FunctionVoidPointer - The assignment is between a function pointer and
    /// void*, which the standard doesn't allow, but we accept as an extension.
    FunctionVoidPointer,

    /// IncompatiblePointer - The assignment is between two pointers types that
    /// are not compatible, but we accept them as an extension.
    IncompatiblePointer,

    /// IncompatiblePointer - The assignment is between two pointers types which
    /// point to integers which have a different sign, but are otherwise
    /// identical. This is a subset of the above, but broken out because it's by
    /// far the most common case of incompatible pointers.
    IncompatiblePointerSign,

    /// CompatiblePointerDiscardsQualifiers - The assignment discards
    /// c/v/r qualifiers, which we accept as an extension.
    CompatiblePointerDiscardsQualifiers,

    /// IncompatiblePointerDiscardsQualifiers - The assignment
    /// discards qualifiers that we don't permit to be discarded,
    /// like address spaces.
    IncompatiblePointerDiscardsQualifiers,

    /// IncompatibleNestedPointerQualifiers - The assignment is between two
    /// nested pointer types, and the qualifiers other than the first two
    /// levels differ e.g. char ** -> const char **, but we accept them as an
    /// extension.
    IncompatibleNestedPointerQualifiers,

    /// IncompatibleVectors - The assignment is between two vector types that
    /// have the same size, which we accept as an extension.
    IncompatibleVectors,

    /// IntToBlockPointer - The assignment converts an int to a block
    /// pointer. We disallow this.
    IntToBlockPointer,

    /// IncompatibleBlockPointer - The assignment is between two block
    /// pointers types that are not compatible.
    IncompatibleBlockPointer,

    /// IncompatibleObjCQualifiedId - The assignment is between a qualified
    /// id type and something else (that is incompatible with it). For example,
    /// "id <XXX>" = "Foo *", where "Foo *" doesn't implement the XXX protocol.
    IncompatibleObjCQualifiedId,

    /// IncompatibleObjCWeakRef - Assigning a weak-unavailable object to an
    /// object with __weak qualifier.
    IncompatibleObjCWeakRef,

    /// Incompatible - We reject this conversion outright, it is invalid to
    /// represent it in the AST.
    Incompatible
  };

  /// DiagnoseAssignmentResult - Emit a diagnostic, if required, for the
  /// assignment conversion type specified by ConvTy.  This returns true if the
  /// conversion was invalid or false if the conversion was accepted.
  bool DiagnoseAssignmentResult(AssignConvertType ConvTy,
                                SourceLocation Loc,
                                QualType DstType, QualType SrcType,
                                Expr *SrcExpr, AssignmentAction Action,
                                bool *Complained = 0);

  /// DiagnoseAssignmentEnum - Warn if assignment to enum is a constant
  /// integer not in the range of enum values.
  void DiagnoseAssignmentEnum(QualType DstType, QualType SrcType,
                              Expr *SrcExpr);

  /// CheckAssignmentConstraints - Perform type checking for assignment,
  /// argument passing, variable initialization, and function return values.
  /// C99 6.5.16.
  AssignConvertType CheckAssignmentConstraints(SourceLocation Loc,
                                               QualType LHSType,
                                               QualType RHSType);

  /// Check assignment constraints and prepare for a conversion of the
  /// RHS to the LHS type.
  AssignConvertType CheckAssignmentConstraints(QualType LHSType,
                                               ExprResult &RHS,
                                               CastKind &Kind);

  // CheckSingleAssignmentConstraints - Currently used by
  // CheckAssignmentOperands, and ActOnReturnStmt. Prior to type checking,
  // this routine performs the default function/array converions.
  AssignConvertType CheckSingleAssignmentConstraints(QualType LHSType,
                                                     ExprResult &RHS,
                                                     bool Diagnose = true);

  // \brief If the lhs type is a transparent union, check whether we
  // can initialize the transparent union with the given expression.
  AssignConvertType CheckTransparentUnionArgumentConstraints(QualType ArgType,
                                                             ExprResult &RHS);

  bool IsStringLiteralToNonConstPointerConversion(Expr *From, QualType ToType);

  bool CheckExceptionSpecCompatibility(Expr *From, QualType ToType);

  ExprResult PerformImplicitConversion(Expr *From, QualType ToType,
                                       AssignmentAction Action,
                                       bool AllowExplicit = false);
  ExprResult PerformImplicitConversion(Expr *From, QualType ToType,
                                       AssignmentAction Action,
                                       bool AllowExplicit,
                                       ImplicitConversionSequence& ICS);
  ExprResult PerformImplicitConversion(Expr *From, QualType ToType,
                                       const ImplicitConversionSequence& ICS,
                                       AssignmentAction Action,
                                       CheckedConversionKind CCK
                                          = CCK_ImplicitConversion);
  ExprResult PerformImplicitConversion(Expr *From, QualType ToType,
                                       const StandardConversionSequence& SCS,
                                       AssignmentAction Action,
                                       CheckedConversionKind CCK);

  /// the following "Check" methods will return a valid/converted QualType
  /// or a null QualType (indicating an error diagnostic was issued).

  /// type checking binary operators (subroutines of CreateBuiltinBinOp).
  QualType InvalidOperands(SourceLocation Loc, ExprResult &LHS,
                           ExprResult &RHS);
  QualType CheckPointerToMemberOperands( // C++ 5.5
    ExprResult &LHS, ExprResult &RHS, ExprValueKind &VK,
    SourceLocation OpLoc, bool isIndirect);
  QualType CheckMultiplyDivideOperands( // C99 6.5.5
    ExprResult &LHS, ExprResult &RHS, SourceLocation Loc, bool IsCompAssign,
    bool IsDivide);
  QualType CheckRemainderOperands( // C99 6.5.5
    ExprResult &LHS, ExprResult &RHS, SourceLocation Loc,
    bool IsCompAssign = false);
  QualType CheckAdditionOperands( // C99 6.5.6
    ExprResult &LHS, ExprResult &RHS, SourceLocation Loc, unsigned Opc,
    QualType* CompLHSTy = 0);
  QualType CheckSubtractionOperands( // C99 6.5.6
    ExprResult &LHS, ExprResult &RHS, SourceLocation Loc,
    QualType* CompLHSTy = 0);
  QualType CheckShiftOperands( // C99 6.5.7
    ExprResult &LHS, ExprResult &RHS, SourceLocation Loc, unsigned Opc,
    bool IsCompAssign = false);
  QualType CheckCompareOperands( // C99 6.5.8/9
    ExprResult &LHS, ExprResult &RHS, SourceLocation Loc, unsigned OpaqueOpc,
                                bool isRelational);
  QualType CheckBitwiseOperands( // C99 6.5.[10...12]
    ExprResult &LHS, ExprResult &RHS, SourceLocation Loc,
    bool IsCompAssign = false);
  QualType CheckLogicalOperands( // C99 6.5.[13,14]
    ExprResult &LHS, ExprResult &RHS, SourceLocation Loc, unsigned Opc);
  // CheckAssignmentOperands is used for both simple and compound assignment.
  // For simple assignment, pass both expressions and a null converted type.
  // For compound assignment, pass both expressions and the converted type.
  QualType CheckAssignmentOperands( // C99 6.5.16.[1,2]
    ExprResult &LHS, ExprResult &RHS, SourceLocation Loc, QualType CompoundType);

  ExprResult checkPseudoObjectIncDec(Scope *S, SourceLocation OpLoc,
                                     UnaryOperatorKind Opcode, Expr *Op);
  ExprResult checkPseudoObjectAssignment(Scope *S, SourceLocation OpLoc,
                                         BinaryOperatorKind Opcode,
                                         Expr *LHS, Expr *RHS);
  ExprResult checkPseudoObjectRValue(Expr *E);
  Expr *recreateSyntacticForm(PseudoObjectExpr *E);

  QualType CheckConditionalOperands( // C99 6.5.15
    ExprResult &Cond, ExprResult &LHS, ExprResult &RHS,
    ExprValueKind &VK, ExprObjectKind &OK, SourceLocation QuestionLoc);
  QualType CXXCheckConditionalOperands( // C++ 5.16
    ExprResult &cond, ExprResult &lhs, ExprResult &rhs,
    ExprValueKind &VK, ExprObjectKind &OK, SourceLocation questionLoc);
  QualType FindCompositePointerType(SourceLocation Loc, Expr *&E1, Expr *&E2,
                                    bool *NonStandardCompositeType = 0);
  QualType FindCompositePointerType(SourceLocation Loc,
                                    ExprResult &E1, ExprResult &E2,
                                    bool *NonStandardCompositeType = 0) {
    Expr *E1Tmp = E1.take(), *E2Tmp = E2.take();
    QualType Composite = FindCompositePointerType(Loc, E1Tmp, E2Tmp,
                                                  NonStandardCompositeType);
    E1 = Owned(E1Tmp);
    E2 = Owned(E2Tmp);
    return Composite;
  }

  QualType FindCompositeObjCPointerType(ExprResult &LHS, ExprResult &RHS,
                                        SourceLocation QuestionLoc);

  bool DiagnoseConditionalForNull(Expr *LHSExpr, Expr *RHSExpr,
                                  SourceLocation QuestionLoc);

  /// type checking for vector binary operators.
  QualType CheckVectorOperands(ExprResult &LHS, ExprResult &RHS,
                               SourceLocation Loc, bool IsCompAssign);
  QualType GetSignedVectorType(QualType V);
  QualType CheckVectorCompareOperands(ExprResult &LHS, ExprResult &RHS,
                                      SourceLocation Loc, bool isRelational);
  QualType CheckVectorLogicalOperands(ExprResult &LHS, ExprResult &RHS,
                                      SourceLocation Loc);

  /// type checking declaration initializers (C99 6.7.8)
  bool CheckForConstantInitializer(Expr *e, QualType t);

  // type checking C++ declaration initializers (C++ [dcl.init]).

  /// ReferenceCompareResult - Expresses the result of comparing two
  /// types (cv1 T1 and cv2 T2) to determine their compatibility for the
  /// purposes of initialization by reference (C++ [dcl.init.ref]p4).
  enum ReferenceCompareResult {
    /// Ref_Incompatible - The two types are incompatible, so direct
    /// reference binding is not possible.
    Ref_Incompatible = 0,
    /// Ref_Related - The two types are reference-related, which means
    /// that their unqualified forms (T1 and T2) are either the same
    /// or T1 is a base class of T2.
    Ref_Related,
    /// Ref_Compatible_With_Added_Qualification - The two types are
    /// reference-compatible with added qualification, meaning that
    /// they are reference-compatible and the qualifiers on T1 (cv1)
    /// are greater than the qualifiers on T2 (cv2).
    Ref_Compatible_With_Added_Qualification,
    /// Ref_Compatible - The two types are reference-compatible and
    /// have equivalent qualifiers (cv1 == cv2).
    Ref_Compatible
  };

  ReferenceCompareResult CompareReferenceRelationship(SourceLocation Loc,
                                                      QualType T1, QualType T2,
                                                      bool &DerivedToBase,
                                                      bool &ObjCConversion,
                                                bool &ObjCLifetimeConversion);

  ExprResult checkUnknownAnyCast(SourceRange TypeRange, QualType CastType,
                                 Expr *CastExpr, CastKind &CastKind,
                                 ExprValueKind &VK, CXXCastPath &Path);

  /// \brief Force an expression with unknown-type to an expression of the
  /// given type.
  ExprResult forceUnknownAnyToType(Expr *E, QualType ToType);

  // CheckVectorCast - check type constraints for vectors.
  // Since vectors are an extension, there are no C standard reference for this.
  // We allow casting between vectors and integer datatypes of the same size.
  // returns true if the cast is invalid
  bool CheckVectorCast(SourceRange R, QualType VectorTy, QualType Ty,
                       CastKind &Kind);

  // CheckExtVectorCast - check type constraints for extended vectors.
  // Since vectors are an extension, there are no C standard reference for this.
  // We allow casting between vectors and integer datatypes of the same size,
  // or vectors and the element type of that vector.
  // returns the cast expr
  ExprResult CheckExtVectorCast(SourceRange R, QualType DestTy, Expr *CastExpr,
                                CastKind &Kind);

  ExprResult BuildCXXFunctionalCastExpr(TypeSourceInfo *TInfo,
                                        SourceLocation LParenLoc,
                                        Expr *CastExpr,
                                        SourceLocation RParenLoc);

  enum ARCConversionResult { ACR_okay, ACR_unbridged };

  /// \brief Checks for invalid conversions and casts between
  /// retainable pointers and other pointer kinds.
  ARCConversionResult CheckObjCARCConversion(SourceRange castRange,
                                             QualType castType, Expr *&op,
                                             CheckedConversionKind CCK);

  Expr *stripARCUnbridgedCast(Expr *e);
  void diagnoseARCUnbridgedCast(Expr *e);

  bool CheckObjCARCUnavailableWeakConversion(QualType castType,
                                             QualType ExprType);

  /// checkRetainCycles - Check whether an Objective-C message send
  /// might create an obvious retain cycle.
  void checkRetainCycles(ObjCMessageExpr *msg);
  void checkRetainCycles(Expr *receiver, Expr *argument);
  void checkRetainCycles(VarDecl *Var, Expr *Init);

  /// checkUnsafeAssigns - Check whether +1 expr is being assigned
  /// to weak/__unsafe_unretained type.
  bool checkUnsafeAssigns(SourceLocation Loc, QualType LHS, Expr *RHS);

  /// checkUnsafeExprAssigns - Check whether +1 expr is being assigned
  /// to weak/__unsafe_unretained expression.
  void checkUnsafeExprAssigns(SourceLocation Loc, Expr *LHS, Expr *RHS);

  /// CheckMessageArgumentTypes - Check types in an Obj-C message send.
  /// \param Method - May be null.
  /// \param [out] ReturnType - The return type of the send.
  /// \return true iff there were any incompatible types.
  bool CheckMessageArgumentTypes(QualType ReceiverType,
                                 Expr **Args, unsigned NumArgs, Selector Sel,
                                 ArrayRef<SourceLocation> SelectorLocs,
                                 ObjCMethodDecl *Method, bool isClassMessage,
                                 bool isSuperMessage,
                                 SourceLocation lbrac, SourceLocation rbrac,
                                 QualType &ReturnType, ExprValueKind &VK);

  /// \brief Determine the result of a message send expression based on
  /// the type of the receiver, the method expected to receive the message,
  /// and the form of the message send.
  QualType getMessageSendResultType(QualType ReceiverType,
                                    ObjCMethodDecl *Method,
                                    bool isClassMessage, bool isSuperMessage);

  /// \brief If the given expression involves a message send to a method
  /// with a related result type, emit a note describing what happened.
  void EmitRelatedResultTypeNote(const Expr *E);

  /// CheckBooleanCondition - Diagnose problems involving the use of
  /// the given expression as a boolean condition (e.g. in an if
  /// statement).  Also performs the standard function and array
  /// decays, possibly changing the input variable.
  ///
  /// \param Loc - A location associated with the condition, e.g. the
  /// 'if' keyword.
  /// \return true iff there were any errors
  ExprResult CheckBooleanCondition(Expr *E, SourceLocation Loc);

  ExprResult ActOnBooleanCondition(Scope *S, SourceLocation Loc,
                                   Expr *SubExpr);

  /// DiagnoseAssignmentAsCondition - Given that an expression is
  /// being used as a boolean condition, warn if it's an assignment.
  void DiagnoseAssignmentAsCondition(Expr *E);

  /// \brief Redundant parentheses over an equality comparison can indicate
  /// that the user intended an assignment used as condition.
  void DiagnoseEqualityWithExtraParens(ParenExpr *ParenE);

  /// CheckCXXBooleanCondition - Returns true if conversion to bool is invalid.
  ExprResult CheckCXXBooleanCondition(Expr *CondExpr);

  /// ConvertIntegerToTypeWarnOnOverflow - Convert the specified APInt to have
  /// the specified width and sign.  If an overflow occurs, detect it and emit
  /// the specified diagnostic.
  void ConvertIntegerToTypeWarnOnOverflow(llvm::APSInt &OldVal,
                                          unsigned NewWidth, bool NewSign,
                                          SourceLocation Loc, unsigned DiagID);

  /// Checks that the Objective-C declaration is declared in the global scope.
  /// Emits an error and marks the declaration as invalid if it's not declared
  /// in the global scope.
  bool CheckObjCDeclScope(Decl *D);

  /// \brief Abstract base class used for diagnosing integer constant
  /// expression violations.
  class VerifyICEDiagnoser {
  public:
    bool Suppress;

    VerifyICEDiagnoser(bool Suppress = false) : Suppress(Suppress) { }

    virtual void diagnoseNotICE(Sema &S, SourceLocation Loc, SourceRange SR) =0;
    virtual void diagnoseFold(Sema &S, SourceLocation Loc, SourceRange SR);
    virtual ~VerifyICEDiagnoser() { }
  };

  /// VerifyIntegerConstantExpression - Verifies that an expression is an ICE,
  /// and reports the appropriate diagnostics. Returns false on success.
  /// Can optionally return the value of the expression.
  ExprResult VerifyIntegerConstantExpression(Expr *E, llvm::APSInt *Result,
                                             VerifyICEDiagnoser &Diagnoser,
                                             bool AllowFold = true);
  ExprResult VerifyIntegerConstantExpression(Expr *E, llvm::APSInt *Result,
                                             unsigned DiagID,
                                             bool AllowFold = true);
  ExprResult VerifyIntegerConstantExpression(Expr *E, llvm::APSInt *Result=0);

  /// VerifyBitField - verifies that a bit field expression is an ICE and has
  /// the correct width, and that the field type is valid.
  /// Returns false on success.
  /// Can optionally return whether the bit-field is of width 0
  ExprResult VerifyBitField(SourceLocation FieldLoc, IdentifierInfo *FieldName,
                            QualType FieldTy, Expr *BitWidth,
                            bool *ZeroWidth = 0);

  enum CUDAFunctionTarget {
    CFT_Device,
    CFT_Global,
    CFT_Host,
    CFT_HostDevice
  };

  CUDAFunctionTarget IdentifyCUDATarget(const FunctionDecl *D);

  bool CheckCUDATarget(CUDAFunctionTarget CallerTarget,
                       CUDAFunctionTarget CalleeTarget);

  bool CheckCUDATarget(const FunctionDecl *Caller, const FunctionDecl *Callee) {
    return CheckCUDATarget(IdentifyCUDATarget(Caller),
                           IdentifyCUDATarget(Callee));
  }

  /// \name Code completion
  //@{
  /// \brief Describes the context in which code completion occurs.
  enum ParserCompletionContext {
    /// \brief Code completion occurs at top-level or namespace context.
    PCC_Namespace,
    /// \brief Code completion occurs within a class, struct, or union.
    PCC_Class,
    /// \brief Code completion occurs within an Objective-C interface, protocol,
    /// or category.
    PCC_ObjCInterface,
    /// \brief Code completion occurs within an Objective-C implementation or
    /// category implementation
    PCC_ObjCImplementation,
    /// \brief Code completion occurs within the list of instance variables
    /// in an Objective-C interface, protocol, category, or implementation.
    PCC_ObjCInstanceVariableList,
    /// \brief Code completion occurs following one or more template
    /// headers.
    PCC_Template,
    /// \brief Code completion occurs following one or more template
    /// headers within a class.
    PCC_MemberTemplate,
    /// \brief Code completion occurs within an expression.
    PCC_Expression,
    /// \brief Code completion occurs within a statement, which may
    /// also be an expression or a declaration.
    PCC_Statement,
    /// \brief Code completion occurs at the beginning of the
    /// initialization statement (or expression) in a for loop.
    PCC_ForInit,
    /// \brief Code completion occurs within the condition of an if,
    /// while, switch, or for statement.
    PCC_Condition,
    /// \brief Code completion occurs within the body of a function on a
    /// recovery path, where we do not have a specific handle on our position
    /// in the grammar.
    PCC_RecoveryInFunction,
    /// \brief Code completion occurs where only a type is permitted.
    PCC_Type,
    /// \brief Code completion occurs in a parenthesized expression, which
    /// might also be a type cast.
    PCC_ParenthesizedExpression,
    /// \brief Code completion occurs within a sequence of declaration
    /// specifiers within a function, method, or block.
    PCC_LocalDeclarationSpecifiers
  };

  void CodeCompleteModuleImport(SourceLocation ImportLoc, ModuleIdPath Path);
  void CodeCompleteOrdinaryName(Scope *S,
                                ParserCompletionContext CompletionContext);
  void CodeCompleteDeclSpec(Scope *S, DeclSpec &DS,
                            bool AllowNonIdentifiers,
                            bool AllowNestedNameSpecifiers);

  struct CodeCompleteExpressionData;
  void CodeCompleteExpression(Scope *S,
                              const CodeCompleteExpressionData &Data);
  void CodeCompleteMemberReferenceExpr(Scope *S, Expr *Base,
                                       SourceLocation OpLoc,
                                       bool IsArrow);
  void CodeCompletePostfixExpression(Scope *S, ExprResult LHS);
  void CodeCompleteTag(Scope *S, unsigned TagSpec);
  void CodeCompleteTypeQualifiers(DeclSpec &DS);
  void CodeCompleteCase(Scope *S);
  void CodeCompleteCall(Scope *S, Expr *Fn, llvm::ArrayRef<Expr *> Args);
  void CodeCompleteInitializer(Scope *S, Decl *D);
  void CodeCompleteReturn(Scope *S);
  void CodeCompleteAfterIf(Scope *S);
  void CodeCompleteAssignmentRHS(Scope *S, Expr *LHS);

  void CodeCompleteQualifiedId(Scope *S, CXXScopeSpec &SS,
                               bool EnteringContext);
  void CodeCompleteUsing(Scope *S);
  void CodeCompleteUsingDirective(Scope *S);
  void CodeCompleteNamespaceDecl(Scope *S);
  void CodeCompleteNamespaceAliasDecl(Scope *S);
  void CodeCompleteOperatorName(Scope *S);
  void CodeCompleteConstructorInitializer(Decl *Constructor,
                                          CXXCtorInitializer** Initializers,
                                          unsigned NumInitializers);
  void CodeCompleteLambdaIntroducer(Scope *S, LambdaIntroducer &Intro,
                                    bool AfterAmpersand);

  void CodeCompleteObjCAtDirective(Scope *S);
  void CodeCompleteObjCAtVisibility(Scope *S);
  void CodeCompleteObjCAtStatement(Scope *S);
  void CodeCompleteObjCAtExpression(Scope *S);
  void CodeCompleteObjCPropertyFlags(Scope *S, ObjCDeclSpec &ODS);
  void CodeCompleteObjCPropertyGetter(Scope *S);
  void CodeCompleteObjCPropertySetter(Scope *S);
  void CodeCompleteObjCPassingType(Scope *S, ObjCDeclSpec &DS,
                                   bool IsParameter);
  void CodeCompleteObjCMessageReceiver(Scope *S);
  void CodeCompleteObjCSuperMessage(Scope *S, SourceLocation SuperLoc,
                                    IdentifierInfo **SelIdents,
                                    unsigned NumSelIdents,
                                    bool AtArgumentExpression);
  void CodeCompleteObjCClassMessage(Scope *S, ParsedType Receiver,
                                    IdentifierInfo **SelIdents,
                                    unsigned NumSelIdents,
                                    bool AtArgumentExpression,
                                    bool IsSuper = false);
  void CodeCompleteObjCInstanceMessage(Scope *S, Expr *Receiver,
                                       IdentifierInfo **SelIdents,
                                       unsigned NumSelIdents,
                                       bool AtArgumentExpression,
                                       ObjCInterfaceDecl *Super = 0);
  void CodeCompleteObjCForCollection(Scope *S,
                                     DeclGroupPtrTy IterationVar);
  void CodeCompleteObjCSelector(Scope *S,
                                IdentifierInfo **SelIdents,
                                unsigned NumSelIdents);
  void CodeCompleteObjCProtocolReferences(IdentifierLocPair *Protocols,
                                          unsigned NumProtocols);
  void CodeCompleteObjCProtocolDecl(Scope *S);
  void CodeCompleteObjCInterfaceDecl(Scope *S);
  void CodeCompleteObjCSuperclass(Scope *S,
                                  IdentifierInfo *ClassName,
                                  SourceLocation ClassNameLoc);
  void CodeCompleteObjCImplementationDecl(Scope *S);
  void CodeCompleteObjCInterfaceCategory(Scope *S,
                                         IdentifierInfo *ClassName,
                                         SourceLocation ClassNameLoc);
  void CodeCompleteObjCImplementationCategory(Scope *S,
                                              IdentifierInfo *ClassName,
                                              SourceLocation ClassNameLoc);
  void CodeCompleteObjCPropertyDefinition(Scope *S);
  void CodeCompleteObjCPropertySynthesizeIvar(Scope *S,
                                              IdentifierInfo *PropertyName);
  void CodeCompleteObjCMethodDecl(Scope *S,
                                  bool IsInstanceMethod,
                                  ParsedType ReturnType);
  void CodeCompleteObjCMethodDeclSelector(Scope *S,
                                          bool IsInstanceMethod,
                                          bool AtParameterName,
                                          ParsedType ReturnType,
                                          IdentifierInfo **SelIdents,
                                          unsigned NumSelIdents);
  void CodeCompletePreprocessorDirective(bool InConditional);
  void CodeCompleteInPreprocessorConditionalExclusion(Scope *S);
  void CodeCompletePreprocessorMacroName(bool IsDefinition);
  void CodeCompletePreprocessorExpression();
  void CodeCompletePreprocessorMacroArgument(Scope *S,
                                             IdentifierInfo *Macro,
                                             MacroInfo *MacroInfo,
                                             unsigned Argument);
  void CodeCompleteNaturalLanguage();
  void GatherGlobalCodeCompletions(CodeCompletionAllocator &Allocator,
                                   CodeCompletionTUInfo &CCTUInfo,
                  SmallVectorImpl<CodeCompletionResult> &Results);
  //@}

  //===--------------------------------------------------------------------===//
  // Extra semantic analysis beyond the C type system

public:
  SourceLocation getLocationOfStringLiteralByte(const StringLiteral *SL,
                                                unsigned ByteNo) const;

private:
  void CheckArrayAccess(const Expr *BaseExpr, const Expr *IndexExpr,
                        const ArraySubscriptExpr *ASE=0,
                        bool AllowOnePastEnd=true, bool IndexNegated=false);
  void CheckArrayAccess(const Expr *E);
  // Used to grab the relevant information from a FormatAttr and a
  // FunctionDeclaration.
  struct FormatStringInfo {
    unsigned FormatIdx;
    unsigned FirstDataArg;
    bool HasVAListArg;
  };

  bool getFormatStringInfo(const FormatAttr *Format, bool IsCXXMember,
                           FormatStringInfo *FSI);
  bool CheckFunctionCall(FunctionDecl *FDecl, CallExpr *TheCall,
                         const FunctionProtoType *Proto);
  bool CheckObjCMethodCall(ObjCMethodDecl *Method, SourceLocation loc,
                           Expr **Args, unsigned NumArgs);
  bool CheckBlockCall(NamedDecl *NDecl, CallExpr *TheCall,
                      const FunctionProtoType *Proto);
  void CheckConstructorCall(FunctionDecl *FDecl,
                            Expr **Args,
                            unsigned NumArgs,
                            const FunctionProtoType *Proto,
                            SourceLocation Loc);

  void checkCall(NamedDecl *FDecl, Expr **Args, unsigned NumArgs,
                 unsigned NumProtoArgs, bool IsMemberFunction,
                 SourceLocation Loc, SourceRange Range,
                 VariadicCallType CallType);


  bool CheckObjCString(Expr *Arg);

  ExprResult CheckBuiltinFunctionCall(unsigned BuiltinID, CallExpr *TheCall);
  bool CheckARMBuiltinFunctionCall(unsigned BuiltinID, CallExpr *TheCall);
  bool CheckMipsBuiltinFunctionCall(unsigned BuiltinID, CallExpr *TheCall);

  bool SemaBuiltinVAStart(CallExpr *TheCall);
  bool SemaBuiltinUnorderedCompare(CallExpr *TheCall);
  bool SemaBuiltinFPClassification(CallExpr *TheCall, unsigned NumArgs);

public:
  // Used by C++ template instantiation.
  ExprResult SemaBuiltinShuffleVector(CallExpr *TheCall);

private:
  bool SemaBuiltinPrefetch(CallExpr *TheCall);
  bool SemaBuiltinObjectSize(CallExpr *TheCall);
  bool SemaBuiltinLongjmp(CallExpr *TheCall);
  ExprResult SemaBuiltinAtomicOverloaded(ExprResult TheCallResult);
  ExprResult SemaAtomicOpsOverloaded(ExprResult TheCallResult,
                                     AtomicExpr::AtomicOp Op);
  bool SemaBuiltinConstantArg(CallExpr *TheCall, int ArgNum,
                              llvm::APSInt &Result);

  enum FormatStringType {
    FST_Scanf,
    FST_Printf,
    FST_NSString,
    FST_Strftime,
    FST_Strfmon,
    FST_Kprintf,
    FST_Unknown
  };
  static FormatStringType GetFormatStringType(const FormatAttr *Format);

  enum StringLiteralCheckType {
    SLCT_NotALiteral,
    SLCT_UncheckedLiteral,
    SLCT_CheckedLiteral
  };

  StringLiteralCheckType checkFormatStringExpr(const Expr *E,
                                               Expr **Args, unsigned NumArgs,
                                               bool HasVAListArg,
                                               unsigned format_idx,
                                               unsigned firstDataArg,
                                               FormatStringType Type,
                                               VariadicCallType CallType,
                                               bool inFunctionCall = true);

  void CheckFormatString(const StringLiteral *FExpr, const Expr *OrigFormatExpr,
                         Expr **Args, unsigned NumArgs, bool HasVAListArg,
                         unsigned format_idx, unsigned firstDataArg,
                         FormatStringType Type, bool inFunctionCall,
                         VariadicCallType CallType);

  bool CheckFormatArguments(const FormatAttr *Format, Expr **Args,
                            unsigned NumArgs, bool IsCXXMember,
                            VariadicCallType CallType,
                            SourceLocation Loc, SourceRange Range);
  bool CheckFormatArguments(Expr **Args, unsigned NumArgs,
                            bool HasVAListArg, unsigned format_idx,
                            unsigned firstDataArg, FormatStringType Type,
                            VariadicCallType CallType,
                            SourceLocation Loc, SourceRange range);

  void CheckNonNullArguments(const NonNullAttr *NonNull,
                             const Expr * const *ExprArgs,
                             SourceLocation CallSiteLoc);

  void CheckMemaccessArguments(const CallExpr *Call,
                               unsigned BId,
                               IdentifierInfo *FnName);

  void CheckStrlcpycatArguments(const CallExpr *Call,
                                IdentifierInfo *FnName);

  void CheckStrncatArguments(const CallExpr *Call,
                             IdentifierInfo *FnName);

  void CheckReturnStackAddr(Expr *RetValExp, QualType lhsType,
                            SourceLocation ReturnLoc);
  void CheckFloatComparison(SourceLocation Loc, Expr* LHS, Expr* RHS);
  void CheckImplicitConversions(Expr *E, SourceLocation CC = SourceLocation());

  void CheckBitFieldInitialization(SourceLocation InitLoc, FieldDecl *Field,
                                   Expr *Init);

public:
  /// \brief Register a magic integral constant to be used as a type tag.
  void RegisterTypeTagForDatatype(const IdentifierInfo *ArgumentKind,
                                  uint64_t MagicValue, QualType Type,
                                  bool LayoutCompatible, bool MustBeNull);

  struct TypeTagData {
    TypeTagData() {}

    TypeTagData(QualType Type, bool LayoutCompatible, bool MustBeNull) :
        Type(Type), LayoutCompatible(LayoutCompatible),
        MustBeNull(MustBeNull)
    {}

    QualType Type;

    /// If true, \c Type should be compared with other expression's types for
    /// layout-compatibility.
    unsigned LayoutCompatible : 1;
    unsigned MustBeNull : 1;
  };

  /// A pair of ArgumentKind identifier and magic value.  This uniquely
  /// identifies the magic value.
  typedef std::pair<const IdentifierInfo *, uint64_t> TypeTagMagicValue;

private:
  /// \brief A map from magic value to type information.
  OwningPtr<llvm::DenseMap<TypeTagMagicValue, TypeTagData> >
      TypeTagForDatatypeMagicValues;

  /// \brief Peform checks on a call of a function with argument_with_type_tag
  /// or pointer_with_type_tag attributes.
  void CheckArgumentWithTypeTag(const ArgumentWithTypeTagAttr *Attr,
                                const Expr * const *ExprArgs);

  /// \brief The parser's current scope.
  ///
  /// The parser maintains this state here.
  Scope *CurScope;

protected:
  friend class Parser;
  friend class InitializationSequence;
  friend class ASTReader;
  friend class ASTWriter;

public:
  /// \brief Retrieve the parser's current scope.
  ///
  /// This routine must only be used when it is certain that semantic analysis
  /// and the parser are in precisely the same context, which is not the case
  /// when, e.g., we are performing any kind of template instantiation.
  /// Therefore, the only safe places to use this scope are in the parser
  /// itself and in routines directly invoked from the parser and *never* from
  /// template substitution or instantiation.
  Scope *getCurScope() const { return CurScope; }

  Decl *getObjCDeclContext() const;

  DeclContext *getCurLexicalContext() const {
    return OriginalLexicalContext ? OriginalLexicalContext : CurContext;
  }

  AvailabilityResult getCurContextAvailability() const;
  
  const DeclContext *getCurObjCLexicalContext() const {
    const DeclContext *DC = getCurLexicalContext();
    // A category implicitly has the attribute of the interface.
    if (const ObjCCategoryDecl *CatD = dyn_cast<ObjCCategoryDecl>(DC))
      DC = CatD->getClassInterface();
    return DC;
  }
};

/// \brief RAII object that enters a new expression evaluation context.
class EnterExpressionEvaluationContext {
  Sema &Actions;

public:
  EnterExpressionEvaluationContext(Sema &Actions,
                                   Sema::ExpressionEvaluationContext NewContext,
                                   Decl *LambdaContextDecl = 0,
                                   bool IsDecltype = false)
    : Actions(Actions) {
    Actions.PushExpressionEvaluationContext(NewContext, LambdaContextDecl,
                                            IsDecltype);
  }
  EnterExpressionEvaluationContext(Sema &Actions,
                                   Sema::ExpressionEvaluationContext NewContext,
                                   Sema::ReuseLambdaContextDecl_t,
                                   bool IsDecltype = false)
    : Actions(Actions) {
    Actions.PushExpressionEvaluationContext(NewContext, 
                                            Sema::ReuseLambdaContextDecl,
                                            IsDecltype);
  }

  ~EnterExpressionEvaluationContext() {
    Actions.PopExpressionEvaluationContext();
  }
};

}  // end namespace clang

#endif<|MERGE_RESOLUTION|>--- conflicted
+++ resolved
@@ -233,15 +233,11 @@
   /// of 0 indicates default alignment.
   void *PackContext; // Really a "PragmaPackStack*"
 
-<<<<<<< HEAD
   /// UPCIsStrict - Indicates whether the global #pragma upc
   /// state is strict or relaxed.
   bool UPCIsStrict;
 
-  bool MSStructPragmaOn; // True when #pragma ms_struct on
-=======
   bool MSStructPragmaOn; // True when \#pragma ms_struct on
->>>>>>> b03b278e
 
   /// VisContext - Manages the stack for \#pragma GCC visibility.
   void *VisContext; // Really a "PragmaVisStack*"
@@ -2588,7 +2584,6 @@
                           FullExprArg Third,
                           SourceLocation RParenLoc,
                           Stmt *Body);
-<<<<<<< HEAD
   StmtResult ActOnUPCForAllStmt(SourceLocation ForLoc,
                                 SourceLocation LParenLoc,
                                 Stmt *First, FullExprArg Second,
@@ -2597,10 +2592,7 @@
                                 FullExprArg Fourth,
                                 SourceLocation RParenLoc,
                                 Stmt *Body);
-  ExprResult ActOnObjCForCollectionOperand(SourceLocation forLoc,
-=======
   ExprResult CheckObjCForCollectionOperand(SourceLocation forLoc,
->>>>>>> b03b278e
                                            Expr *collection);
   StmtResult ActOnObjCForCollectionStmt(SourceLocation ForColLoc,
                                         Stmt *First, Expr *collection,
@@ -6409,14 +6401,10 @@
                        SourceLocation LParenLoc,
                        SourceLocation RParenLoc);
 
-<<<<<<< HEAD
   /// ActOnPragmaUPC - Called on well formed #pragma upc [relaxed|strict].
   StmtResult ActOnPragmaUPC(SourceLocation PragmaLoc, PragmaUPCKind Kind);
 
-  /// ActOnPragmaMSStruct - Called on well formed #pragms ms_struct [on|off].
-=======
   /// ActOnPragmaMSStruct - Called on well formed \#pragma ms_struct [on|off].
->>>>>>> b03b278e
   void ActOnPragmaMSStruct(PragmaMSStructKind Kind);
 
   /// ActOnPragmaUnused - Called on well-formed '\#pragma unused'.
