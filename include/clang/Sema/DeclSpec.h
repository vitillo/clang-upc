--- conflicted
+++ resolved
@@ -301,17 +301,18 @@
     TQ_const       = 1,
     TQ_restrict    = 2,
     TQ_volatile    = 4,
-<<<<<<< HEAD
-    TQ_shared      = 8,
-    TQ_relaxed     = 16,
-    TQ_strict      = 32,
-    TQ_lqstar      = 64,
-    TQ_lqexpr      = 128
-=======
     // This has no corresponding Qualifiers::TQ value, because it's not treated
     // as a qualifier in our type system.
-    TQ_atomic      = 8
->>>>>>> 6267fb10
+    TQ_atomic      = 8,
+    TQ_shared      = 16,
+    TQ_relaxed     = 32,
+    TQ_strict      = 64,
+    TQ_lqstar      = 128,
+    TQ_lqexpr      = 256
+  };
+
+  enum {
+    TQ_all_upc     = TQ_strict | TQ_relaxed | TQ_shared | TQ_lqexpr | TQ_lqstar
   };
 
   /// ParsedSpecifiers - Flags to query which specifiers were applied.  This is
@@ -341,11 +342,7 @@
   unsigned TypeSpecOwned : 1;
 
   // type-qualifiers
-<<<<<<< HEAD
-  unsigned TypeQualifiers : 8;  // Bitwise OR of TQ.
-=======
-  unsigned TypeQualifiers : 4;  // Bitwise OR of TQ.
->>>>>>> 6267fb10
+  unsigned TypeQualifiers : 9;  // Bitwise OR of TQ.
 
   // function-specifier
   unsigned FS_inline_specified : 1;
@@ -359,13 +356,8 @@
   // constexpr-specifier
   unsigned Constexpr_specified : 1;
 
-<<<<<<< HEAD
-  /*SCS*/unsigned StorageClassSpecAsWritten : 3;
-
   Expr * UPCLayoutQualifier;
 
-=======
->>>>>>> 6267fb10
   union {
     UnionParsedType TypeRep;
     Decl *DeclRep;
@@ -398,14 +390,9 @@
   /// TSTNameLoc provides source range info for tag types.
   SourceLocation TSTNameLoc;
   SourceRange TypeofParensRange;
-<<<<<<< HEAD
-  SourceLocation TQ_constLoc, TQ_restrictLoc, TQ_volatileLoc;
+  SourceLocation TQ_constLoc, TQ_restrictLoc, TQ_volatileLoc, TQ_atomicLoc;
   SourceLocation UPC_sharedLoc, UPC_relaxedLoc, UPC_strictLoc;
-  SourceLocation FS_inlineLoc, FS_virtualLoc, FS_explicitLoc;
-=======
-  SourceLocation TQ_constLoc, TQ_restrictLoc, TQ_volatileLoc, TQ_atomicLoc;
   SourceLocation FS_inlineLoc, FS_virtualLoc, FS_explicitLoc, FS_noreturnLoc;
->>>>>>> 6267fb10
   SourceLocation FriendLoc, ModulePrivateLoc, ConstexprLoc;
 
   WrittenBuiltinSpecs writtenBS;
@@ -449,11 +436,7 @@
       FS_noreturn_specified(false),
       Friend_specified(false),
       Constexpr_specified(false),
-<<<<<<< HEAD
-      StorageClassSpecAsWritten(SCS_unspecified),
       UPCLayoutQualifier(0),
-=======
->>>>>>> 6267fb10
       Attrs(attrFactory),
       ProtocolQualifiers(0),
       NumProtocolQualifiers(0),
@@ -553,15 +536,12 @@
   SourceLocation getConstSpecLoc() const { return TQ_constLoc; }
   SourceLocation getRestrictSpecLoc() const { return TQ_restrictLoc; }
   SourceLocation getVolatileSpecLoc() const { return TQ_volatileLoc; }
-<<<<<<< HEAD
+  SourceLocation getAtomicSpecLoc() const { return TQ_atomicLoc; }
   SourceLocation getSharedSpecLoc() const { return UPC_sharedLoc; }
   SourceLocation getRelaxedSpecLoc() const { return UPC_relaxedLoc; }
   SourceLocation getStrictSpecLoc() const { return UPC_strictLoc; }
 
   Expr* getUPCLayoutQualifier() const { return UPCLayoutQualifier; }
-=======
-  SourceLocation getAtomicSpecLoc() const { return TQ_atomicLoc; }
->>>>>>> 6267fb10
 
   /// \brief Clear out all of the type qualifiers.
   void ClearTypeQualifiers() {
@@ -570,13 +550,10 @@
     TQ_constLoc = SourceLocation();
     TQ_restrictLoc = SourceLocation();
     TQ_volatileLoc = SourceLocation();
-<<<<<<< HEAD
+    TQ_atomicLoc = SourceLocation();
     UPC_sharedLoc = SourceLocation();
     UPC_relaxedLoc = SourceLocation();
     UPC_strictLoc = SourceLocation();
-=======
-    TQ_atomicLoc = SourceLocation();
->>>>>>> 6267fb10
   }
 
   // function-specifier
@@ -1094,15 +1071,10 @@
   };
 
   struct PointerTypeInfo : TypeInfoCommon {
-<<<<<<< HEAD
-    /// The type qualifiers: const/volatile/restrict/shared/relaxed/strict.
-    unsigned TypeQuals : 8;
+    /// The type qualifiers: const/volatile/restrict/atomic/shared/relaxed/strict.
+    unsigned TypeQuals : 9;
 
     Expr * LQExpr;
-=======
-    /// The type qualifiers: const/volatile/restrict/atomic.
-    unsigned TypeQuals : 4;
->>>>>>> 6267fb10
 
     /// The location of the const-qualifier, if any.
     unsigned ConstQualLoc;
@@ -1113,7 +1085,9 @@
     /// The location of the restrict-qualifier, if any.
     unsigned RestrictQualLoc;
 
-<<<<<<< HEAD
+    /// The location of the _Atomic-qualifier, if any.
+    unsigned AtomicQualLoc;
+
     // The location of the shared-qualifier, if any.
     unsigned SharedQualLoc;
 
@@ -1122,10 +1096,6 @@
 
     // The location of the strict-qualifier, if any.
     unsigned StrictQualLoc;
-=======
-    /// The location of the _Atomic-qualifier, if any.
-    unsigned AtomicQualLoc;
->>>>>>> 6267fb10
 
     void destroy() {
     }
