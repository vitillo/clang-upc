--- conflicted
+++ resolved
@@ -623,11 +623,11 @@
   bool SetTypeQual(TQ T, SourceLocation Loc, const char *&PrevSpec,
                    unsigned &DiagID, const LangOptions &Lang);
   bool SetTypeQualShared(Sema& S, SourceLocation Loc, TQ T, Expr * LayoutQualifier,
-			 const char *&PrevSpec, unsigned &DiagID);
+                         const char *&PrevSpec, unsigned &DiagID);
   bool SetTypeQualRelaxed(SourceLocation Loc, const char *&PrevSpec,
-			  unsigned &DiagID);
+                          unsigned &DiagID);
   bool SetTypeQualStrict(SourceLocation Loc, const char *&PrevSpec,
-		         unsigned &DiagID);
+                         unsigned &DiagID);
 
   bool SetFunctionSpecInline(SourceLocation Loc, const char *&PrevSpec,
                              unsigned &DiagID);
@@ -1356,16 +1356,10 @@
     return Common.AttrList;
   }
 
-<<<<<<< HEAD
-  /// getPointer - Return a DeclaratorChunk for a pointer.
-  ///
+  /// \brief Return a DeclaratorChunk for a pointer.
   static DeclaratorChunk getPointer(unsigned TypeQuals,
                                     Expr *UPCLayoutQualifier,
                                     SourceLocation Loc,
-=======
-  /// \brief Return a DeclaratorChunk for a pointer.
-  static DeclaratorChunk getPointer(unsigned TypeQuals, SourceLocation Loc,
->>>>>>> b03b278e
                                     SourceLocation ConstQualLoc,
                                     SourceLocation VolatileQualLoc,
                                     SourceLocation RestrictQualLoc,
