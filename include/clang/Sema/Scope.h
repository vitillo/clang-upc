//===--- Scope.h - Scope interface ------------------------------*- C++ -*-===//
//
//                     The LLVM Compiler Infrastructure
//
// This file is distributed under the University of Illinois Open Source
// License. See LICENSE.TXT for details.
//
//===----------------------------------------------------------------------===//
//
//  This file defines the Scope interface.
//
//===----------------------------------------------------------------------===//

#ifndef LLVM_CLANG_SEMA_SCOPE_H
#define LLVM_CLANG_SEMA_SCOPE_H

#include "clang/Basic/Diagnostic.h"
#include "llvm/ADT/SmallPtrSet.h"
#include "llvm/ADT/SmallVector.h"

namespace clang {

class Decl;
class UsingDirectiveDecl;

/// Scope - A scope is a transient data structure that is used while parsing the
/// program.  It assists with resolving identifiers to the appropriate
/// declaration.
///
class Scope {
public:
  /// ScopeFlags - These are bitfields that are or'd together when creating a
  /// scope, which defines the sorts of things the scope contains.
  enum ScopeFlags {
    /// FnScope - This indicates that the scope corresponds to a function, which
    /// means that labels are set here.
    FnScope       = 0x01,

    /// BreakScope - This is a while,do,switch,for, etc that can have break
    /// stmts embedded into it.
    BreakScope    = 0x02,

    /// ContinueScope - This is a while,do,for, which can have continue
    /// stmt embedded into it.
    ContinueScope = 0x04,

    /// DeclScope - This is a scope that can contain a declaration.  Some scopes
    /// just contain loop constructs but don't contain decls.
    DeclScope = 0x08,

    /// ControlScope - The controlling scope in a if/switch/while/for statement.
    ControlScope = 0x10,

    /// ClassScope - The scope of a struct/union/class definition.
    ClassScope = 0x20,

    /// BlockScope - This is a scope that corresponds to a block/closure object.
    /// Blocks serve as top-level scopes for some objects like labels, they
    /// also prevent things like break and continue.  BlockScopes always have
    /// the FnScope and DeclScope flags set as well.
    BlockScope = 0x40,

    /// TemplateParamScope - This is a scope that corresponds to the
    /// template parameters of a C++ template. Template parameter
    /// scope starts at the 'template' keyword and ends when the
    /// template declaration ends.
    TemplateParamScope = 0x80,

    /// FunctionPrototypeScope - This is a scope that corresponds to the
    /// parameters within a function prototype.
    FunctionPrototypeScope = 0x100,

    /// AtCatchScope - This is a scope that corresponds to the Objective-C
    /// \@catch statement.
    AtCatchScope = 0x200,
    
    /// ObjCMethodScope - This scope corresponds to an Objective-C method body.
    /// It always has FnScope and DeclScope set as well.
    ObjCMethodScope = 0x400,

    /// SwitchScope - This is a scope that corresponds to a switch statement.
    SwitchScope = 0x800,

    /// TryScope - This is the scope of a C++ try statement.
    TryScope = 0x1000,

<<<<<<< HEAD
    /// UPCForAllScope - This is the scope of a upc_forall statement.
    UPCForAllScope = 0x2000
=======
    /// CatchScope - This is the scope of a C++ catch statement.
    CatchScope = 0x2000,

    /// FnTryCatchScope - This is the scope for a function-level C++ try or
    /// catch scope.
    FnTryCatchScope = 0x4000,

    /// FnTryScope - This is the scope of a function-level C++ try scope.
    FnTryScope = TryScope | FnTryCatchScope,

    /// FnCatchScope - This is the scope of a function-level C++ catch scope.
    FnCatchScope = CatchScope | FnTryCatchScope
>>>>>>> b03b278e
  };
private:
  /// The parent scope for this scope.  This is null for the translation-unit
  /// scope.
  Scope *AnyParent;

  /// Depth - This is the depth of this scope.  The translation-unit scope has
  /// depth 0.
  unsigned short Depth;

  /// Flags - This contains a set of ScopeFlags, which indicates how the scope
  /// interrelates with other control flow statements.
  unsigned short Flags;

  /// PrototypeDepth - This is the number of function prototype scopes
  /// enclosing this scope, including this scope.
  unsigned short PrototypeDepth;

  /// PrototypeIndex - This is the number of parameters currently
  /// declared in this scope.
  unsigned short PrototypeIndex;

  /// FnParent - If this scope has a parent scope that is a function body, this
  /// pointer is non-null and points to it.  This is used for label processing.
  Scope *FnParent;

  /// BreakParent/ContinueParent - This is a direct link to the innermost
  /// BreakScope/ContinueScope which contains the contents of this scope
  /// for control flow purposes (and might be this scope itself), or null
  /// if there is no such scope.
  Scope *BreakParent, *ContinueParent;

  /// BlockParent - This is a direct link to the immediately containing
  /// BlockScope if this scope is not one, or null if there is none.
  Scope *BlockParent;

  /// TemplateParamParent - This is a direct link to the
  /// immediately containing template parameter scope. In the
  /// case of nested templates, template parameter scopes can have
  /// other template parameter scopes as parents.
  Scope *TemplateParamParent;

  /// DeclsInScope - This keeps track of all declarations in this scope.  When
  /// the declaration is added to the scope, it is set as the current
  /// declaration for the identifier in the IdentifierTable.  When the scope is
  /// popped, these declarations are removed from the IdentifierTable's notion
  /// of current declaration.  It is up to the current Action implementation to
  /// implement these semantics.
  typedef llvm::SmallPtrSet<Decl *, 32> DeclSetTy;
  DeclSetTy DeclsInScope;

  /// Entity - The entity with which this scope is associated. For
  /// example, the entity of a class scope is the class itself, the
  /// entity of a function scope is a function, etc. This field is
  /// maintained by the Action implementation.
  void *Entity;

  typedef SmallVector<UsingDirectiveDecl *, 2> UsingDirectivesTy;
  UsingDirectivesTy UsingDirectives;

  /// \brief Used to determine if errors occurred in this scope.
  DiagnosticErrorTrap ErrorTrap;
  
public:
  Scope(Scope *Parent, unsigned ScopeFlags, DiagnosticsEngine &Diag)
    : ErrorTrap(Diag) {
    Init(Parent, ScopeFlags);
  }

  /// getFlags - Return the flags for this scope.
  ///
  unsigned getFlags() const { return Flags; }
  void setFlags(unsigned F) { Flags = F; }

  /// isBlockScope - Return true if this scope correspond to a closure.
  bool isBlockScope() const { return Flags & BlockScope; }

  /// getParent - Return the scope that this is nested in.
  ///
  const Scope *getParent() const { return AnyParent; }
  Scope *getParent() { return AnyParent; }

  /// getFnParent - Return the closest scope that is a function body.
  ///
  const Scope *getFnParent() const { return FnParent; }
  Scope *getFnParent() { return FnParent; }

  /// getContinueParent - Return the closest scope that a continue statement
  /// would be affected by.
  Scope *getContinueParent() {
    return ContinueParent;
  }

  const Scope *getContinueParent() const {
    return const_cast<Scope*>(this)->getContinueParent();
  }

  /// getBreakParent - Return the closest scope that a break statement
  /// would be affected by.
  Scope *getBreakParent() {
    return BreakParent;
  }
  const Scope *getBreakParent() const {
    return const_cast<Scope*>(this)->getBreakParent();
  }

  Scope *getBlockParent() { return BlockParent; }
  const Scope *getBlockParent() const { return BlockParent; }

  Scope *getTemplateParamParent() { return TemplateParamParent; }
  const Scope *getTemplateParamParent() const { return TemplateParamParent; }

  /// Returns the number of function prototype scopes in this scope
  /// chain.
  unsigned getFunctionPrototypeDepth() const {
    return PrototypeDepth;
  }

  /// Return the number of parameters declared in this function
  /// prototype, increasing it by one for the next call.
  unsigned getNextFunctionPrototypeIndex() {
    assert(isFunctionPrototypeScope());
    return PrototypeIndex++;
  }

  typedef DeclSetTy::iterator decl_iterator;
  decl_iterator decl_begin() const { return DeclsInScope.begin(); }
  decl_iterator decl_end()   const { return DeclsInScope.end(); }
  bool decl_empty()          const { return DeclsInScope.empty(); }

  void AddDecl(Decl *D) {
    DeclsInScope.insert(D);
  }

  void RemoveDecl(Decl *D) {
    DeclsInScope.erase(D);
  }

  /// isDeclScope - Return true if this is the scope that the specified decl is
  /// declared in.
  bool isDeclScope(Decl *D) {
    return DeclsInScope.count(D) != 0;
  }

  void* getEntity() const { return Entity; }
  void setEntity(void *E) { Entity = E; }

  bool hasErrorOccurred() const { return ErrorTrap.hasErrorOccurred(); }
                           
  /// isClassScope - Return true if this scope is a class/struct/union scope.
  bool isClassScope() const {
    return (getFlags() & Scope::ClassScope);
  }

  /// isInCXXInlineMethodScope - Return true if this scope is a C++ inline
  /// method scope or is inside one.
  bool isInCXXInlineMethodScope() const {
    if (const Scope *FnS = getFnParent()) {
      assert(FnS->getParent() && "TUScope not created?");
      return FnS->getParent()->isClassScope();
    }
    return false;
  }
  
  /// isInObjcMethodScope - Return true if this scope is, or is contained in, an
  /// Objective-C method body.  Note that this method is not constant time.
  bool isInObjcMethodScope() const {
    for (const Scope *S = this; S; S = S->getParent()) {
      // If this scope is an objc method scope, then we succeed.
      if (S->getFlags() & ObjCMethodScope)
        return true;
    }
    return false;
  }

  /// isTemplateParamScope - Return true if this scope is a C++
  /// template parameter scope.
  bool isTemplateParamScope() const {
    return getFlags() & Scope::TemplateParamScope;
  }

  /// isFunctionPrototypeScope - Return true if this scope is a
  /// function prototype scope.
  bool isFunctionPrototypeScope() const {
    return getFlags() & Scope::FunctionPrototypeScope;
  }

  /// isAtCatchScope - Return true if this scope is \@catch.
  bool isAtCatchScope() const {
    return getFlags() & Scope::AtCatchScope;
  }

  /// isSwitchScope - Return true if this scope is a switch scope.
  bool isSwitchScope() const {
    for (const Scope *S = this; S; S = S->getParent()) {
      if (S->getFlags() & Scope::SwitchScope)
        return true;
      else if (S->getFlags() & (Scope::FnScope | Scope::ClassScope |
                                Scope::BlockScope | Scope::TemplateParamScope |
                                Scope::FunctionPrototypeScope |
                                Scope::AtCatchScope | Scope::ObjCMethodScope))
        return false;
    }
    return false;
  }
  
  /// \brief Determine whether this scope is a C++ 'try' block.
  bool isTryScope() const { return getFlags() & Scope::TryScope; }

  /// \brief Determine whether this scope is a 'upc_forall' block.
  bool isUPCForAllScope() const { return getFlags() & Scope::UPCForAllScope; }

  /// containedInPrototypeScope - Return true if this or a parent scope
  /// is a FunctionPrototypeScope.
  bool containedInPrototypeScope() const;

  typedef UsingDirectivesTy::iterator udir_iterator;
  typedef UsingDirectivesTy::const_iterator const_udir_iterator;

  void PushUsingDirective(UsingDirectiveDecl *UDir) {
    UsingDirectives.push_back(UDir);
  }

  udir_iterator using_directives_begin() {
    return UsingDirectives.begin();
  }

  udir_iterator using_directives_end() {
    return UsingDirectives.end();
  }

  const_udir_iterator using_directives_begin() const {
    return UsingDirectives.begin();
  }

  const_udir_iterator using_directives_end() const {
    return UsingDirectives.end();
  }

  /// Init - This is used by the parser to implement scope caching.
  ///
  void Init(Scope *parent, unsigned flags);
};

}  // end namespace clang

#endif<|MERGE_RESOLUTION|>--- conflicted
+++ resolved
@@ -84,10 +84,6 @@
     /// TryScope - This is the scope of a C++ try statement.
     TryScope = 0x1000,
 
-<<<<<<< HEAD
-    /// UPCForAllScope - This is the scope of a upc_forall statement.
-    UPCForAllScope = 0x2000
-=======
     /// CatchScope - This is the scope of a C++ catch statement.
     CatchScope = 0x2000,
 
@@ -99,8 +95,10 @@
     FnTryScope = TryScope | FnTryCatchScope,
 
     /// FnCatchScope - This is the scope of a function-level C++ catch scope.
-    FnCatchScope = CatchScope | FnTryCatchScope
->>>>>>> b03b278e
+    FnCatchScope = CatchScope | FnTryCatchScope,
+
+    /// UPCForAllScope - This is the scope of a upc_forall statement.
+    UPCForAllScope = 0x8000
   };
 private:
   /// The parent scope for this scope.  This is null for the translation-unit
