--- conflicted
+++ resolved
@@ -1342,7 +1342,6 @@
   }
 };
 
-<<<<<<< HEAD
 class UPCNotifyStmt : public Stmt {
   Stmt *IdExpr;
   SourceLocation NotifyLoc;
@@ -1560,10 +1559,7 @@
   }
 };
 
-/// AsmStmt - This represents a GNU inline-assembly statement extension.
-=======
 /// AsmStmt is the base class for GCCAsmStmt and MSAsmStmt.
->>>>>>> b03b278e
 ///
 class AsmStmt : public Stmt {
 protected:
