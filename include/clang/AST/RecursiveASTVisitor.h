--- conflicted
+++ resolved
@@ -2333,7 +2333,54 @@
 // Traverse OpenCL: AsType, Convert.
 DEF_TRAVERSE_STMT(AsTypeExpr, { })
 
-<<<<<<< HEAD
+// OpenMP directives.
+DEF_TRAVERSE_STMT(OMPParallelDirective, {
+  ArrayRef<OMPClause *> Clauses = S->clauses();
+  for (ArrayRef<OMPClause *>::iterator I = Clauses.begin(), E = Clauses.end();
+       I != E; ++I)
+    if (!TraverseOMPClause(*I)) return false;
+})
+
+// OpenMP clauses.
+template<typename Derived>
+bool RecursiveASTVisitor<Derived>::TraverseOMPClause(OMPClause *C) {
+  if (!C) return true;
+  switch (C->getClauseKind()) {
+#define OPENMP_CLAUSE(Name, Class)                                      \
+  case OMPC_##Name:                                                     \
+    return getDerived().Visit##Class(static_cast<Class*>(C));
+#include "clang/Basic/OpenMPKinds.def"
+  default: break;
+  }
+  return true;
+}
+
+template<typename Derived>
+bool RecursiveASTVisitor<Derived>::VisitOMPDefaultClause(OMPDefaultClause *C) {
+  return true;
+}
+
+template<typename Derived>
+template<typename T>
+void RecursiveASTVisitor<Derived>::VisitOMPClauseList(T *Node) {
+  for (typename T::varlist_iterator I = Node->varlist_begin(),
+                                    E = Node->varlist_end();
+         I != E; ++I)
+    TraverseStmt(*I);
+}
+
+template<typename Derived>
+bool RecursiveASTVisitor<Derived>::VisitOMPPrivateClause(OMPPrivateClause *C) {
+  VisitOMPClauseList(C);
+  return true;
+}
+
+template<typename Derived>
+bool RecursiveASTVisitor<Derived>::VisitOMPSharedClause(OMPSharedClause *C) {
+  VisitOMPClauseList(C);
+  return true;
+}
+
 // Traverse UPC
 DEF_TRAVERSE_STMT(UPCNotifyStmt, { })
 DEF_TRAVERSE_STMT(UPCWaitStmt, { })
@@ -2343,55 +2390,6 @@
 DEF_TRAVERSE_STMT(UPCThreadExpr, { })
 DEF_TRAVERSE_STMT(UPCMyThreadExpr, { })
 DEF_TRAVERSE_STMT(UPCForAllStmt, { })
-=======
-// OpenMP directives.
-DEF_TRAVERSE_STMT(OMPParallelDirective, {
-  ArrayRef<OMPClause *> Clauses = S->clauses();
-  for (ArrayRef<OMPClause *>::iterator I = Clauses.begin(), E = Clauses.end();
-       I != E; ++I)
-    if (!TraverseOMPClause(*I)) return false;
-})
-
-// OpenMP clauses.
-template<typename Derived>
-bool RecursiveASTVisitor<Derived>::TraverseOMPClause(OMPClause *C) {
-  if (!C) return true;
-  switch (C->getClauseKind()) {
-#define OPENMP_CLAUSE(Name, Class)                                      \
-  case OMPC_##Name:                                                     \
-    return getDerived().Visit##Class(static_cast<Class*>(C));
-#include "clang/Basic/OpenMPKinds.def"
-  default: break;
-  }
-  return true;
-}
-
-template<typename Derived>
-bool RecursiveASTVisitor<Derived>::VisitOMPDefaultClause(OMPDefaultClause *C) {
-  return true;
-}
-
-template<typename Derived>
-template<typename T>
-void RecursiveASTVisitor<Derived>::VisitOMPClauseList(T *Node) {
-  for (typename T::varlist_iterator I = Node->varlist_begin(),
-                                    E = Node->varlist_end();
-         I != E; ++I)
-    TraverseStmt(*I);
-}
-
-template<typename Derived>
-bool RecursiveASTVisitor<Derived>::VisitOMPPrivateClause(OMPPrivateClause *C) {
-  VisitOMPClauseList(C);
-  return true;
-}
-
-template<typename Derived>
-bool RecursiveASTVisitor<Derived>::VisitOMPSharedClause(OMPSharedClause *C) {
-  VisitOMPClauseList(C);
-  return true;
-}
->>>>>>> 48b80c78
 
 // FIXME: look at the following tricky-seeming exprs to see if we
 // need to recurse on anything.  These are ones that have methods
