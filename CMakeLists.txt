# If we are not building as a part of LLVM, build Clang as an
# standalone project, using LLVM as an external library:
if( CMAKE_SOURCE_DIR STREQUAL CMAKE_CURRENT_SOURCE_DIR )
  project(Clang)
  cmake_minimum_required(VERSION 2.8)

  set(CLANG_PATH_TO_LLVM_SOURCE "" CACHE PATH
    "Path to LLVM source code. Not necessary if using an installed LLVM.")
  set(CLANG_PATH_TO_LLVM_BUILD "" CACHE PATH
    "Path to the directory where LLVM was built or installed.")

  if( CLANG_PATH_TO_LLVM_SOURCE )
    if( NOT EXISTS "${CLANG_PATH_TO_LLVM_SOURCE}/cmake/config-ix.cmake" )
      message(FATAL_ERROR "Please set CLANG_PATH_TO_LLVM_SOURCE to the root directory of LLVM source code.")
    else()
      get_filename_component(LLVM_MAIN_SRC_DIR ${CLANG_PATH_TO_LLVM_SOURCE}
	ABSOLUTE)
      list(APPEND CMAKE_MODULE_PATH "${LLVM_MAIN_SRC_DIR}/cmake/modules")
    endif()
  endif()

  if (EXISTS "${CLANG_PATH_TO_LLVM_BUILD}/bin/llvm-config${CMAKE_EXECUTABLE_SUFFIX}")
    set (PATH_TO_LLVM_CONFIG "${CLANG_PATH_TO_LLVM_BUILD}/bin/llvm-config${CMAKE_EXECUTABLE_SUFFIX}")
  elseif (EXISTS "${CLANG_PATH_TO_LLVM_BUILD}/bin/Debug/llvm-config${CMAKE_EXECUTABLE_SUFFIX}")
    # Looking for bin/Debug/llvm-config is a complete hack. How can we get
    # around this?
    set (PATH_TO_LLVM_CONFIG "${CLANG_PATH_TO_LLVM_BUILD}/bin/Debug/llvm-config${CMAKE_EXECUTABLE_SUFFIX}")
  else()
    message(FATAL_ERROR "Please set CLANG_PATH_TO_LLVM_BUILD to a directory containing a LLVM build.")
  endif()

  list(APPEND CMAKE_MODULE_PATH "${CLANG_PATH_TO_LLVM_BUILD}/share/llvm/cmake")

  get_filename_component(PATH_TO_LLVM_BUILD ${CLANG_PATH_TO_LLVM_BUILD}
    ABSOLUTE)

  option(LLVM_INSTALL_TOOLCHAIN_ONLY "Only include toolchain files in the 'install' target." OFF)

  include(AddLLVM)
  include(TableGen)
  include("${CLANG_PATH_TO_LLVM_BUILD}/share/llvm/cmake/LLVMConfig.cmake")
  include(HandleLLVMOptions)

  set(PACKAGE_VERSION "${LLVM_PACKAGE_VERSION}")

  set(LLVM_MAIN_INCLUDE_DIR "${LLVM_MAIN_SRC_DIR}/include")
  set(LLVM_BINARY_DIR ${CMAKE_BINARY_DIR})

  set(CMAKE_INCLUDE_CURRENT_DIR ON)
  include_directories("${PATH_TO_LLVM_BUILD}/include" "${LLVM_MAIN_INCLUDE_DIR}")
  link_directories("${PATH_TO_LLVM_BUILD}/lib")

  exec_program("${PATH_TO_LLVM_CONFIG} --bindir" OUTPUT_VARIABLE LLVM_BINARY_DIR)
  set(LLVM_TABLEGEN_EXE "${LLVM_BINARY_DIR}/llvm-tblgen${CMAKE_EXECUTABLE_SUFFIX}")

  # Define the default arguments to use with 'lit', and an option for the user
  # to override.
  set(LIT_ARGS_DEFAULT "-sv")
  if (MSVC OR XCODE)
    set(LIT_ARGS_DEFAULT "${LIT_ARGS_DEFAULT} --no-progress-bar")
  endif()
  set(LLVM_LIT_ARGS "${LIT_ARGS_DEFAULT}" CACHE STRING "Default options for lit")

  set( CMAKE_RUNTIME_OUTPUT_DIRECTORY ${CMAKE_BINARY_DIR}/bin )
  set( CMAKE_LIBRARY_OUTPUT_DIRECTORY ${CMAKE_BINARY_DIR}/lib )
  set( CMAKE_ARCHIVE_OUTPUT_DIRECTORY ${CMAKE_BINARY_DIR}/lib )

  set( CLANG_BUILT_STANDALONE 1 )

  find_package(LibXml2)
  if (LIBXML2_FOUND)
    set(CLANG_HAVE_LIBXML 1)
  endif ()
endif()

set(CLANG_RESOURCE_DIR "" CACHE STRING
  "Relative directory from the Clang binary to its resource files.")

set(C_INCLUDE_DIRS "" CACHE STRING
  "Colon separated list of directories clang will search for headers.")

set(GCC_INSTALL_PREFIX "" CACHE PATH "Directory where gcc is installed." )
set(DEFAULT_SYSROOT "" CACHE PATH
  "Default <path> to all compiler invocations for --sysroot=<path>." )

set(CLANG_VENDOR "" CACHE STRING
  "Vendor-specific text for showing with version information.")

if( CLANG_VENDOR )
  add_definitions( -DCLANG_VENDOR="${CLANG_VENDOR} " )
endif()

<<<<<<< HEAD
EXECUTE_PROCESS(COMMAND "date" "+%Y%m%d" OUTPUT_VARIABLE CLANG_UPC_VERSION)
=======
set(CLANG_REPOSITORY_STRING "" CACHE STRING
  "Vendor-specific text for showing the repository the source is taken from.")

if(CLANG_REPOSITORY_STRING)
  add_definitions(-DCLANG_REPOSITORY_STRING="${CLANG_REPOSITORY_STRING}")
endif()

set(CLANG_VENDOR_UTI "org.llvm.clang" CACHE STRING
  "Vendor-specific uti.")
>>>>>>> 48b80c78

set(CLANG_SOURCE_DIR ${CMAKE_CURRENT_SOURCE_DIR})
set(CLANG_BINARY_DIR ${CMAKE_CURRENT_BINARY_DIR})

if( CMAKE_SOURCE_DIR STREQUAL CMAKE_BINARY_DIR AND NOT MSVC_IDE )
  message(FATAL_ERROR "In-source builds are not allowed. CMake would overwrite "
"the makefiles distributed with LLVM. Please create a directory and run cmake "
"from there, passing the path to this source directory as the last argument. "
"This process created the file `CMakeCache.txt' and the directory "
"`CMakeFiles'. Please delete them.")
endif()

if( NOT CMAKE_SOURCE_DIR STREQUAL CMAKE_BINARY_DIR )
  file(GLOB_RECURSE
    tablegenned_files_on_include_dir
    "${CLANG_SOURCE_DIR}/include/clang/*.inc")
  if( tablegenned_files_on_include_dir )
    message(FATAL_ERROR "Apparently there is a previous in-source build, "
"probably as the result of running `configure' and `make' on "
"${CLANG_SOURCE_DIR}. This may cause problems. The suspicious files are:\n"
"${tablegenned_files_on_include_dir}\nPlease clean the source directory.")
  endif()
endif()

# Compute the Clang version from the LLVM version.
string(REGEX MATCH "[0-9]+\\.[0-9]+(\\.[0-9]+)?" CLANG_VERSION
  ${PACKAGE_VERSION})
message(STATUS "Clang version: ${CLANG_VERSION}")

string(REGEX REPLACE "([0-9]+)\\.[0-9]+(\\.[0-9]+)?" "\\1" CLANG_VERSION_MAJOR
  ${CLANG_VERSION})
string(REGEX REPLACE "[0-9]+\\.([0-9]+)(\\.[0-9]+)?" "\\1" CLANG_VERSION_MINOR
  ${CLANG_VERSION})
if (${CLANG_VERSION} MATCHES "[0-9]+\\.[0-9]+\\.[0-9]+")
  set(CLANG_HAS_VERSION_PATCHLEVEL 1)
  string(REGEX REPLACE "[0-9]+\\.[0-9]+\\.([0-9]+)" "\\1" CLANG_VERSION_PATCHLEVEL
    ${CLANG_VERSION})
else()
  set(CLANG_HAS_VERSION_PATCHLEVEL 0)
endif()

# Configure the Version.inc file.
configure_file(
  ${CMAKE_CURRENT_SOURCE_DIR}/include/clang/Basic/Version.inc.in
  ${CMAKE_CURRENT_BINARY_DIR}/include/clang/Basic/Version.inc)

# Add appropriate flags for GCC
if (LLVM_COMPILER_IS_GCC_COMPATIBLE)
  set(CMAKE_CXX_FLAGS "${CMAKE_CXX_FLAGS} -fno-common -Woverloaded-virtual -Wcast-qual -fno-strict-aliasing")

  # Enable -pedantic for Clang even if it's not enabled for LLVM.
  if (NOT LLVM_ENABLE_PEDANTIC)
    set(CMAKE_CXX_FLAGS "${CMAKE_CXX_FLAGS} -pedantic -Wno-long-long")
  endif ()

  check_cxx_compiler_flag("-Werror -Wnested-anon-types" CXX_SUPPORTS_NO_NESTED_ANON_TYPES_FLAG)
  if( CXX_SUPPORTS_NO_NESTED_ANON_TYPES_FLAG )
    set(CMAKE_CXX_FLAGS "${CMAKE_CXX_FLAGS} -Wno-nested-anon-types" )
  endif()
endif ()

if (APPLE)
  set(CMAKE_MODULE_LINKER_FLAGS "${CMAKE_MODULE_LINKER_FLAGS} -Wl,-flat_namespace -Wl,-undefined -Wl,suppress")
endif ()

set(UPC_PTS "packed" CACHE STRING "UPC shared pointer representation (packed|struct) default packed")
set(UPC_PACKED_BITS "20,10,34" CACHE STRING "UPC shared pointer bits per field (phase,thread,addr) default 20,10,34")
set(UPC_PTS_VADDR_ORDER "first" CACHE STRING "UPC shared pointer field order default first")

configure_file(
  ${CLANG_SOURCE_DIR}/include/clang/Config/config.h.cmake
  ${CLANG_BINARY_DIR}/include/clang/Config/config.h)

include(LLVMParseArguments)

function(clang_tablegen)
  # Syntax:
  # clang_tablegen output-file [tablegen-arg ...] SOURCE source-file
  # [[TARGET cmake-target-name] [DEPENDS extra-dependency ...]]
  #
  # Generates a custom command for invoking tblgen as
  #
  # tblgen source-file -o=output-file tablegen-arg ...
  #
  # and, if cmake-target-name is provided, creates a custom target for
  # executing the custom command depending on output-file. It is
  # possible to list more files to depend after DEPENDS.

  parse_arguments( CTG "SOURCE;TARGET;DEPENDS" "" ${ARGN} )

  if( NOT CTG_SOURCE )
    message(FATAL_ERROR "SOURCE source-file required by clang_tablegen")
  endif()

  set( LLVM_TARGET_DEFINITIONS ${CTG_SOURCE} )
  tablegen( CLANG ${CTG_DEFAULT_ARGS} )

  list( GET CTG_DEFAULT_ARGS 0 output_file )
  if( CTG_TARGET )
    add_custom_target( ${CTG_TARGET} DEPENDS ${output_file} ${CTG_DEPENDS} )
    set_target_properties( ${CTG_TARGET} PROPERTIES FOLDER "Clang tablegenning")
  endif()
endfunction(clang_tablegen)

macro(add_clang_library name)
  llvm_process_sources(srcs ${ARGN})
  if(MSVC_IDE OR XCODE)
    # Add public headers
    file(RELATIVE_PATH lib_path
      ${CLANG_SOURCE_DIR}/lib/
      ${CMAKE_CURRENT_SOURCE_DIR}
    )
    if(NOT lib_path MATCHES "^[.][.]")
      file( GLOB_RECURSE headers
        ${CLANG_SOURCE_DIR}/include/clang/${lib_path}/*.h
        ${CLANG_SOURCE_DIR}/include/clang/${lib_path}/*.def
      )
      set_source_files_properties(${headers} PROPERTIES HEADER_FILE_ONLY ON)

      file( GLOB_RECURSE tds
        ${CLANG_SOURCE_DIR}/include/clang/${lib_path}/*.td
      )
      source_group("TableGen descriptions" FILES ${tds})
      set_source_files_properties(${tds}} PROPERTIES HEADER_FILE_ONLY ON)

      set(srcs ${srcs} ${headers} ${tds})
    endif()
  endif(MSVC_IDE OR XCODE)
  if (MODULE)
    set(libkind MODULE)
  elseif (SHARED_LIBRARY)
    set(libkind SHARED)
  else()
    set(libkind)
  endif()
  add_library( ${name} ${libkind} ${srcs} )
  if( LLVM_COMMON_DEPENDS )
    add_dependencies( ${name} ${LLVM_COMMON_DEPENDS} )
  endif( LLVM_COMMON_DEPENDS )

  llvm_config( ${name} ${LLVM_LINK_COMPONENTS} )
  target_link_libraries( ${name} ${LLVM_COMMON_LIBS} )
  link_system_libs( ${name} )

  if (NOT LLVM_INSTALL_TOOLCHAIN_ONLY OR ${name} STREQUAL "libclang")
    install(TARGETS ${name}
      LIBRARY DESTINATION lib${LLVM_LIBDIR_SUFFIX}
      ARCHIVE DESTINATION lib${LLVM_LIBDIR_SUFFIX}
      RUNTIME DESTINATION bin)
  endif()

  set_target_properties(${name} PROPERTIES FOLDER "Clang libraries")
endmacro(add_clang_library)

macro(add_clang_executable name)
  add_llvm_executable( ${name} ${ARGN} )
  set_target_properties(${name} PROPERTIES FOLDER "Clang executables")
endmacro(add_clang_executable)

include_directories(BEFORE
  ${CMAKE_CURRENT_BINARY_DIR}/include
  ${CMAKE_CURRENT_SOURCE_DIR}/include
  )

if (NOT LLVM_INSTALL_TOOLCHAIN_ONLY)
  install(DIRECTORY include/
    DESTINATION include
    FILES_MATCHING
    PATTERN "*.def"
    PATTERN "*.h"
    PATTERN "config.h" EXCLUDE
    PATTERN ".svn" EXCLUDE
    )

  install(DIRECTORY ${CMAKE_CURRENT_BINARY_DIR}/include/
    DESTINATION include
    FILES_MATCHING
    PATTERN "CMakeFiles" EXCLUDE
    PATTERN "*.inc"
    )
endif()

install(DIRECTORY include/clang-c
  DESTINATION include
  FILES_MATCHING
  PATTERN "*.h"
  PATTERN ".svn" EXCLUDE
  )

add_definitions( -D_GNU_SOURCE )

option(CLANG_ENABLE_ARCMT "Build ARCMT." ON)
option(CLANG_ENABLE_REWRITER "Build rewriter." ON)
option(CLANG_ENABLE_STATIC_ANALYZER "Build static analyzer." ON)

if (NOT CLANG_ENABLE_REWRITER AND CLANG_ENABLE_ARCMT)
  message(FATAL_ERROR "Cannot disable rewriter while enabling ARCMT")
endif()

if (NOT CLANG_ENABLE_REWRITER AND CLANG_ENABLE_STATIC_ANALYZER)
  message(FATAL_ERROR "Cannot disable rewriter while enabling static analyzer")
endif()

if (NOT CLANG_ENABLE_STATIC_ANALYZER AND CLANG_ENABLE_ARCMT)
  message(FATAL_ERROR "Cannot disable static analyzer while enabling ARCMT")
endif()

if(CLANG_ENABLE_ARCMT)
  add_definitions(-DCLANG_ENABLE_ARCMT)
endif()
if(CLANG_ENABLE_REWRITER)
  add_definitions(-DCLANG_ENABLE_REWRITER)
endif()
if(CLANG_ENABLE_STATIC_ANALYZER)
  add_definitions(-DCLANG_ENABLE_STATIC_ANALYZER)
endif()

# Clang version information
set(CLANG_EXECUTABLE_VERSION
     "${CLANG_VERSION_MAJOR}.${CLANG_VERSION_MINOR}" CACHE STRING
    "Version number that will be placed into the clang executable, in the form XX.YY")
set(LIBCLANG_LIBRARY_VERSION
     "${CLANG_VERSION_MAJOR}.${CLANG_VERSION_MINOR}" CACHE STRING
    "Version number that will be placed into the libclang library , in the form XX.YY")
mark_as_advanced(CLANG_EXECUTABLE_VERSION LIBCLANG_LIBRARY_VERSION)

option(CLANG_ALWAYS_CHECK_VC_REV "Always keep revision number up-to-date." OFF)

add_subdirectory(utils/TableGen)

add_subdirectory(include)
add_subdirectory(lib)
add_subdirectory(tools)
add_subdirectory(runtime)

option(CLANG_BUILD_EXAMPLES "Build CLANG example programs by default." OFF)
add_subdirectory(examples)

option(CLANG_INCLUDE_TESTS
       "Generate build targets for the Clang unit tests."
       ${LLVM_INCLUDE_TESTS})

if( CLANG_INCLUDE_TESTS )
  add_subdirectory(test)
  add_subdirectory(unittests)
endif()

option(CLANG_INCLUDE_DOCS "Generate build targets for the Clang docs."
  ${LLVM_INCLUDE_DOCS})
if( CLANG_INCLUDE_DOCS )
  add_subdirectory(docs)
endif()

# Workaround for MSVS10 to avoid the Dialog Hell
# FIXME: This could be removed with future version of CMake.
if( CLANG_BUILT_STANDALONE AND MSVC_VERSION EQUAL 1600 )
  set(CLANG_SLN_FILENAME "${CMAKE_CURRENT_BINARY_DIR}/Clang.sln")
  if( EXISTS "${CLANG_SLN_FILENAME}" )
    file(APPEND "${CLANG_SLN_FILENAME}" "\n# This should be regenerated!\n")
  endif()
endif()

set(BUG_REPORT_URL "http://llvm.org/bugs/" CACHE STRING
  "Default URL where bug reports are to be submitted.")

set(CLANG_ORDER_FILE "" CACHE FILEPATH
  "Order file to use when compiling clang in order to improve startup time.")<|MERGE_RESOLUTION|>--- conflicted
+++ resolved
@@ -90,9 +90,8 @@
   add_definitions( -DCLANG_VENDOR="${CLANG_VENDOR} " )
 endif()
 
-<<<<<<< HEAD
 EXECUTE_PROCESS(COMMAND "date" "+%Y%m%d" OUTPUT_VARIABLE CLANG_UPC_VERSION)
-=======
+
 set(CLANG_REPOSITORY_STRING "" CACHE STRING
   "Vendor-specific text for showing the repository the source is taken from.")
 
@@ -102,7 +101,6 @@
 
 set(CLANG_VENDOR_UTI "org.llvm.clang" CACHE STRING
   "Vendor-specific uti.")
->>>>>>> 48b80c78
 
 set(CLANG_SOURCE_DIR ${CMAKE_CURRENT_SOURCE_DIR})
 set(CLANG_BINARY_DIR ${CMAKE_CURRENT_BINARY_DIR})
